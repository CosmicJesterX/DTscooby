--- conflicted
+++ resolved
@@ -213,11 +213,6 @@
 
 .stream-state .milestone { display: inline-block; font-size: smaller; background-color: #d5dde6; padding: 0 0.2em; margin-left: 0.3em; }
 
-<<<<<<< HEAD
-.button { display: inline-block; font-weight: normal; background: #eee; border: 1px solid #bbb; border-radius: 3px; color: #333; padding: 2px 8px; text-align: center; text-decoration: none; outline: none; transition-duration: 0.2s; cursor: pointer }
-.button:hover { background: #ddd; color: #222; }
-.button:active { background: #ccc; color: #000; }
-=======
 .button, .button:hover:disabled {
   display: inline-block; padding: 4px 12px; margin-right: 0.3em;
   color: #222; font-weight: normal; text-align: center; text-decoration: none; outline: none; cursor: pointer;
@@ -227,5 +222,4 @@
 }
 .button:hover { color: #111; background: #ddd; background: linear-gradient(#eee, #ccc); background: -webkit-linear-gradient(#eee, #ccc); background: -moz-linear-gradient(#eee, #ccc); }
 .button:active { color: #000; background: #ccc; }
-.button:disabled, .button:hover:disabled { color: #999; cursor: default; }
->>>>>>> 619b1d87
+.button:disabled, .button:hover:disabled { color: #999; cursor: default; }
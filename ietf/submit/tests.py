# Copyright The IETF Trust 2011-2022, All Rights Reserved
# -*- coding: utf-8 -*-


import datetime
import email
import io
import mock
import os
import re
import sys

from io import StringIO
from pyquery import PyQuery
from typing import Tuple

from pathlib import Path

from django.conf import settings
from django.core.files.uploadedfile import SimpleUploadedFile
from django.db import transaction
from django.forms import ValidationError
from django.test import override_settings
from django.test.client import RequestFactory
from django.urls import reverse as urlreverse
from django.utils import timezone
from django.utils.encoding import force_str
import debug                            # pyflakes:ignore

from ietf.submit.utils import (expirable_submissions, expire_submission, find_submission_filenames,
                               post_submission, validate_submission_name, validate_submission_rev,
                               process_and_accept_uploaded_submission, SubmissionError, process_submission_text,
                               process_submission_xml, process_uploaded_submission, 
                               process_and_validate_submission)
from ietf.doc.factories import (DocumentFactory, WgDraftFactory, IndividualDraftFactory,
                                ReviewFactory, WgRfcFactory)
from ietf.doc.models import ( Document, DocAlias, DocEvent, State,
    BallotPositionDocEvent, DocumentAuthor, SubmissionDocEvent )
from ietf.doc.utils import create_ballot_if_not_open, can_edit_docextresources, update_action_holders
from ietf.group.factories import GroupFactory, RoleFactory
from ietf.group.models import Group
from ietf.group.utils import setup_default_community_list_for_group
from ietf.meeting.models import Meeting
from ietf.meeting.factories import MeetingFactory
from ietf.message.models import Message
from ietf.name.models import FormalLanguageName
from ietf.person.models import Person
from ietf.person.factories import UserFactory, PersonFactory, EmailFactory
from ietf.submit.factories import SubmissionFactory, SubmissionExtResourceFactory
from ietf.submit.forms import SubmissionBaseUploadForm, SubmissionAutoUploadForm
from ietf.submit.models import Submission, Preapproval, SubmissionExtResource
from ietf.submit.mail import add_submission_email, process_response_email
from ietf.submit.tasks import cancel_stale_submissions, process_and_accept_uploaded_submission_task
from ietf.utils.accesstoken import generate_access_token
from ietf.utils.mail import outbox, empty_outbox, get_payload_text
from ietf.utils.models import VersionInfo
from ietf.utils.test_utils import login_testing_unauthorized, TestCase
from ietf.utils.timezone import date_today
from ietf.utils.draft import PlaintextDraft


class BaseSubmitTestCase(TestCase):
    settings_temp_path_overrides = TestCase.settings_temp_path_overrides + [
        'IDSUBMIT_STAGING_PATH',
        'SUBMIT_YANG_RFC_MODEL_DIR',
        'SUBMIT_YANG_DRAFT_MODEL_DIR',
        'SUBMIT_YANG_IANA_MODEL_DIR',
        'SUBMIT_YANG_CATALOG_DIR',
        'BIBXML_BASE_PATH',
    ]

    def setUp(self):
        super().setUp()

        # The system apparently relies on these paths being equal. If they are not,
        # old drafts may not be moved out of the way properly.
        self.saved_repository_path = settings.IDSUBMIT_REPOSITORY_PATH
        settings.IDSUBMIT_REPOSITORY_PATH = settings.INTERNET_DRAFT_PATH
        os.mkdir(os.path.join(settings.BIBXML_BASE_PATH,'bibxml-ids'))

    def tearDown(self):
        settings.IDSUBMIT_REPOSITORY_PATH = self.saved_repository_path
        super().tearDown()

    @property
    def staging_dir(self):
        return settings.IDSUBMIT_STAGING_PATH

    @property
    def repository_dir(self):
        return settings.IDSUBMIT_REPOSITORY_PATH

    @property
    def archive_dir(self):
        return settings.INTERNET_DRAFT_ARCHIVE_DIR

    def post_to_upload_submission(self, *args, **kwargs):
        """POST to the upload_submission endpoint
        
        Use this instead of directly POSTing to be sure that the appropriate celery
        tasks would be queued (but are not actually queued during testing)
        """
        # Mock task so we can check that it's called without actually submitting a celery task.
        # Also mock on_commit() because otherwise the test transaction prevents the call from
        # ever being made.
        with mock.patch("ietf.submit.views.process_uploaded_submission_task") as mocked_task:
            with mock.patch("ietf.submit.views.transaction.on_commit", side_effect=lambda x: x()):
                response = self.client.post(*args, **kwargs)
        if response.status_code == 302:
            # A 302 indicates we're being redirected to the status page, meaning the upload
            # was accepted. Check that the task would have been queued.
            self.assertTrue(mocked_task.delay.called)
        else:
            self.assertFalse(mocked_task.delay.called)
        return response


def submission_file_contents(name_in_doc, group, templatename, author=None, email=None, title=None, year=None, ascii=True):
    _today = date_today()
    # construct appropriate text draft
    f = io.open(os.path.join(settings.BASE_DIR, "submit", templatename))
    template = f.read()
    f.close()

    if author is None:
        author = PersonFactory()
    if email is None:
        email = author.email().address.lower() if author.email() else None
    if title is None:
        title = "Test Document"
    if year is None:
        year = _today.strftime("%Y")

    # extract_authors() cuts the author line off at the first space past 80 characters
    # very long factory-generated names can hence be truncated, causing a failure
    # ietf/submit/test_submission.txt was changed so that 37-character names and shorter will work
    # this may need further adjustment if longer names still cause failures
    submission_text = template % dict(
            date=_today.strftime("%d %B %Y"),
            expiration=(_today + datetime.timedelta(days=100)).strftime("%d %B, %Y"),
            year=year,
            month=_today.strftime("%B"),
            day=_today.strftime("%d"),
            name=name_in_doc,
            group=group or "",
            author=author.ascii if ascii else author.name,
            asciiAuthor=author.ascii,
            initials=author.initials(),
            surname=author.ascii_parts()[3] if ascii else author.name_parts()[3],
            firstpagename=f"{author.initials()} {author.ascii_parts()[3] if ascii else author.name_parts()[3]}",
            asciiSurname=author.ascii_parts()[3],
            email=email,
            title=title,
    )
    return submission_text, author


def submission_file(name_in_doc, name_in_post, group, templatename, author=None, email=None, title=None, year=None, ascii=True):
    submission_text, author = submission_file_contents(
        name_in_doc, group, templatename, author, email, title, year, ascii
    )
    file = StringIO(submission_text)
    file.name = name_in_post
    return file, author


def create_draft_submission_with_rev_mismatch(rev='01'):
    """Create a draft and submission with mismatched version

    Creates a rev '00' draft and Submission / SubmissionDocEvent in the 'posted'
    state with the requested rev.
    """
    draft_name = 'draft-authorname-testing-tests'
    author = PersonFactory()

    # draft with rev 00
    draft = IndividualDraftFactory(
        name=draft_name,
        authors=[author],
        rev='00',
    )

    # submission with rev mismatched to the draft
    sub = Submission.objects.create(
        name=draft_name,
        group=None,
        submission_date=date_today() - datetime.timedelta(days=1),
        rev=rev,
        state_id='posted',
    )
    SubmissionDocEvent.objects.create(
        doc=draft,
        submission=sub,
        by=author,
        desc='Existing SubmissionDocEvent with mismatched revision',
        rev=sub.rev,
    )
    return draft, sub


class SubmitTests(BaseSubmitTestCase):
    def setUp(self):
        super().setUp()
        # Submit views assume there is a "next" IETF to look for cutoff dates against
        MeetingFactory(type_id='ietf', date=date_today()+datetime.timedelta(days=180))

    def create_and_post_submission(self, name, rev, author, group=None, formats=("txt",), base_filename=None, ascii=True):
        """Helper to create and post a submission

        If base_filename is None, defaults to 'test_submission'.
        """
        url = urlreverse('ietf.submit.views.upload_submission')
        files = dict()

        for format in formats:
            fn = '.'.join((base_filename or 'test_submission', format))
            files[format], __ = submission_file(f'{name}-{rev}', f'{name}-{rev}.{format}', group, fn, author=author, ascii=ascii)

        r = self.post_to_upload_submission(url, files)
        if r.status_code == 302:
            # A redirect means the upload was accepted and queued for processing
            process_submission = True
            last_submission = Submission.objects.order_by("-pk").first()
            self.assertEqual(last_submission.state_id, "validating")
        else:
            process_submission = False
            q = PyQuery(r.content)
            print(q('div.invalid-feedback').text())
        self.assertNoFormPostErrors(r, ".invalid-feedback,.alert-danger")
        
        # Now process the submission like the task would do
        if process_submission:
            process_uploaded_submission(Submission.objects.order_by('-pk').first())
            for format in formats:
                self.assertTrue(os.path.exists(os.path.join(self.staging_dir, "%s-%s.%s" % (name, rev, format))))
                if format == 'xml':
                    self.assertTrue(os.path.exists(os.path.join(self.staging_dir, "%s-%s.%s" % (name, rev, 'html'))))
        return r

    def do_submission(self, name, rev, group=None, formats: Tuple[str, ...]=("txt",), author=None, base_filename=None, ascii=True):
        """Simulate uploading a draft and waiting for validation results
        
        Returns the "full access" status URL and the author associated with the submitted draft.
        """
        # break early in case of missing configuration
        self.assertTrue(os.path.exists(settings.IDSUBMIT_IDNITS_BINARY))

        # get
        url = urlreverse('ietf.submit.views.upload_submission')
        r = self.client.get(url)
        self.assertEqual(r.status_code, 200)
        q = PyQuery(r.content)
        self.assertEqual(len(q('input[type=file][name=txt]')), 1)
        self.assertEqual(len(q('input[type=file][name=xml]')), 1)

        # submit
        if author is None:
            author = PersonFactory()
        r = self.create_and_post_submission(
            name=name, rev=rev, author=author, group=group, formats=formats, base_filename=base_filename, ascii=ascii
        )
        status_url = r["Location"]

        self.assertEqual(Submission.objects.filter(name=name).count(), 1)
        submission = Submission.objects.get(name=name)
        if len(submission.authors) != 1:
            sys.stderr.write("\nAuthor extraction failure.\n")
            sys.stderr.write(force_str("Author name used in test: %s\n"%author))
            sys.stderr.write("Author ascii name: %s\n" % author.ascii)
            sys.stderr.write("Author initials: %s\n" % author.initials())
        self.assertEqual(len(submission.authors), 1)
        a = submission.authors[0]
        if ascii:
            self.assertEqual(a["name"], author.ascii_name())
        if author.email():
            self.assertEqual(a["email"], author.email().address.lower())
        self.assertEqual(a["affiliation"], "Test Centre Inc.")
        self.assertEqual(a["country"], "UK")

        return status_url, author

    def supply_extra_metadata(self, name, status_url, submitter_name, submitter_email, replaces, extresources=None):
        # check the page
        r = self.client.get(status_url)
        q = PyQuery(r.content)
        post_button = q('[type=submit]:contains("Post")')
        self.assertEqual(len(post_button), 1)
        action = post_button.parents("form").find('input[type=hidden][name="action"]').val()

        post_data = {
            "action": action,
            "submitter-name": submitter_name,
            "submitter-email": submitter_email,
            "replaces": replaces,
            'resources': '\n'.join(r.to_form_entry_str() for r in extresources) if extresources else '',
        }

        # post submitter info
        r = self.client.post(status_url, post_data)

        if r.status_code == 302:
            submission = Submission.objects.get(name=name)
            self.assertEqual(submission.submitter, email.utils.formataddr((submitter_name, submitter_email)))
            self.assertEqual([] if submission.replaces == "" else submission.replaces.split(','),
                             [ d.name for d in DocAlias.objects.filter(pk__in=replaces) ])
            self.assertCountEqual(
                [str(r) for r in submission.external_resources.all()],
                [str(r) for r in extresources] if extresources else [],
            )
        return r

    def extract_confirmation_url(self, confirmation_email):
        # dig out confirmation_email link
        msg = get_payload_text(confirmation_email)
        line_start = "http"
        confirmation_url = None
        for line in msg.split("\n"):
            if line.strip().startswith(line_start):
                confirmation_url = line.strip()
        self.assertTrue(confirmation_url)

        return confirmation_url

    def verify_bibxml_ids_creation(self, draft):
        # for name in (draft.name, draft.name[6:]):
        #     ref_file_name = os.path.join(os.path.join(settings.BIBXML_BASE_PATH, 'bibxml-ids'), 'reference.I-D.%s.xml' % (name, ))
        #     self.assertTrue(os.path.exists(ref_file_name))
        #     ref_rev_file_name = os.path.join(os.path.join(settings.BIBXML_BASE_PATH, 'bibxml-ids'), 'reference.I-D.%s-%s.xml' % (name, draft.rev ))
        #     self.assertTrue(os.path.exists(ref_rev_file_name))
        ref_rev_file_name = os.path.join(os.path.join(settings.BIBXML_BASE_PATH, 'bibxml-ids'), 'reference.I-D.%s-%s.xml' % (draft.name, draft.rev ))
        self.assertTrue(os.path.exists(ref_rev_file_name))


    def submit_new_wg(self, formats):
        # submit new -> supply submitter info -> approve
        GroupFactory(type_id='wg',acronym='ames')
        mars = GroupFactory(type_id='wg', acronym='mars')
        RoleFactory(name_id='chair', group=mars, person__user__username='marschairman')
        draft = WgDraftFactory(group=mars)
        setup_default_community_list_for_group(draft.group)

        # prepare draft to suggest replace
        sug_replaced_draft = Document.objects.create(
            name="draft-ietf-ames-sug-replaced",
            time=timezone.now(),
            type_id="draft",
            title="Draft to be suggested to be replaced",
            stream_id="ietf",
            group=Group.objects.get(acronym="ames"),
            abstract="Blahblahblah.",
            rev="01",
            pages=2,
            words=100,
            intended_std_level_id="ps",
            ad=draft.ad,
            expires=timezone.now() + datetime.timedelta(days=settings.INTERNET_DRAFT_DAYS_TO_EXPIRE),
            notify="aliens@example.mars",
            note="",
        )
        sug_replaced_draft.set_state(State.objects.get(used=True, type="draft", slug="active"))
        sug_replaced_alias = DocAlias.objects.create(name=sug_replaced_draft.name)
        sug_replaced_alias.docs.add(sug_replaced_draft)

        name = "draft-ietf-mars-testing-tests"
        rev = "00"
        group = "mars"

        status_url, author = self.do_submission(name, rev, group, formats)

        # supply submitter info, then draft should be in and ready for approval
        mailbox_before = len(outbox)
        replaced_alias = draft.docalias.first()
        r = self.supply_extra_metadata(name, status_url, author.ascii, author.email().address.lower(),
                                       replaces=[str(draft.pk), str(sug_replaced_draft.pk)])

        self.assertEqual(r.status_code, 302)
        status_url = r["Location"]
        self.assertEqual(len(outbox), mailbox_before + 1)
        self.assertTrue("New Internet-Draft waiting for approval" in outbox[-1]["Subject"])
        self.assertTrue(name in outbox[-1]["Subject"])

        # as chair of WG, we should see approval button
        self.client.login(username="marschairman", password="marschairman+password")

        r = self.client.get(status_url)
        self.assertEqual(r.status_code, 200)

        self.assertContains(r, 'xym')
        self.assertContains(r, 'pyang')
        if settings.SUBMIT_YANGLINT_COMMAND and os.path.exists(settings.YANGLINT_BINARY):
            self.assertContains(r, 'yanglint')

        q = PyQuery(r.content)
        approve_button = q('[type=submit]:contains("Approve")')
        self.assertEqual(len(approve_button), 1)

        action = approve_button.parents("form").find('input[type=hidden][name="action"]').val()

        # approve submission
        mailbox_before = len(outbox)
        r = self.client.post(status_url, dict(action=action))
        self.assertEqual(r.status_code, 302)

        draft = Document.objects.get(docalias__name=name)
        self.assertEqual(draft.rev, rev)
        new_revision = draft.latest_event(type="new_revision")
        self.assertEqual(draft.group.acronym, "mars")
        self.assertEqual(new_revision.type, "new_revision")
        self.assertEqual(new_revision.by.name, author.name)
        self.assertTrue(draft.latest_event(type="added_suggested_replaces"))
        self.assertTrue(not os.path.exists(os.path.join(self.staging_dir, "%s-%s.txt" % (name, rev))))
        self.assertTrue(os.path.exists(os.path.join(self.repository_dir, "%s-%s.txt" % (name, rev))))
        self.assertEqual(draft.type_id, "draft")
        self.assertEqual(draft.stream_id, "ietf")
        self.assertTrue(draft.expires >= timezone.now() + datetime.timedelta(days=settings.INTERNET_DRAFT_DAYS_TO_EXPIRE - 1))
        self.assertEqual(draft.get_state("draft-stream-%s" % draft.stream_id).slug, "wg-doc")
        authors = draft.documentauthor_set.all()
        self.assertEqual(len(authors), 1)
        self.assertEqual(authors[0].person, author)
        self.assertEqual(set(draft.formal_languages.all()), set(FormalLanguageName.objects.filter(slug="json")))
        self.assertEqual(draft.relations_that_doc("replaces").count(), 1)
        self.assertTrue(draft.relations_that_doc("replaces").first().target, replaced_alias)
        self.assertEqual(draft.relations_that_doc("possibly-replaces").count(), 1)
        self.assertTrue(draft.relations_that_doc("possibly-replaces").first().target, sug_replaced_alias)
        self.assertEqual(len(outbox), mailbox_before + 5)
        self.assertIn(("I-D Action: %s" % name), outbox[-4]["Subject"])
        self.assertIn(author.ascii, get_payload_text(outbox[-4]))
        self.assertIn(("I-D Action: %s" % name), outbox[-3]["Subject"])
        self.assertIn(author.ascii, get_payload_text(outbox[-3]))
        self.assertIn("New Version Notification",outbox[-2]["Subject"])
        self.assertIn(name, get_payload_text(outbox[-2]))
        self.assertIn("mars", get_payload_text(outbox[-2]))
        self.assertIn(settings.IETF_ID_ARCHIVE_URL, get_payload_text(outbox[-2]))
        # Check "Review of suggested possible replacements for..." mail
        self.assertIn("review", outbox[-1]["Subject"].lower())
        self.assertIn(name, get_payload_text(outbox[-1]))
        self.assertIn(sug_replaced_alias.name, get_payload_text(outbox[-1]))
        self.assertIn("ames-chairs@", outbox[-1]["To"].lower())
        self.assertIn("mars-chairs@", outbox[-1]["To"].lower())
        # Check submission settings
        self.assertEqual(draft.submission().xml_version, "3" if 'xml' in formats else None)

        # fetch the document page
        url = urlreverse('ietf.doc.views_doc.document_main', kwargs={'name':name})
        r = self.client.get(url)
        self.assertContains(r, name)
        self.assertContains(r, 'Active Internet-Draft')
        self.assertContains(r, 'mars WG')
        self.assertContains(r, 'Yang Validation')
        self.assertContains(r, 'WG Document')

        self.verify_bibxml_ids_creation(draft)

    def test_submit_new_wg_txt(self):
        self.submit_new_wg(["txt"])

    def test_submit_new_wg_xml(self):
        self.submit_new_wg(["xml"])

    def test_submit_new_wg_txt_xml(self):
        self.submit_new_wg(["txt", "xml"])

    def test_submit_new_wg_as_author(self):
        """A new WG submission by a logged-in author needs chair approval"""
        # submit new -> supply submitter info -> approve
        mars = GroupFactory(type_id='wg', acronym='mars')
        draft = WgDraftFactory(group=mars)
        setup_default_community_list_for_group(draft.group)

        name = "draft-ietf-mars-testing-tests"
        rev = "00"
        group = "mars"

        status_url, author = self.do_submission(name, rev, group)
        username = author.user.email

        # supply submitter info, then draft should be in and ready for approval
        mailbox_before = len(outbox)
        self.client.login(username=username, password=username+'+password')  # log in as the author
        r = self.supply_extra_metadata(name, status_url, author.ascii, author.email().address.lower(), replaces=[])
        self.assertEqual(r.status_code, 302)
        status_url = r["Location"]

        # Draft should be in the 'grp-appr' state to await approval by WG chair
        submission = Submission.objects.get(name=name, rev=rev)
        self.assertEqual(submission.state_id, 'grp-appr')

        # Approval request notification should be sent to the WG chair
        self.assertEqual(len(outbox), mailbox_before + 1)
        self.assertTrue("New Internet-Draft waiting for approval" in outbox[-1]["Subject"])
        self.assertTrue(name in outbox[-1]["Subject"])
        self.assertTrue('mars-chairs@ietf.org' in outbox[-1]['To'])

        # Status page should show that group chair approval is needed
        r = self.client.get(status_url)
        self.assertEqual(r.status_code, 200)
        self.assertContains(r, 'The submission is pending approval by the group chairs.')

    def submit_new_concluded_wg_as_author(self, group_state_id='conclude'):
        """A new concluded WG submission by a logged-in author needs AD approval"""
        mars = GroupFactory(type_id='wg', acronym='mars', state_id=group_state_id)
        draft = WgDraftFactory(group=mars)
        setup_default_community_list_for_group(draft.group)

        name = "draft-ietf-mars-testing-tests"
        rev = "00"
        group = "mars"

        status_url, author = self.do_submission(name, rev, group)
        username = author.user.email

        # Should receive an error because group is not active
        self.client.login(username=username, password=username+'+password')  # log in as the author
        r = self.client.get(status_url)
        self.assertEqual(r.status_code, 200)
        self.assertContains(r, 'Group exists but is not an active group')
        q = PyQuery(r.content)
        post_button = q('[type=submit]:contains("Post")')
        self.assertEqual(len(post_button), 0)  # no UI option to post the submission in this state
        
        # Try to post anyway
        r = self.client.post(status_url,
                             {'submitter-name': author.name, 
                              'submitter-email': username, 
                              'action': 'autopost', 
                              'replaces': []})
        # Attempt should fail and draft should remain in the uploaded state
        self.assertEqual(r.status_code, 403)
        submission = Submission.objects.get(name=name, rev=rev)
        self.assertEqual(submission.state_id, 'uploaded')

    def test_submit_new_concluded_wg_as_author(self):
        self.submit_new_concluded_wg_as_author()

    def test_submit_new_bofconc_wg_as_author(self):
        self.submit_new_concluded_wg_as_author('bof-conc')

    def test_submit_new_replaced_wg_as_author(self):
        self.submit_new_concluded_wg_as_author('replaced')

    def test_submit_new_wg_with_extresources(self):
        self.submit_new_draft_with_extresources(group=GroupFactory())

    def submit_existing(self, formats, change_authors=True, group_type='wg', stream_type='ietf'):
        # submit new revision of existing -> supply submitter info -> prev authors confirm

        def _assert_authors_are_action_holders(draft, expect=True):
            for author in draft.authors():
                if expect:
                    self.assertIn(author, draft.action_holders.all())
                else:
                    self.assertNotIn(author, draft.action_holders.all())

        if stream_type == 'ietf':
            ad = Person.objects.get(user__username='ad')
            if group_type == 'area':
                group = GroupFactory(type_id='area', acronym='mars')
                RoleFactory(name_id='ad', group=group, person=ad)
            else:
                area = GroupFactory(type_id='area')
                RoleFactory(name_id='ad',group=area,person=ad)
                group = GroupFactory(type_id=group_type, parent=area, acronym='mars')
            draft = DocumentFactory(type_id='draft', group=group, stream_id=stream_type, ad=ad, authors=PersonFactory.create_batch(1))
            wg_doc_state = State.objects.get(type_id='draft-stream-ietf',slug='wg-doc')
            draft.set_state(wg_doc_state)
            update_action_holders(draft, new_state=wg_doc_state)

            # pretend IANA reviewed it
            not_ok_state = State.objects.get(used=True, type="draft-iana-review", slug="not-ok")
            draft.set_state(not_ok_state)
            update_action_holders(
                draft,
                prev_state=State.objects.get(used=True, type="draft-iana-review", slug="changed"),
                new_state=not_ok_state,
            )

            # pretend it was approved to check that we notify the RFC Editor
            e = DocEvent(type="iesg_approved", doc=draft, rev=draft.rev)
            e.time = draft.time
            e.by = Person.objects.get(name="(System)")
            e.desc = "The IESG approved the document"
            e.save()

            # make a discuss to see if the AD gets an email
            ad = Person.objects.get(user__username="ad")
            ballot = create_ballot_if_not_open(None, draft, ad, 'approve')
            ballot_position = BallotPositionDocEvent()
            ballot_position.ballot = ballot
            ballot_position.pos_id = "discuss"
            ballot_position.type = "changed_ballot_position"
            ballot_position.doc = draft
            ballot_position.rev = draft.rev
            ballot_position.balloter = ballot_position.by = Person.objects.get(user__username="ad2")
            ballot_position.save()

        elif stream_type == 'irtf':
            group = GroupFactory(type_id='rg', parent=Group.objects.get(acronym='irtf'), acronym='mars')
            draft = DocumentFactory(type_id='draft', group=group, stream_id='irtf', authors=PersonFactory.create_batch(1))

        else:
            draft = IndividualDraftFactory(stream_id=stream_type, authors=PersonFactory.create_batch(1))
            
        prev_author = draft.documentauthor_set.all()[0]
        if change_authors:
            # Make it such that one of the previous authors has an invalid email address
            nomail_author = PersonFactory()
            email = nomail_author.email()
            email.address='unknown-email-%s' % nomail_author.plain_ascii().replace(' ', '-')
            email.save()
            DocumentAuthor.objects.create(document=draft, person=nomail_author, email=email, order=draft.documentauthor_set.latest('order').order+1)

        # Set the revision needed tag
        draft.tags.add("need-rev")
        update_action_holders(draft, new_tags=draft.tags.all())

        name = draft.name
        rev = "%02d" % (int(draft.rev) + 1)
        group = draft.group

        # write the old draft in a file so we can check it's moved away
        old_rev = draft.rev
        with io.open(os.path.join(self.repository_dir, "%s-%s.txt" % (name, old_rev)), 'w') as f:
            f.write("a" * 2000)

        old_docevents = list(draft.docevent_set.all())
        _assert_authors_are_action_holders(draft, True)  # authors should be action holders prior to the test

        status_url, author = self.do_submission(name, rev, group, formats, author=prev_author.person)

        _assert_authors_are_action_holders(draft, True)  # still waiting for author confirmation

        # supply submitter info, then previous authors get a confirmation email
        mailbox_before = len(outbox)
        r = self.supply_extra_metadata(name, status_url, "Submitter Name", "submitter@example.com", replaces=[])
        self.assertEqual(r.status_code, 302)
        status_url = r["Location"]
        r = self.client.get(status_url)
        self.assertEqual(r.status_code, 200)
        self.assertContains(r, "The submission is pending approval by the authors")
        _assert_authors_are_action_holders(draft, True)  # still waiting for author confirmation

        self.assertEqual(len(outbox), mailbox_before + 1)
        confirm_email = outbox[-1]
        self.assertTrue("Confirm submission" in confirm_email["Subject"])
        self.assertTrue(name in confirm_email["Subject"])
        self.assertTrue(prev_author.email.address in confirm_email["To"])
        if change_authors:
            self.assertTrue("author@example.com" not in confirm_email["To"])
        self.assertTrue("submitter@example.com" not in confirm_email["To"])
        # Verify that mail wasn't sent to know invalid addresses
        self.assertTrue("unknown-email-" not in confirm_email["To"])
        if change_authors:
            # Since authors changed, ensure chairs are copied (and that the message says why)
            self.assertTrue("chairs have been copied" in str(confirm_email))
            if group_type in ['wg','rg','ag','rag']:
                self.assertTrue("mars-chairs@" in confirm_email["To"].lower())
            elif group_type == 'area':
                self.assertTrue("aread@" in confirm_email["To"].lower())
            else:
                pass
            if stream_type=='ise':
               self.assertTrue("rfc-ise@" in confirm_email["To"].lower())
        else:
            self.assertNotIn("chairs have been copied", str(confirm_email))
            self.assertNotIn("mars-chairs@", confirm_email["To"].lower())

        confirmation_url = self.extract_confirmation_url(confirm_email)

        # go to confirm page
        r = self.client.get(confirmation_url)
        q = PyQuery(r.content)
        self.assertEqual(len(q('[type=submit]:contains("Confirm")')), 1)

        # confirm
        mailbox_before = len(outbox)
        r = self.client.post(confirmation_url, {'action':'confirm'})
        self.assertEqual(r.status_code, 302)

        new_docevents = draft.docevent_set.exclude(pk__in=[event.pk for event in old_docevents])
        _assert_authors_are_action_holders(draft, False)  # confirmed and posted, authors no longer hold action

        # check we have document events 
        doc_events = new_docevents.filter(type__in=["new_submission", "added_comment"])
        edescs = '::'.join([x.desc for x in doc_events])
        self.assertTrue('New version approved' in edescs)
        self.assertTrue('Uploaded new revision' in edescs)

        draft = Document.objects.get(docalias__name=name)
        self.assertEqual(draft.rev, rev)
        self.assertEqual(draft.group.acronym, name.split("-")[2])
        #
        docevents = list(new_docevents.order_by("-time", "-id"))
        # Latest events are first (this is the default, but we make it explicit)

        def inspect_docevents(docevents, event_delta, event_type, be_in_desc, by_name):
            self.assertEqual(docevents[event_delta].type, event_type,
                             'Unexpected event type for event_delta={}'.format(event_delta))
            self.assertIn(be_in_desc, docevents[event_delta].desc,
                          'Expected text not found for event_delta={}'.format(event_delta))
            self.assertEqual(docevents[event_delta].by.name, by_name,
                             'Unexpected name for event_delta={}'.format(event_delta))
            if len(docevents) > event_delta + 1:
                self.assertGreater(docevents[event_delta].id, docevents[event_delta+1].id,
                                   'Event out of order for event_delta={}'.format(event_delta))

        # Assert event content in chronological order:
        if draft.stream_id == 'ietf':
            expected_docevents = [
                ("new_submission", "Uploaded new revision", "Submitter Name"),
                ("new_submission", "Request for posting confirmation", "(System)"),
                ("new_submission", "New version approved", "(System)"),
                ("new_revision", "New version available", "Submitter Name"),
                ("changed_state", "IANA Review", "(System)"),
                ("changed_document", "AD Followup", "(System)"),
                ("changed_action_holders", "IESG state changed", "(System)"),
            ]
        elif draft.stream_id in ('ise', 'irtf', 'iab'):
            expected_docevents = [
                ("new_submission", "Uploaded new revision", "Submitter Name"),
                ("new_submission", "Request for posting confirmation", "(System)"),
                ("new_submission", "New version approved", "(System)"),
                ("new_revision", "New version available", "Submitter Name"),
                ("changed_document", "tag cleared", "(System)"),
                ("changed_action_holders", "IESG state changed", "(System)"),
            ]
        else:
            expected_docevents = []  # empty list will skip the docevent test entirely

        # go through event list in reverse so newest gets index 0
        for event_delta, (event_type, be_in_desc, by_name) in enumerate(expected_docevents[::-1]):
            inspect_docevents(docevents, event_delta, event_type, be_in_desc, by_name)

        self.assertTrue(not os.path.exists(os.path.join(self.repository_dir, "%s-%s.txt" % (name, old_rev))))
        self.assertTrue(os.path.exists(os.path.join(self.archive_dir, "%s-%s.txt" % (name, old_rev))))
        self.assertTrue(not os.path.exists(os.path.join(self.staging_dir, "%s-%s.txt" % (name, rev))))
        self.assertTrue(os.path.exists(os.path.join(self.repository_dir, "%s-%s.txt" % (name, rev))))
        self.assertEqual(draft.type_id, "draft")
        if stream_type == 'ietf':
            self.assertEqual(draft.stream_id, "ietf")
            self.assertEqual(draft.get_state_slug("draft-stream-%s" % draft.stream_id), "wg-doc")
            self.assertEqual(draft.get_state_slug("draft-iana-review"), "changed")
        authors = draft.documentauthor_set.all()
        self.assertEqual(len(authors), 1)
        self.assertIn(author, [ a.person for a in authors ])
        self.assertEqual(len(outbox), mailbox_before + 3)
        self.assertTrue(("I-D Action: %s" % name) in outbox[-3]["Subject"])
        self.assertTrue(("I-D Action: %s" % name) in draft.message_set.order_by("-time")[0].subject)
        self.assertTrue(author.ascii in get_payload_text(outbox[-3]))
        self.assertTrue("i-d-announce@" in outbox[-3]['To'])
        self.assertTrue("New Version Notification" in outbox[-2]["Subject"])
        self.assertTrue(name in get_payload_text(outbox[-2]))
        interesting_address = {'ietf':'mars', 'irtf':'irtf-chair', 'iab':'iab-chair', 'ise':'rfc-ise'}[draft.stream_id]
        self.assertTrue(interesting_address in force_str(outbox[-2].as_string()))
        if draft.stream_id == 'ietf':
            self.assertTrue(draft.ad.role_email("ad").address in force_str(outbox[-2].as_string()))
            self.assertTrue(ballot_position.balloter.role_email("ad").address in force_str(outbox[-2].as_string()))
        self.assertTrue("New Version Notification" in outbox[-1]["Subject"])
        self.assertTrue(name in get_payload_text(outbox[-1]))
        r = self.client.get(urlreverse('ietf.doc.views_search.recent_drafts'))
        self.assertEqual(r.status_code, 200)
        self.assertContains(r, draft.name)
        self.assertContains(r, draft.title)
        # Check submission settings
        self.assertEqual(draft.submission().xml_version, "3" if 'xml' in formats else None)
        self.verify_bibxml_ids_creation(draft)

    def test_submit_existing_txt(self):
        self.submit_existing(["txt"])

    def test_submit_existing_xml(self):
        self.submit_existing(["xml"])

    def test_submit_existing_txt_xml(self):
        self.submit_existing(["txt", "xml"])

    def test_submit_existing_txt_preserve_authors(self):
        self.submit_existing(["txt"], change_authors=False)

    def test_submit_existing_wg_with_extresources(self):
        self.submit_existing_with_extresources(group_type='wg')

    def test_submit_existing_rg(self):
        self.submit_existing(["txt"],group_type='rg', stream_type='irtf')

    def test_submit_existing_rg_with_extresources(self):
        self.submit_existing_with_extresources(group_type='rg', stream_type='irtf')

    def test_submit_existing_ag(self):
        self.submit_existing(["txt"],group_type='ag')

    def test_submit_existing_ag_with_extresources(self):
        self.submit_existing_with_extresources(group_type='ag')

    def test_submit_existing_area(self):
        self.submit_existing(["txt"],group_type='area')

    def test_submit_existing_area_with_extresources(self):
        self.submit_existing_with_extresources(group_type='area')

    def test_submit_existing_ise(self):
        self.submit_existing(["txt"],stream_type='ise', group_type='individ')

    def test_submit_existing_ise_with_extresources(self):
        self.submit_existing_with_extresources(stream_type='ise', group_type='individ')

    def test_submit_existing_iab(self):
        self.submit_existing(["txt"],stream_type='iab', group_type='individ')

    def do_submit_existing_concluded_wg_test(self, group_state_id='conclude', submit_as_author=False):
        """A revision to an existing WG draft should go to AD for approval if WG is not active"""
        ad = Person.objects.get(user__username='ad')
        area = GroupFactory(type_id='area')
        RoleFactory(name_id='ad', group=area, person=ad)
        group = GroupFactory(type_id='wg', state_id=group_state_id, parent=area, acronym='mars')
        author = PersonFactory()
        draft = WgDraftFactory(group=group, authors=[author])
        draft.set_state(State.objects.get(type_id='draft-stream-ietf', slug='wg-doc'))

        name = draft.name
        rev = "%02d" % (int(draft.rev) + 1)

        if submit_as_author:
            username = author.user.email
            self.client.login(username=username, password=username + '+password')
        status_url, author = self.do_submission(name, rev, group, author=author)
        mailbox_before = len(outbox)

        # Try to post anyway
        r = self.client.post(status_url,
                             {'submitter-name': author.name,
                              'submitter-email': 'submitter@example.com',
                              'action': 'autopost',
                              'replaces': []})
        self.assertEqual(r.status_code, 302)
        status_url = r["Location"]

        # Draft should be in the 'ad-appr' state to await approval
        submission = Submission.objects.get(name=name, rev=rev)
        self.assertEqual(submission.state_id, 'ad-appr')

        # Approval request notification should be sent to the AD for the group
        self.assertEqual(len(outbox), mailbox_before + 1)
        self.assertTrue("New Internet-Draft waiting for approval" in outbox[-1]["Subject"])
        self.assertTrue(name in outbox[-1]["Subject"])
        self.assertTrue(ad.user.email in outbox[-1]['To'])

        # Status page should show that AD approval is needed
        r = self.client.get(status_url)
        self.assertEqual(r.status_code, 200)
        self.assertContains(r, 'The submission is pending approval by the area director.')

    def test_submit_existing_concluded_wg(self):
        self.do_submit_existing_concluded_wg_test()

    def test_submit_existing_concluded_wg_as_author(self):
        self.do_submit_existing_concluded_wg_test(submit_as_author=True)

    def test_submit_existing_bofconc_wg(self):
        self.do_submit_existing_concluded_wg_test(group_state_id='bof-conc')

    def test_submit_existing_bofconc_wg_as_author(self):
        self.do_submit_existing_concluded_wg_test(group_state_id='bof-conc', submit_as_author=True)

    def test_submit_existing_replaced_wg(self):
        self.do_submit_existing_concluded_wg_test(group_state_id='replaced')

    def test_submit_existing_replaced_wg_as_author(self):
        self.do_submit_existing_concluded_wg_test(group_state_id='replaced', submit_as_author=True)

    def test_submit_existing_iab_with_extresources(self):
        self.submit_existing_with_extresources(stream_type='iab', group_type='individ')

    def submit_new_individual(self, formats):
        # submit new -> supply submitter info -> confirm

        name = "draft-authorname-testing-tests"
        rev = "00"
        group = None

        status_url, author = self.do_submission(name, rev, group, formats)

        # supply submitter info, then draft should be be ready for email auth
        mailbox_before = len(outbox)
        r = self.supply_extra_metadata(name, status_url, "Submitter Name", "submitter@example.com", replaces=[])

        self.assertEqual(r.status_code, 302)
        status_url = r["Location"]
        r = self.client.get(status_url)
        self.assertEqual(r.status_code, 200)
        self.assertContains(r, "The submission is pending email authentication")
        self._assert_extresources_in_table(r, [])
        self._assert_extresources_form_not_present(r)

        self.assertEqual(len(outbox), mailbox_before + 1)
        confirm_email = outbox[-1]
        self.assertTrue("Confirm submission" in confirm_email["Subject"])
        self.assertTrue(name in confirm_email["Subject"])
        # both submitter and author get email
        self.assertTrue(author.email().address.lower() in confirm_email["To"])
        self.assertTrue("submitter@example.com" in confirm_email["To"])
        self.assertFalse("chairs have been copied" in str(confirm_email))

        confirmation_url = self.extract_confirmation_url(outbox[-1])

        # go to confirm page
        r = self.client.get(confirmation_url)
        q = PyQuery(r.content)
        self.assertEqual(len(q('[type=submit]:contains("Confirm")')), 1)

        # confirm
        mailbox_before = len(outbox)
        r = self.client.post(confirmation_url, {'action':'confirm'})
        self.assertEqual(r.status_code, 302)

        draft = Document.objects.get(docalias__name=name)
        self.assertEqual(draft.rev, rev)
        new_revision = draft.latest_event()
        self.assertEqual(new_revision.type, "new_revision")
        self.assertEqual(new_revision.by.name, "Submitter Name")
        self.verify_bibxml_ids_creation(draft)

    def test_submit_new_individual_txt(self):
        self.submit_new_individual(["txt"])

    def test_submit_new_individual_xml(self):
        self.submit_new_individual(["xml"])

    def test_submit_new_individual_xml_no_next_meeting(self):
        Meeting.objects.all().delete()
        self.submit_new_individual(["xml"])

    def test_submit_new_individual_txt_xml(self):
        self.submit_new_individual(["txt", "xml"])

    def submit_new_draft_no_org_or_address(self, formats):
        name = 'draft-testing-no-org-or-address'

        author = PersonFactory()
        self.client.login(username='secretary', password='secretary+password')
        r = self.create_and_post_submission(
            name, '00', author, formats=formats, base_filename='test_submission_no_org_or_address'
        )
        status_url = r['Location']
        r = self.supply_extra_metadata(name, status_url, 'Submitter name', 'submitter@example.com', replaces=[])
        self.assertEqual(r.status_code, 302)

        # force post of submission
        r = self.client.get(status_url)
        q = PyQuery(r.content)
        force_post_button = q('[type=submit]:contains("Force post")')
        self.assertEqual(len(force_post_button), 1)
        action = force_post_button.parents("form").find('input[type=hidden][name="action"]').val()
        r = self.client.post(status_url, dict(action=action))

        doc = Document.objects.get(docalias__name=name)
        self.assertEqual(doc.documentauthor_set.count(), 1)
        docauth = doc.documentauthor_set.first()
        self.assertEqual(docauth.person, author)
        self.assertEqual(docauth.affiliation, '')
        self.assertEqual(docauth.country, '')
        self.verify_bibxml_ids_creation(doc)

    def test_submit_new_draft_no_org_or_address_txt(self):
        self.submit_new_draft_no_org_or_address(['txt'])

    def test_submit_new_draft_no_org_or_address_xml(self):
        self.submit_new_draft_no_org_or_address(['xml'])

    def test_submit_new_draft_no_org_or_address_txt_xml(self):
        self.submit_new_draft_no_org_or_address(['txt', 'xml'])

    def _assert_extresources_in_table(self, response, extresources, th_label=None):
        """Assert that external resources are properly shown on the submission_status table"""
        q = PyQuery(response.content)
        
        # Find the <th> that labels the resource list
        th = q('th:contains("%s")' % (th_label or 'Submission additional resources'))
        self.assertEqual(len(th), 1)
        
        # Find the <td> element that holds the resource list
        td_siblings = th.siblings('td')
        self.assertEqual(len(td_siblings), 1)
        td = td_siblings.eq(0)
        td_html = td.html()
        
        if extresources:
            for res in extresources:
                # If the value is present, that's good enough. Don't test the detailed format.
                self.assertIn(res.value, td_html, 'Value of resource %s not found' % (res))
        else:
            self.assertIn('None', td_html)

    def _assert_extresources_form(self, response, expected_extresources):
        """Assert that the form for editing external resources is present and has expected contents"""
        q = PyQuery(response.content)
        
        # The external resources form is currently just a text area. Find it by its ID and check
        # that it has the expected contents.
        elems = q('form textarea#id_resources')
        self.assertEqual(len(elems), 1)
        
        text_area = elems.eq(0)
        contents = text_area.text()
        if len(expected_extresources) == 0:
            self.assertEqual(contents.strip(), '')
        else:
            res_strings = [rs for rs in contents.split('\n') if len(rs.strip()) > 0]  # ignore empty lines
            self.assertCountEqual(
                res_strings,
                [r.to_form_entry_str() for r in expected_extresources],
            )

    def _assert_extresources_form_not_present(self, response):
        q=PyQuery(response.content)
        self.assertEqual(len(q('form textarea#id_resources')), 0)
        
    def _assert_extresource_change_event(self, doc, is_present=True):
        """Assert that an external resource change event is (or is not) present for the doc"""
        event = doc.latest_event(type='changed_document', desc__contains='Changed document external resources')
        if is_present:
            self.assertIsNotNone(event, 'External resource change event was not created properly')
        else:
            self.assertIsNone(event, 'External resource change event was unexpectedly created')

    def submit_new_draft_with_extresources(self, group):
        name = 'draft-testing-with-extresources'

        status_url, author = self.do_submission(name, rev='00', group=group)

        # Check that the submission starts with no external resources
        r = self.client.get(status_url)
        self.assertEqual(r.status_code, 200)
        self._assert_extresources_in_table(r, [])
        self._assert_extresources_form(r, [])

        resources = [
            SubmissionExtResource(name_id='faq', value='https://faq.example.com/'),
            SubmissionExtResource(name_id='wiki', value='https://wiki.example.com', display_name='Test Wiki'),
        ]
        r = self.supply_extra_metadata(name, status_url, 'Submitter name', 'submitter@example.com', replaces=[],
                                       extresources=resources)
        self.assertEqual(r.status_code, 302)
        status_url = r['Location']
        
        r = self.client.get(status_url)
        self.assertEqual(r.status_code, 200)
        self._assert_extresources_in_table(r, resources)
        self._assert_extresources_form_not_present(r)

    def test_submit_new_individual_with_extresources(self):
        self.submit_new_draft_with_extresources(group=None)

    def submit_new_individual_logged_in(self, formats):
        # submit new -> supply submitter info -> done

        name = "draft-authorname-testing-logged-in"
        rev = "00"
        group = None

        author = PersonFactory()
        username = author.user.email
        self.client.login(username=username, password=username+"+password")
        
        status_url, author = self.do_submission(name, rev, group, formats, author=author)

        # supply submitter info, then draft should be be ready for email auth
        mailbox_before = len(outbox)
        r = self.supply_extra_metadata(name, status_url, author.name, username, replaces=[])

        self.assertEqual(r.status_code, 302)
        status_url = r["Location"]
        r = self.client.get(status_url)
        self.assertEqual(r.status_code, 200)
        self.assertContains(r, "New version accepted")
        self._assert_extresources_in_table(r, [])
        self._assert_extresources_form_not_present(r)

        self.assertEqual(len(outbox), mailbox_before+2)
        announcement_email = outbox[-2]
        self.assertIn(name, announcement_email["Subject"])
        self.assertIn('I-D Action:', announcement_email["Subject"])
        self.assertIn('i-d-announce', announcement_email["To"])
        notification_email = outbox[-1]
        self.assertIn(name, notification_email["Subject"])
        self.assertIn("New Version Notification", notification_email["Subject"])
        self.assertIn(author.email().address.lower(), notification_email["To"])

        draft = Document.objects.get(docalias__name=name)
        self.assertEqual(draft.rev, rev)
        self.assertEqual(draft.docextresource_set.count(), 0)
        new_revision = draft.latest_event()
        self.assertEqual(new_revision.type, "new_revision")
        self.assertEqual(new_revision.by.name, author.name)
        self._assert_extresource_change_event(draft, is_present=False)

        # Check submission settings
        self.assertEqual(draft.submission().xml_version, "3" if 'xml' in formats else None)
        self.verify_bibxml_ids_creation(draft)

    def test_submit_new_logged_in_txt(self):
        self.submit_new_individual_logged_in(["txt"])

    def test_submit_new_logged_in_xml(self):
        self.submit_new_individual_logged_in(["xml"])

    def test_submit_new_logged_in_with_extresources(self):
        """Logged-in author of individual draft can set external resources"""
        name = 'draft-individual-testing-with-extresources'
        author = PersonFactory()
        username = author.user.email
        
        self.client.login(username=username, password=username+'+password')
        status_url, author = self.do_submission(name, rev='00', author=author)

        # Check that the submission starts with no external resources
        r = self.client.get(status_url)
        self.assertEqual(r.status_code, 200)
        self._assert_extresources_in_table(r, [])
        self._assert_extresources_form(r, [])

        resources = [
            SubmissionExtResource(name_id='faq', value='https://faq.example.com/'),
            SubmissionExtResource(name_id='wiki', value='https://wiki.example.com', display_name='Test Wiki'),
        ]
        r = self.supply_extra_metadata(name, status_url, author.name, username, replaces=[],
                                       extresources=resources)
        self.assertEqual(r.status_code, 302)
        status_url = r['Location']

        r = self.client.get(status_url)
        self.assertEqual(r.status_code, 200)
        self._assert_extresources_in_table(r, resources)
        self._assert_extresources_form_not_present(r)

        # Check that the draft itself got the resources        
        draft = Document.objects.get(docalias__name=name)
        self.assertCountEqual(
            [str(r) for r in draft.docextresource_set.all()],
            [str(r) for r in resources],
        )
        self._assert_extresource_change_event(draft, is_present=True)
        self.verify_bibxml_ids_creation(draft)

    def test_submit_update_individual(self):
        IndividualDraftFactory(name='draft-ietf-random-thing', states=[('draft','active'),('draft-iesg','approved')], pages=5)
        ad=Person.objects.get(user__username='ad')
        # Group of None here does not reflect real individual submissions
        draft = IndividualDraftFactory(group=None, ad = ad, authors=[ad,], notify='aliens@example.mars', pages=5)
        replaces_count = draft.relateddocument_set.filter(relationship_id='replaces').count()
        name = draft.name
        rev = '%02d'%(int(draft.rev)+1)
        status_url, author = self.do_submission(name,rev)
        mailbox_before = len(outbox)

        r = self.supply_extra_metadata(name, status_url, "Submitter Name", "author@example.com", replaces=[str(draft.pk)])
        self.assertEqual(r.status_code, 200)
        self.assertContains(r, 'cannot replace itself')
        self._assert_extresources_in_table(r, [])
        self._assert_extresources_form(r, [])

        replaced = Document.objects.get(name='draft-ietf-random-thing')
        r = self.supply_extra_metadata(name, status_url, "Submitter Name", "author@example.com", replaces=[str(replaced.pk)])
        self.assertEqual(r.status_code, 200)
        self.assertContains(r, 'approved by the IESG and cannot')
        self._assert_extresources_in_table(r, [])
        self._assert_extresources_form(r, [])

        r = self.supply_extra_metadata(name, status_url, "Submitter Name", "author@example.com", replaces=[])
        self.assertEqual(r.status_code, 302)
        status_url = r["Location"]
        r = self.client.get(status_url)
        self._assert_extresources_in_table(r, [])
        self._assert_extresources_form_not_present(r)

        self.assertEqual(len(outbox), mailbox_before + 1)
        confirmation_url = self.extract_confirmation_url(outbox[-1])
        self.assertFalse("chairs have been copied" in str(outbox[-1]))
        mailbox_before = len(outbox)
        r = self.client.post(confirmation_url, {'action':'confirm'})
        self.assertEqual(r.status_code, 302)
        self.assertEqual(len(outbox), mailbox_before+3)
        draft = Document.objects.get(docalias__name=name)
        self.assertEqual(draft.rev, rev)
        self.assertEqual(draft.relateddocument_set.filter(relationship_id='replaces').count(), replaces_count)
        self.assertEqual(draft.docextresource_set.count(), 0)
        #
        r = self.client.get(urlreverse('ietf.doc.views_search.recent_drafts'))
        self.assertContains(r, draft.name)
        self.assertContains(r, draft.title)
        self._assert_extresource_change_event(draft, is_present=False)
        self.verify_bibxml_ids_creation(draft)

    def submit_existing_with_extresources(self, group_type, stream_type='ietf'):
        """Submit a draft with external resources
        
        Unlike some other tests in this module, does not confirm draft if this would be required.
        """
        orig_draft: Document = DocumentFactory(  # type: ignore[annotation-unchecked]
            type_id='draft',
            group=GroupFactory(type_id=group_type) if group_type else None,
            stream_id=stream_type,
        )
        name = orig_draft.name
        group = orig_draft.group
        new_rev = '%02d' % (int(orig_draft.rev) + 1)
        author: Person = PersonFactory()  # type: ignore[annotation-unchecked]
        DocumentAuthor.objects.create(person=author, document=orig_draft)
        orig_draft.docextresource_set.create(name_id='faq', value='https://faq.example.com/')
        orig_draft.docextresource_set.create(name_id='wiki', value='https://wiki.example.com', display_name='Test Wiki')
        orig_extresources = list(orig_draft.docextresource_set.all())

        status_url, _ = self.do_submission(name=name, rev=new_rev, author=author, group=group)

        # Make sure the submission status inherits the original draft's external resources
        r = self.client.get(status_url)
        self.assertEqual(r.status_code, 200)
        self._assert_extresources_in_table(r, orig_extresources)
        self._assert_extresources_form(r, orig_extresources)

        # Update with an empty set of resources
        r = self.supply_extra_metadata(orig_draft.name, status_url, author.name, author.user.email,
                                       replaces=[], extresources=[])
        self.assertEqual(r.status_code, 302)
        status_url = r['Location']

        # Should now see the submission's resources and the set currently assigned to the document        
        r = self.client.get(status_url)
        self.assertEqual(r.status_code, 200)
        self._assert_extresources_in_table(r, [])
        self._assert_extresources_in_table(r, orig_extresources, 'Current document additional resources')
        self._assert_extresources_form_not_present(r)

    def test_submit_update_individual_with_extresources(self):
        self.submit_existing_with_extresources(group_type=None, stream_type='ietf')

    def submit_new_individual_replacing_wg(self, logged_in=False, group_state_id='active', notify_ad=False):
        """Chair of an active WG should be notified if individual draft is proposed to replace a WG draft"""
        name = "draft-authorname-testing-tests"
        rev = "00"
        group = None
        status_url, author = self.do_submission(name, rev, group)

        ad = Person.objects.get(user__username='ad')
        replaced_draft = WgDraftFactory(group__state_id=group_state_id)
        RoleFactory(name_id='ad', group=replaced_draft.group.parent, person=ad)
        if logged_in:
            username = author.user.email
            self.client.login(username=username, password=username + '+password')

        mailbox_before = len(outbox)
        self.supply_extra_metadata(
            name,
            status_url,
            "Submitter Name",
            "submitter@example.com",
            replaces=[str(replaced_draft.docalias.first().pk)],
        )
        
        submission = Submission.objects.get(name=name, rev=rev)
        self.assertEqual(submission.state_id, 'ad-appr' if notify_ad else 'grp-appr')
        self.assertEqual(len(outbox), mailbox_before + 1)
        notice = outbox[-1]
        self.assertIn(
            ad.user.email if notify_ad else '%s-chairs@ietf.org' % replaced_draft.group.acronym,
            notice['To']
        )
        self.assertIn('New Internet-Draft waiting for approval', notice['Subject'])

    def test_submit_new_individual_replacing_wg(self):
        self.submit_new_individual_replacing_wg()

    def test_submit_new_individual_replacing_wg_logged_in(self):
        self.submit_new_individual_replacing_wg(logged_in=True)

    def test_submit_new_individual_replacing_concluded_wg(self):
        self.submit_new_individual_replacing_wg(group_state_id='conclude', notify_ad=True)

    def test_submit_new_individual_replacing_concluded_wg_logged_in(self):
        self.submit_new_individual_replacing_wg(group_state_id='conclude', notify_ad=True, logged_in=True)

    def test_submit_cancel_confirmation(self):
        ad=Person.objects.get(user__username='ad')
        # Group of None here does not reflect real individual submissions
        draft = IndividualDraftFactory(group=None, ad = ad, authors=[ad,], notify='aliens@example.mars', pages=5)
        name = draft.name
        old_rev = draft.rev
        rev = '%02d'%(int(draft.rev)+1)
        status_url, author = self.do_submission(name, rev)
        mailbox_before = len(outbox)
        r = self.supply_extra_metadata(name, status_url, "Submitter Name", "author@example.com", replaces=[])
        self.assertEqual(r.status_code, 302)
        status_url = r["Location"]
        r = self.client.get(status_url)
        self.assertEqual(len(outbox), mailbox_before + 1)
        confirmation_url = self.extract_confirmation_url(outbox[-1])
        mailbox_before = len(outbox)
        r = self.client.post(confirmation_url, {'action':'cancel'})
        self.assertEqual(r.status_code, 302)
        self.assertEqual(len(outbox), mailbox_before)
        draft = Document.objects.get(docalias__name=name)
        self.assertEqual(draft.rev, old_rev)

    def test_submit_new_wg_with_dash(self):
        group = Group.objects.create(acronym="mars-special", name="Mars Special", type_id="wg", state_id="active")
        name = "draft-ietf-%s-testing-tests" % group.acronym
        self.create_and_post_submission(name=name, rev="00", author=PersonFactory())
        self.assertEqual(Submission.objects.get(name=name).group.acronym, group.acronym)

    def test_submit_new_wg_v2_country_only(self):
        """V2 drafts should accept addresses without street/city"""
        # break early in case of missing configuration
        self.assertTrue(os.path.exists(settings.IDSUBMIT_IDNITS_BINARY))

        # submit
        author = PersonFactory()
        group = GroupFactory()
        name = "draft-authorname-testing-tests"
        r = self.create_and_post_submission(
            name=name,
            rev='00',
            author=author,
            group=group.acronym,
            formats=('xml',),
            base_filename='test_submission_v2_country_only'
        )
        self.assertEqual(r.status_code, 302)
        submission = Submission.objects.get(name=name)
        self.assertEqual(submission.xml_version, '2')  # should reflect the submitted version

    def test_submit_new_irtf(self):
        group = Group.objects.create(acronym="saturnrg", name="Saturn", type_id="rg", state_id="active")
        name = "draft-irtf-%s-testing-tests" % group.acronym
        self.create_and_post_submission(name=name, rev="00", author=PersonFactory())
        submission = Submission.objects.get(name=name)
        self.assertEqual(submission.group.acronym, group.acronym)
        self.assertEqual(submission.group.type_id, group.type_id)

    def test_submit_new_iab(self):
        name = "draft-iab-testing-tests"
        self.create_and_post_submission(name=name, rev="00", author=PersonFactory())
        self.assertEqual(Submission.objects.get(name=name).group.acronym, "iab")

    def test_cancel_submission(self):
        # submit -> cancel
        GroupFactory(acronym='mars')

        name = "draft-ietf-mars-testing-tests"
        rev = "00"

        status_url, author = self.do_submission(name, rev)

        # check we got cancel button
        r = self.client.get(status_url)
        self.assertEqual(r.status_code, 200)
        q = PyQuery(r.content)
        cancel_button = q('[type=submit]:contains("Cancel")')
        self.assertEqual(len(cancel_button), 1)

        action = cancel_button.parents("form").find('input[type=hidden][name="action"]').val()

        # cancel
        r = self.client.post(status_url, dict(action=action))
        self.assertTrue(not os.path.exists(os.path.join(self.staging_dir, "%s-%s.txt" % (name, rev))))

    def test_edit_submission_and_force_post(self):
        # submit -> edit
        draft = WgDraftFactory(group__acronym='mars')

        name = "draft-ietf-mars-testing-tests"
        rev = "00"

        status_url, author = self.do_submission(name, rev)

        # check we have edit button
        r = self.client.get(status_url)
        self.assertEqual(r.status_code, 200)
        q = PyQuery(r.content)
        adjust_button = q('[type=submit]:contains("Adjust")')
        self.assertEqual(len(adjust_button), 1)

        action = adjust_button.parents("form").find('input[type=hidden][name="action"]').val()

        # go to edit, we do this by posting, slightly weird
        r = self.client.post(status_url, dict(action=action))
        self.assertEqual(r.status_code, 302)
        edit_url = r['Location']

        # check page
        r = self.client.get(edit_url)
        self.assertEqual(r.status_code, 200)
        q = PyQuery(r.content)
        self.assertEqual(len(q('input[name=edit-title]')), 1)

        # edit
        mailbox_before = len(outbox)
        # FIXME If this test is started before midnight, and ends after, it will fail
        document_date = date_today() - datetime.timedelta(days=-3)
        r = self.client.post(edit_url, {
            "edit-title": "some title",
            "edit-rev": "00",
            "edit-document_date": document_date.strftime("%Y-%m-%d"),
            "edit-abstract": "some abstract",
            "edit-pages": "123",
            "submitter-name": "Some Random Test Person",
            "submitter-email": "random@example.com",
            "replaces": [str(draft.docalias.first().pk)],
            "edit-note": "no comments",
            "authors-0-name": "Person 1",
            "authors-0-email": "person1@example.com",
            "authors-1-name": "Person 2",
            "authors-1-email": "person2@example.com",
            "authors-2-name": "Person 3",
            "authors-2-email": "person3@example.com",
            "authors-prefix": ["authors-", "authors-0", "authors-1", "authors-2"],
        })
        self.assertNoFormPostErrors(r, ".invalid-feedback,.alert-danger")

        submission = Submission.objects.get(name=name)
        self.assertEqual(submission.title, "some title")
        self.assertEqual(submission.document_date, document_date)
        self.assertEqual(submission.abstract, "some abstract")
        self.assertEqual(submission.pages, 123)
        self.assertEqual(submission.note, "no comments")
        self.assertEqual(submission.submitter, "Some Random Test Person <random@example.com>")
        self.assertEqual(submission.replaces, draft.docalias.first().name)
        self.assertEqual(submission.state_id, "manual")

        authors = submission.authors
        self.assertEqual(len(authors), 3)
        self.assertEqual(authors[0]["name"], "Person 1")
        self.assertEqual(authors[0]["email"], "person1@example.com")
        self.assertEqual(authors[1]["name"], "Person 2")
        self.assertEqual(authors[1]["email"], "person2@example.com")
        self.assertEqual(authors[2]["name"], "Person 3")
        self.assertEqual(authors[2]["email"], "person3@example.com")

        self.assertEqual(len(outbox), mailbox_before + 1)
        self.assertTrue("Manual Post Requested" in outbox[-1]["Subject"])
        self.assertTrue(name in outbox[-1]["Subject"])

        # as Secretariat, we should see the force post button
        self.client.login(username="secretary", password="secretary+password")

        r = self.client.get(status_url)
        self.assertEqual(r.status_code, 200)
        q = PyQuery(r.content)
        post_button = q('[type=submit]:contains("Force")')
        self.assertEqual(len(post_button), 1)

        action = post_button.parents("form").find('input[type=hidden][name="action"]').val()

        # force post
        mailbox_before = len(outbox)
        r = self.client.post(status_url, dict(action=action))
        self.assertEqual(r.status_code, 302)

        draft = Document.objects.get(docalias__name=name)
        self.assertEqual(draft.rev, rev)
        self.assertEqual(draft.docextresource_set.count(), 0)
        self.verify_bibxml_ids_creation(draft)

    def test_search_for_submission_and_edit_as_secretariat(self):
        # submit -> edit
        GroupFactory(acronym='mars')

        name = "draft-ietf-mars-testing-tests"
        rev = "00"

        self.do_submission(name, rev)

        # search status page
        r = self.client.get(urlreverse("ietf.submit.views.search_submission"))
        self.assertEqual(r.status_code, 200)
        self.assertContains(r, "submission status")

        # search
        r = self.client.post(urlreverse("ietf.submit.views.search_submission"), dict(name=name))
        self.assertEqual(r.status_code, 302)
        unprivileged_status_url = r['Location']

        # search with rev
        r = self.client.post(urlreverse("ietf.submit.views.search_submission"), dict(name=name+'-'+rev))
        self.assertEqual(r.status_code, 302)
        unprivileged_status_url = r['Location']

        # status page as unprivileged => no edit button
        r = self.client.get(unprivileged_status_url)
        self.assertContains(r, "Submission status of %s" % name)
        q = PyQuery(r.content)
        adjust_button = q('[type=submit]:contains("Adjust")')
        self.assertEqual(len(adjust_button), 0)

        # as Secretariat, we should get edit button
        self.client.login(username="secretary", password="secretary+password")
        r = self.client.get(unprivileged_status_url)
        q = PyQuery(r.content)
        adjust_button = q('[type=submit]:contains("Adjust")')
        self.assertEqual(len(adjust_button), 1)

        action = adjust_button.parents("form").find('input[type=hidden][name="action"]').val()

        # go to edit, we do this by posting, slightly weird
        r = self.client.post(unprivileged_status_url, dict(action=action))
        self.assertEqual(r.status_code, 302)
        edit_url = r['Location']

        # check page
        r = self.client.get(edit_url)
        self.assertEqual(r.status_code, 200)

    def test_request_full_url(self):
        # submit -> request full URL to be sent
        GroupFactory(acronym='mars')

        name = "draft-ietf-mars-testing-tests"
        rev = "00"

        self.do_submission(name, rev)

        submission = Submission.objects.get(name=name)
        url = urlreverse('ietf.submit.views.submission_status', kwargs=dict(submission_id=submission.pk))

        # check we got request full URL button
        r = self.client.get(url)
        self.assertEqual(r.status_code, 200)
        q = PyQuery(r.content)
        request_button = q('[type=submit]:contains("Request full access")')
        self.assertEqual(len(request_button), 1)

        # request URL to be sent
        mailbox_before = len(outbox)

        action = request_button.parents("form").find('input[type=hidden][name="action"]').val()
        r = self.client.post(url, dict(action=action))
        self.assertEqual(r.status_code, 200)

        self.assertEqual(len(outbox), mailbox_before + 1)
        self.assertTrue("Full URL for managing submission" in outbox[-1]["Subject"])
        self.assertTrue(name in outbox[-1]["Subject"])

        # This could use a test on an 01 from a new author to make sure the logic on
        # who gets the management url behaves as expected

    def test_submit_all_file_types(self):
        GroupFactory(acronym='mars')
        name = "draft-ietf-mars-testing-tests"
        rev = "00"
        group = "mars"

        self.do_submission(name, rev, group, ["txt", "xml"])

        self.assertEqual(Submission.objects.filter(name=name).count(), 1)

        self.assertTrue(os.path.exists(os.path.join(self.staging_dir, "%s-%s.txt" % (name, rev))))
        fd = io.open(os.path.join(self.staging_dir, "%s-%s.txt" % (name, rev)))
        txt_contents = fd.read()
        fd.close()
        self.assertTrue(name in txt_contents)
        self.assertTrue(os.path.exists(os.path.join(self.staging_dir, "%s-%s.xml" % (name, rev))))
        fd = io.open(os.path.join(self.staging_dir, "%s-%s.xml" % (name, rev)))
        xml_contents = fd.read()
        fd.close()
        self.assertTrue(name in xml_contents)
        self.assertTrue('<?xml version="1.0" encoding="UTF-8"?>' in xml_contents)

    def test_expire_submissions(self):
        s = Submission.objects.create(name="draft-ietf-mars-foo",
                                      group=None,
                                      submission_date=date_today() - datetime.timedelta(days=10),
                                      rev="00",
                                      state_id="uploaded")

        self.assertEqual(len(expirable_submissions(older_than_days=10)), 0)
        self.assertEqual(len(expirable_submissions(older_than_days=9)), 1)

        s.state_id = "cancel"
        s.save()

        self.assertEqual(len(expirable_submissions(older_than_days=9)), 0)

        s.state_id = "posted"
        s.save()

        self.assertEqual(len(expirable_submissions(older_than_days=9)), 0)

        s.state_id = "uploaded"
        s.save()

        expire_submission(s, by=None)

        self.assertEqual(s.state_id, "cancel")

    def test_help_pages(self):
        r = self.client.get(urlreverse("ietf.submit.views.tool_instructions"))
        self.assertEqual(r.status_code, 200)
        
    def test_blackout_access(self):
        # get
        url = urlreverse('ietf.submit.views.upload_submission')

        # Put today in the blackout period
        meeting = Meeting.get_current_meeting()
        meeting.importantdate_set.create(name_id='idcutoff',date=date_today()-datetime.timedelta(days=2))
        
        # regular user, no access
        r = self.client.get(url)
        self.assertEqual(r.status_code, 200)
        q = PyQuery(r.content)
        self.assertEqual(len(q('input[type=file][name=txt]')), 0)
        
        # Secretariat has access
        self.client.login(username="secretary", password="secretary+password")
        r = self.client.get(url)
        self.assertEqual(r.status_code, 200)
        q = PyQuery(r.content)
        self.assertEqual(len(q('input[type=file][name=txt]')), 1)

    def test_no_blackout_at_all(self):
        url = urlreverse('ietf.submit.views.upload_submission')

        meeting = Meeting.get_current_meeting()
        meeting.date = date_today()+datetime.timedelta(days=7)
        meeting.save()
        meeting.importantdate_set.filter(name_id='idcutoff').delete()
        meeting.importantdate_set.create(name_id='idcutoff', date=date_today()+datetime.timedelta(days=7))
        r = self.client.get(url)
        self.assertEqual(r.status_code,200)
        q = PyQuery(r.content)
        self.assertEqual(len(q('input[type=file][name=txt]')), 1)        

        meeting = Meeting.get_current_meeting()
        meeting.date = date_today()
        meeting.save()
        meeting.importantdate_set.filter(name_id='idcutoff').delete()
        meeting.importantdate_set.create(name_id='idcutoff', date=date_today())
        r = self.client.get(url)
        self.assertEqual(r.status_code,200)
        q = PyQuery(r.content)
        self.assertEqual(len(q('input[type=file][name=txt]')), 1)        

        meeting = Meeting.get_current_meeting()
        meeting.date = date_today()-datetime.timedelta(days=1)
        meeting.save()
        meeting.importantdate_set.filter(name_id='idcutoff').delete()
        meeting.importantdate_set.create(name_id='idcutoff', date=date_today()-datetime.timedelta(days=1))
        r = self.client.get(url)
        self.assertEqual(r.status_code,200)
        q = PyQuery(r.content)
        self.assertEqual(len(q('input[type=file][name=txt]')), 1)        

        
    def submit_bad_file(self, name, formats):
        rev = "00"
        group = None

        # break early in case of missing configuration
        self.assertTrue(os.path.exists(settings.IDSUBMIT_IDNITS_BINARY))

        # get
        url = urlreverse('ietf.submit.views.upload_submission')
        r = self.client.get(url)
        self.assertEqual(r.status_code, 200)
        q = PyQuery(r.content)

        # submit
        files = {}
        for format in formats:
            files[format], author = submission_file(f'{name}-{rev}', f'{name}-{rev}.bad', group, "test_submission.bad")

        r = self.post_to_upload_submission(url, files)

        self.assertEqual(r.status_code, 200)
        q = PyQuery(r.content)
        self.assertTrue(len(q("form .invalid-feedback")) > 0)
        m = q('div.invalid-feedback').text()

        return r, q, m
        
    def submit_bad_doc_name_with_ext(self, name_in_doc, name_in_post, formats):
        group = None
        url = urlreverse('ietf.submit.views.upload_submission')

        # submit
        files = {}
        for format in formats:
            files[format], author = submission_file(name_in_doc, name_in_post, group, "test_submission.%s" % format)
            files[format].name = name_in_post

        r = self.post_to_upload_submission(url, files)
        self.assertEqual(r.status_code, 200)
        return r
        
    def test_submit_bad_file_txt(self):
        r, q, m = self.submit_bad_file("some name", ["txt"])
        self.assertIn('Invalid characters were found in the name', m)
        self.assertIn('Expected the TXT file to have extension ".txt"', m)
        self.assertIn('Expected an TXT file of type "text/plain"', m)
        self.assertIn('document does not contain a legitimate name', m)

    def test_submit_bad_doc_name(self):
        r = self.submit_bad_doc_name_with_ext(name_in_doc="draft-foo.dot-bar", name_in_post="draft-foo.dot-bar", formats=["txt"])
        self.assertContains(r, "contains a disallowed character with byte code: 46")
        # This actually is allowed by the existing code. A significant rework of the validation mechanics is needed.
        # r, q, m = self.submit_bad_doc_name_with_ext(name_in_doc="draft-foo-bar-00.txt", name_in_post="draft-foo-bar-00.txt", formats=["txt"])
        # self.assertIn('Did you include a filename extension in the name by mistake?', m)
        r = self.submit_bad_doc_name_with_ext(name_in_doc="draft-foo-bar-00.xml", name_in_post="draft-foo-bar-00.xml", formats=["xml"])
        self.assertContains(r, "Could not extract a valid Internet-Draft revision from the XML")
        r = self.submit_bad_doc_name_with_ext(name_in_doc="../malicious-name-in-content-00", name_in_post="../malicious-name-in-post-00.xml", formats=["xml"])
        self.assertContains(r, "Did you include a filename extension in the name by mistake?")

    def test_submit_bad_file_xml(self):
        r, q, m = self.submit_bad_file("some name", ["xml"])
        self.assertIn('Invalid characters were found in the name', m)
        self.assertIn('Expected the XML file to have extension ".xml"', m)
        self.assertIn('Expected an XML file of type "application/xml"', m)

    def test_submit_file_in_archive(self):
        name = "draft-authorname-testing-file-exists"
        rev = '00'
        formats = ['txt', 'xml']
        group = None

        # break early in case of missing configuration
        self.assertTrue(os.path.exists(settings.IDSUBMIT_IDNITS_BINARY))

        # get
        url = urlreverse('ietf.submit.views.upload_submission')
        r = self.client.get(url)
        self.assertEqual(r.status_code, 200)
        q = PyQuery(r.content)

        # submit
        for dir in [self.repository_dir, self.archive_dir, ]:
            files = {}
            for format in formats:
                fn = os.path.join(dir, "%s-%s.%s" % (name, rev, format))
                with io.open(fn, 'w') as f:
                    f.write("a" * 2000)
                files[format], author = submission_file(f'{name}-{rev}', f'{name}-{rev}.{format}', group, "test_submission.%s" % format)
            r = self.post_to_upload_submission(url, files)

            self.assertEqual(r.status_code, 200)
            q = PyQuery(r.content)
            m = q('.text-danger').text()

            self.assertIn('Unexpected files already in the archive', m)

    def test_submit_nonascii_name(self):
        name = "draft-authorname-testing-nonascii"
        rev = "00"

        user = UserFactory(first_name="Jörgen", last_name="Nilsson")
        author = PersonFactory(user=user)

        status_url, _ = self.do_submission(name=name, rev=rev, author=author, base_filename="test_submission.nonascii", ascii=False)
        r = self.client.get(status_url)
        q = PyQuery(r.content)
        m = q('p.alert-warning').text()

        self.assertIn('The idnits check returned 1 warning', m)

    def test_submit_missing_author_email(self):
        name = "draft-authorname-testing-noemail"
        rev = "00"

        author = PersonFactory()
        for e in author.email_set.all():
            e.delete()

        status_url, _ = self.do_submission(name=name, rev=rev, author=author)
        r = self.client.get(status_url)
        q = PyQuery(r.content)
        m = q('p.text-danger').text()

        self.assertIn('Author email error', m)
        self.assertIn('Found no email address.', m)

    def test_submit_bad_author_email(self):
        name = "draft-authorname-testing-bademail"
        rev = "00"

        author = PersonFactory()
        email = author.email_set.first()
        email.address = '@bad.email'
        email.save()

        status_url, _ = self.do_submission(name=name, rev=rev, author=author, formats=('xml',))
        r = self.client.get(status_url)
        q = PyQuery(r.content)
        m = q('p.text-danger').text()

        self.assertIn('Author email error', m)
        self.assertIn('Invalid email address.', m)

    def test_submit_invalid_yang(self):
        name = "draft-yang-testing-invalid"
        rev = "00"

        status_url, _ = self.do_submission(name=name, rev=rev, base_filename="test_submission_invalid_yang")
        r = self.client.get(status_url)
        q = PyQuery(r.content)
        #
        self.assertContains(r, 'The yang validation returned 1 error')
        #
        m = q('#yang-validation-message').text()
        for command in ['xym', 'pyang', 'yanglint']:
            version = VersionInfo.objects.get(command=command).version
            if command != 'yanglint' or (settings.SUBMIT_YANGLINT_COMMAND and os.path.exists(settings.YANGLINT_BINARY)):
                self.assertIn(version, m)
        self.assertIn("draft-yang-testing-invalid-00.txt", m)
        self.assertIn("error: syntax error: illegal keyword: ;", m)
        if settings.SUBMIT_YANGLINT_COMMAND and os.path.exists(settings.YANGLINT_BINARY):
            self.assertIn("No validation errors", m)

    def submit_conflicting_submissiondocevent_rev(self, new_rev='01', existing_rev='01'):
        """Test submitting a rev when an equal or later SubmissionDocEvent rev exists

        The situation tested here "should" never come up. However, it may occur due to data
        corruption or other unexpected situations.
        """
        draft, existing_sub = create_draft_submission_with_rev_mismatch(existing_rev)
        mailbox_before = len(outbox)

        # Submit a "real" rev
        self.create_and_post_submission(draft.name, new_rev, PersonFactory())

        # Submission should have gone into the manual state
        self.assertEqual(Submission.objects.filter(name=draft.name).count(), 2)
        sub = Submission.objects.exclude(pk=existing_sub.pk).get(name=draft.name, rev=new_rev)
        self.assertIsNotNone(sub)
        self.assertEqual(sub.state_id, 'manual')

        # Ensure that an email notification was sent
        self.assertEqual(len(outbox), mailbox_before + 1)
        self.assertTrue("Manual Post Requested" in outbox[-1]["Subject"])
        self.assertTrue(draft.name in outbox[-1]["Subject"])
        expected_error = "Rev %s conflicts with existing submission (%s)"%(new_rev, existing_rev)
        self.assertTrue(expected_error in get_payload_text(outbox[-1]))

    def test_submit_update_existing_submissiondocevent_rev(self):
        """An existing SubmissionDocEvent with same rev should trigger manual processing"""
        self.submit_conflicting_submissiondocevent_rev('01', '01')

    def test_submit_update_later_submissiondocevent_rev(self):
        """An existing SubmissionDocEvent with later rev should trigger manual processing"""
        self.submit_conflicting_submissiondocevent_rev('01', '02')

    def do_wg_approval_auth_test(self, state, chair_can_approve=False):
        """Helper to test approval authorization
        
        Assumes approval allowed by AD and secretary and, optionally, chair of WG
        """
        class _SubmissionFactory:
            """Helper class to generate fresh submissions"""
            def __init__(self, author, state):
                self.author = author
                self.state = state
                self.index = 0

            def next(self):
                self.index += 1
                sub = Submission.objects.create(name="draft-ietf-mars-bar-%d" % self.index,
                                                group=Group.objects.get(acronym="mars"),
                                                submission_date=date_today(),
                                                authors=[dict(name=self.author.name,
                                                              email=self.author.user.email,
                                                              affiliation='affiliation',
                                                              country='country')],
                                                rev="00",
                                                state_id=self.state)
                status_url = urlreverse('ietf.submit.views.submission_status',
                                        kwargs=dict(submission_id=sub.pk,
                                                    access_token=sub.access_token()))
                return sub, status_url

        def _assert_approval_refused(username, submission_factory, user_description):
            """Helper to attempt to approve a document and check that it fails"""
            if username:
                self.client.login(username=username, password=username + '+password')
            submission, status_url = submission_factory.next()
            r = self.client.post(status_url, dict(action='approve'))
            self.assertEqual(r.status_code, 403, '%s should not be able to approve' % user_description.capitalize())
            submission = Submission.objects.get(pk=submission.pk)  # refresh from DB
            self.assertEqual(submission.state_id, state,
                             'Submission should still be awaiting approval after %s approval attempt fails' % user_description)

        def _assert_approval_allowed(username, submission_factory, user_description):
            """Helper to attempt to approve a document and check that it succeeds"""
            self.client.login(username=username, password=username + '+password')
            submission, status_url = submission_factory.next()
            r = self.client.post(status_url, dict(action='approve'))
            self.assertEqual(r.status_code, 302, '%s should be able to approve' % user_description.capitalize())
            submission = Submission.objects.get(pk=submission.pk)  # refresh from DB
            self.assertEqual(submission.state_id, 'posted',
                             'Submission should be posted after %s approves' % user_description)

        # create WGs
        area = GroupFactory(type_id='area', acronym='area')
        mars = GroupFactory(type_id='wg', acronym='mars', parent=area)  # WG for submission
        ames = GroupFactory(type_id='wg', acronym='ames', parent=area)  # another WG
        
        # create / get users and roles
        ad = Person.objects.get(user__username='ad')
        RoleFactory(name_id='ad', group=area, person=ad)
        RoleFactory(name_id='chair', group=mars, person__user__username='marschairman')
        RoleFactory(name_id='chair', group=ames, person__user__username='ameschairman')
        author = PersonFactory(user__username='author_user')
        PersonFactory(user__username='ordinary_user')
        
        submission_factory = _SubmissionFactory(author, state)

        # Most users should not be allowed to approve
        _assert_approval_refused(None, submission_factory, 'anonymous user')
        _assert_approval_refused('ordinary_user', submission_factory, 'ordinary user')
        _assert_approval_refused('author_user', submission_factory, 'author')
        _assert_approval_refused('ameschairman', submission_factory, 'wrong WG chair')

        # chair of correct wg should be able to approve if chair_can_approve == True
        if chair_can_approve:
            _assert_approval_allowed('marschairman', submission_factory, 'WG chair')
        else:
            _assert_approval_refused('marschairman', submission_factory, 'WG chair')

        # ADs and secretaries can always approve
        _assert_approval_allowed('ad', submission_factory, 'AD')
        _assert_approval_allowed('secretary', submission_factory, 'secretary')

    def test_submit_wg_group_approval_auth(self):
        """Group chairs should be able to approve submissions in grp-appr state"""
        self.do_wg_approval_auth_test('grp-appr', chair_can_approve=True)

    def test_submit_wg_ad_approval_auth(self):
        """Area directors should be able to approve submissions in ad-appr state"""
        self.do_wg_approval_auth_test('ad-appr', chair_can_approve=False)
    def do_approval_with_extresources_test(self, submission, url, action, permitted):
        """Helper for submission approval external resource testing
        
        Only intended to test the permissions handling for external resources. Assumes
        the permissions defined by can_edit_docextresources() are tested separately.
        
        Checks that the submission's external_resources are added / not added based on
        permitted. Also checks that a suggestion email is not sent / sent.
        """
        mailbox_before = len(outbox)
        with mock.patch('ietf.submit.utils.can_edit_docextresources', return_value=permitted,) as mocked_permission_check:
            r = self.client.post(url, dict(action=action))
        self.assertEqual(r.status_code, 302)
        self.assertTrue(mocked_permission_check.called, 'Permissions were not checked')

        draft = Document.objects.get(name=submission.name)
        self.assertCountEqual(
            [str(r) for r in draft.docextresource_set.all()],
            [str(r) for r in submission.external_resources.all()] if permitted else [],
        )

        expected_other_emails = 1  # confirmation / approval email
        if permitted:
            self._assert_extresource_change_event(draft, is_present=True)
            self.assertEqual(len(outbox), mailbox_before + expected_other_emails)
        else:
            self._assert_extresource_change_event(draft, is_present=False)
            self.assertEqual(len(outbox), mailbox_before + 1 + expected_other_emails)
            new_mail = outbox[mailbox_before:]
            subject = 'External resource change requested for %s' % submission.name
            suggestion_email = [m for m in new_mail 
                                if m['Subject'] == subject]
            self.assertEqual(len(suggestion_email), 1)
            body = str(suggestion_email[0])
            for res in submission.external_resources.all():
                self.assertIn(res.to_form_entry_str(), body)

    def group_approve_with_extresources(self, permitted):
        group = GroupFactory()
        # someone to be notified of resource suggestion when permission not granted
        RoleFactory(group=group, person=PersonFactory(), name_id='chair')
        submission: Submission = SubmissionFactory(state_id='grp-appr', group=group)  # type: ignore[annotation-unchecked]
        SubmissionExtResourceFactory(submission=submission)

        # use secretary user to ensure we have permission to approve
        self.client.login(username='secretary', password='secretary+password')
        url = urlreverse('ietf.submit.views.submission_status',
                         kwargs=dict(submission_id=submission.pk))
        self.do_approval_with_extresources_test(submission, url, 'approve', permitted)        
    
    def test_group_approve_with_extresources(self):
        """Doc external resources should be updated when approved by group"""
        self.group_approve_with_extresources(permitted=True)
        self.group_approve_with_extresources(permitted=False)

    def confirm_with_extresources(self, state, permitted):
        group = GroupFactory()
        # someone to be notified of resource suggestion when permission not granted
        RoleFactory(group=group, person=PersonFactory(), name_id='chair')
        submission: Submission = SubmissionFactory(state_id=state, group=group)  # type: ignore[annotation-unchecked]
        SubmissionExtResourceFactory(submission=submission)

        url = urlreverse(
            'ietf.submit.views.confirm_submission',
            kwargs=dict(submission_id=submission.pk,
                        auth_token=generate_access_token(submission.auth_key))
        )

        self.do_approval_with_extresources_test(submission, url, 'confirm', permitted)

    def test_confirm_with_extresources(self):
        """Doc external resources should be updated when confirmed by author"""
        self.confirm_with_extresources('aut-appr', permitted=True)
        self.confirm_with_extresources('aut-appr', permitted=False)
        self.confirm_with_extresources('auth', permitted=True)
        self.confirm_with_extresources('auth', permitted=False)

    def test_can_edit_docextresources(self):
        """The can_edit_docextresources method should authorize correctly
        
        Tests that is_authorized_in_doc_stream() being True grants access, but does not
        do detailed testing of that method.
        """
        author = PersonFactory()
        plain = PersonFactory()
        secretary = Person.objects.get(user__username='secretary')
        ad = Person.objects.get(user__username='ad')
        wg_chair = PersonFactory()
        wg = GroupFactory()
        RoleFactory(person=wg_chair, group=wg, name_id='chair')

        wg_doc = WgDraftFactory(authors=[author], group=wg)
        self.assertFalse(can_edit_docextresources(author.user, wg_doc))
        self.assertTrue(can_edit_docextresources(secretary.user, wg_doc))
        self.assertTrue(can_edit_docextresources(ad.user, wg_doc))
        self.assertTrue(can_edit_docextresources(wg_chair.user, wg_doc))
        self.assertFalse(can_edit_docextresources(plain.user, wg_doc))
        with mock.patch('ietf.doc.utils.is_authorized_in_doc_stream', return_value=True):
            self.assertTrue(can_edit_docextresources(plain.user, wg_doc))

        individ_doc = IndividualDraftFactory(authors=[author])
        self.assertTrue(can_edit_docextresources(author.user, individ_doc))
        self.assertTrue(can_edit_docextresources(secretary.user, individ_doc))
        self.assertTrue(can_edit_docextresources(ad.user, individ_doc))
        self.assertFalse(can_edit_docextresources(wg_chair.user, individ_doc))
        self.assertFalse(can_edit_docextresources(plain.user, individ_doc))
        with mock.patch('ietf.doc.utils.is_authorized_in_doc_stream', return_value=True):
            self.assertTrue(can_edit_docextresources(plain.user, individ_doc))

    def test_forcepost_with_extresources(self):
        # state needs to be one that has 'posted' as a next state
        submission: Submission = SubmissionFactory(state_id='grp-appr')  # type: ignore[annotation-unchecked]
        SubmissionExtResourceFactory(submission=submission)

        url = urlreverse(
            'ietf.submit.views.submission_status',
            kwargs=dict(submission_id=submission.pk),
        )

        self.client.login(username='secretary', password='secretary+password')
        r = self.client.post(url, dict(action='forcepost'))
        self.assertEqual(r.status_code, 302)
        draft = Document.objects.get(name=submission.name)
        self._assert_extresource_change_event(draft, is_present=True)
        self.assertCountEqual(
            [str(r) for r in draft.docextresource_set.all()],
            [str(r) for r in submission.external_resources.all()],
        )

    def test_submission_status_labels_extresource_changes(self):
        """Added or removed labels should be present for changed external resources"""
        draft = WgDraftFactory(rev='00')
        draft.docextresource_set.create(
            name_id='faq',
            value='https://example.com/faq-removed',
            display_name='Resource to be removed',
        )
        draft.docextresource_set.create(
            name_id='faq',
            value='https://example.com/faq-kept',
            display_name='Resource to be kept',
        )
        
        submission = SubmissionFactory(name=draft.name, rev='01')
        submission.external_resources.create(
            name_id='faq',
            value='https://example.com/faq-kept',
            display_name='Resource to be kept',
        )
        submission.external_resources.create(
            name_id='faq',
            value='https://example.com/faq-added',
            display_name='Resource to be added',
        )
        
        url = urlreverse('ietf.submit.views.submission_status',
                         kwargs=dict(submission_id=submission.pk))
        r = self.client.get(url)
        self.assertEqual(r.status_code, 200)
        
        q = PyQuery(r.content)
        # The removed resource should appear once (for the doc current value), tagged as removed
        removed_div = q('td>div:contains("Resource to be removed")')
        self.assertEqual(len(removed_div), 1)
        self.assertEqual(len(removed_div('span.badge:contains("Removed")')), 1)
        self.assertEqual(len(removed_div('span.badge:contains("New")')), 0)

        # The added resource should appear once (for the submission), tagged as new
        added_div = q('td>div:contains("Resource to be added")')
        self.assertEqual(len(added_div), 1)
        self.assertEqual(len(added_div('span.badge:contains("Removed")')), 0)
        self.assertEqual(len(added_div('span.badge:contains("New")')), 1)

        # The kept resource should appear twice (once for the doc, once for the submission), with no tag
        kept_div = q('td>div:contains("Resource to be kept")')
        self.assertEqual(len(kept_div), 2)
        self.assertEqual(len(kept_div('span.badge:contains("Removed")')), 0)
        self.assertEqual(len(kept_div('span.badge:contains("New")')), 0)
        
class ApprovalsTestCase(BaseSubmitTestCase):
    def test_approvals(self):
        RoleFactory(name_id='chair',
                    group__acronym='mars',
                    person__user__username='marschairman')
        RoleFactory(name_id='chair',
                    group__acronym='ames',
                    person__user__username='ameschairman')
        RoleFactory(name_id='ad',
                    group=Group.objects.get(acronym='mars').parent,
                    person=Person.objects.get(user__username='ad'))
        RoleFactory(name_id='ad',
                    group=Group.objects.get(acronym='ames').parent,
                    person__user__username='other-ad')

        url = urlreverse('ietf.submit.views.approvals')

        Preapproval.objects.create(name="draft-ietf-mars-foo", by=Person.objects.get(user__username="marschairman"))
        Preapproval.objects.create(name="draft-ietf-mars-baz", by=Person.objects.get(user__username="marschairman"))

        Submission.objects.create(name="draft-ietf-mars-foo",
                                  group=Group.objects.get(acronym="mars"),
                                  submission_date=date_today(),
                                  rev="00",
                                  state_id="posted")
        Submission.objects.create(name="draft-ietf-mars-bar",
                                  group=Group.objects.get(acronym="mars"),
                                  submission_date=date_today(),
                                  rev="00",
                                  state_id="grp-appr")
        Submission.objects.create(name="draft-ietf-mars-quux",
                                  group=Group.objects.get(acronym="mars"),
                                  submission_date=date_today(),
                                  rev="00",
                                  state_id="ad-appr")

        # get as wg chair
        self.client.login(username="marschairman", password="marschairman+password")
        r = self.client.get(url)
        self.assertEqual(r.status_code, 200)
        q = PyQuery(r.content)

        self.assertEqual(len(q('.approvals a:contains("draft-ietf-mars-foo")')), 0)
        self.assertEqual(len(q('.approvals a:contains("draft-ietf-mars-bar")')), 1)
        self.assertEqual(len(q('.approvals a:contains("draft-ietf-mars-quux")')), 0)  # wg chair does not see ad-appr
        self.assertEqual(len(q('.preapprovals td:contains("draft-ietf-mars-foo")')), 0)
        self.assertEqual(len(q('.preapprovals td:contains("draft-ietf-mars-baz")')), 1)
        self.assertEqual(len(q('.preapprovals td:contains("draft-ietf-mars-bar")')), 0)
        self.assertEqual(len(q('.preapprovals td:contains("draft-ietf-mars-quux")')), 0)
        self.assertEqual(len(q('.recently-approved a:contains("draft-ietf-mars-foo")')), 1)
        self.assertEqual(len(q('.recently-approved a:contains("draft-ietf-mars-baz")')), 0)
        self.assertEqual(len(q('.recently-approved a:contains("draft-ietf-mars-bar")')), 0)
        self.assertEqual(len(q('.recently-approved a:contains("draft-ietf-mars-quux")')), 0)

        # get as AD - sees everything
        self.client.login(username="ad", password="ad+password")
        r = self.client.get(url)
        self.assertEqual(r.status_code, 200)
        q = PyQuery(r.content)

        self.assertEqual(len(q('.approvals a:contains("draft-ietf-mars-foo")')), 0)
        self.assertEqual(len(q('.approvals a:contains("draft-ietf-mars-bar")')), 1)  # AD sees grp-appr in their area 
        self.assertEqual(len(q('.approvals a:contains("draft-ietf-mars-quux")')), 1)  # AD does see ad-appr
        self.assertEqual(len(q('.preapprovals td:contains("draft-ietf-mars-foo")')), 0)
        self.assertEqual(len(q('.preapprovals td:contains("draft-ietf-mars-baz")')), 1)
        self.assertEqual(len(q('.preapprovals td:contains("draft-ietf-mars-bar")')), 0)
        self.assertEqual(len(q('.preapprovals td:contains("draft-ietf-mars-quux")')), 0)
        self.assertEqual(len(q('.recently-approved a:contains("draft-ietf-mars-foo")')), 1)
        self.assertEqual(len(q('.recently-approved a:contains("draft-ietf-mars-baz")')), 0)
        self.assertEqual(len(q('.recently-approved a:contains("draft-ietf-mars-bar")')), 0)
        self.assertEqual(len(q('.recently-approved a:contains("draft-ietf-mars-quux")')), 0)

        # get as wg chair for a different group - should see nothing
        self.client.login(username="ameschairman", password="ameschairman+password")
        r = self.client.get(url)
        self.assertEqual(r.status_code, 200)
        q = PyQuery(r.content)

        self.assertEqual(len(q('.approvals a:contains("draft-ietf-mars-foo")')), 0)
        self.assertEqual(len(q('.approvals a:contains("draft-ietf-mars-bar")')), 0)
        self.assertEqual(len(q('.approvals a:contains("draft-ietf-mars-quux")')), 0)
        self.assertEqual(len(q('.preapprovals td:contains("draft-ietf-mars-foo")')), 0)
        self.assertEqual(len(q('.preapprovals td:contains("draft-ietf-mars-baz")')), 0)
        self.assertEqual(len(q('.preapprovals td:contains("draft-ietf-mars-bar")')), 0)
        self.assertEqual(len(q('.preapprovals td:contains("draft-ietf-mars-quux")')), 0)
        self.assertEqual(len(q('.recently-approved a:contains("draft-ietf-mars-foo")')), 0)
        self.assertEqual(len(q('.recently-approved a:contains("draft-ietf-mars-baz")')), 0)
        self.assertEqual(len(q('.recently-approved a:contains("draft-ietf-mars-bar")')), 0)
        self.assertEqual(len(q('.recently-approved a:contains("draft-ietf-mars-quux")')), 0)

        # get as AD for a different area - should see nothing
        self.client.login(username="other-ad", password="other-ad+password")
        r = self.client.get(url)
        self.assertEqual(r.status_code, 200)
        q = PyQuery(r.content)

        self.assertEqual(len(q('.approvals a:contains("draft-ietf-mars-foo")')), 0)
        self.assertEqual(len(q('.approvals a:contains("draft-ietf-mars-bar")')), 0) 
        self.assertEqual(len(q('.approvals a:contains("draft-ietf-mars-quux")')), 0)
        self.assertEqual(len(q('.preapprovals td:contains("draft-ietf-mars-foo")')), 0)
        self.assertEqual(len(q('.preapprovals td:contains("draft-ietf-mars-baz")')), 0)
        self.assertEqual(len(q('.preapprovals td:contains("draft-ietf-mars-bar")')), 0)
        self.assertEqual(len(q('.preapprovals td:contains("draft-ietf-mars-quux")')), 0)
        self.assertEqual(len(q('.recently-approved a:contains("draft-ietf-mars-foo")')), 0)
        self.assertEqual(len(q('.recently-approved a:contains("draft-ietf-mars-baz")')), 0)
        self.assertEqual(len(q('.recently-approved a:contains("draft-ietf-mars-bar")')), 0)
        self.assertEqual(len(q('.recently-approved a:contains("draft-ietf-mars-quux")')), 0)

        # get as secretary - should see everything
        self.client.login(username="secretary", password="secretary+password")
        r = self.client.get(url)
        self.assertEqual(r.status_code, 200)
        q = PyQuery(r.content)

        self.assertEqual(len(q('.approvals a:contains("draft-ietf-mars-foo")')), 0)
        self.assertEqual(len(q('.approvals a:contains("draft-ietf-mars-bar")')), 1)
        self.assertEqual(len(q('.approvals a:contains("draft-ietf-mars-quux")')), 1)
        self.assertEqual(len(q('.preapprovals td:contains("draft-ietf-mars-foo")')), 0)
        self.assertEqual(len(q('.preapprovals td:contains("draft-ietf-mars-baz")')), 1)
        self.assertEqual(len(q('.preapprovals td:contains("draft-ietf-mars-bar")')), 0)
        self.assertEqual(len(q('.preapprovals td:contains("draft-ietf-mars-quux")')), 0)
        self.assertEqual(len(q('.recently-approved a:contains("draft-ietf-mars-foo")')), 1)
        self.assertEqual(len(q('.recently-approved a:contains("draft-ietf-mars-baz")')), 0)
        self.assertEqual(len(q('.recently-approved a:contains("draft-ietf-mars-bar")')), 0)
        self.assertEqual(len(q('.recently-approved a:contains("draft-ietf-mars-quux")')), 0)

    def test_add_preapproval(self):
        RoleFactory(name_id='chair', group__acronym='mars', person__user__username='marschairman')

        url = urlreverse('ietf.submit.views.add_preapproval')
        login_testing_unauthorized(self, "marschairman", url)

        # get
        r = self.client.get(url)
        self.assertEqual(r.status_code, 200)
        q = PyQuery(r.content)
        self.assertEqual(len(q('[type=submit]:contains("Save")')), 1)

        # faulty post
        r = self.client.post(url, dict(name="draft-test-nonexistingwg-something"))
        self.assertEqual(r.status_code, 200)
        q = PyQuery(r.content)
        self.assertTrue(len(q("form .invalid-feedback")) > 0)

        # add
        name = "draft-ietf-mars-foo"
        r = self.client.post(url, dict(name=name))
        self.assertEqual(r.status_code, 302)

        self.assertEqual(len(Preapproval.objects.filter(name=name)), 1)

    def test_cancel_preapproval(self):
        RoleFactory(name_id='chair', group__acronym='mars', person__user__username='marschairman')

        preapproval = Preapproval.objects.create(name="draft-ietf-mars-foo", by=Person.objects.get(user__username="marschairman"))

        url = urlreverse('ietf.submit.views.cancel_preapproval', kwargs=dict(preapproval_id=preapproval.pk))
        login_testing_unauthorized(self, "marschairman", url)

        # get
        r = self.client.get(url)
        self.assertEqual(r.status_code, 200)
        q = PyQuery(r.content)
        self.assertEqual(len(q('[type=submit]:contains("Cancel")')), 1)

        # cancel
        r = self.client.post(url, dict(action="cancel"))
        self.assertEqual(r.status_code, 302)

        self.assertEqual(len(Preapproval.objects.filter(name=preapproval.name)), 0)

class ManualPostsTestCase(BaseSubmitTestCase):
    def test_manual_posts(self):
        GroupFactory(acronym='mars')

        url = urlreverse('ietf.submit.views.manualpost')
        # Secretariat has access
        self.client.login(username="secretary", password="secretary+password")

        Submission.objects.create(name="draft-ietf-mars-foo",
                                  group=Group.objects.get(acronym="mars"),
                                  submission_date=date_today(),
                                  state_id="manual")
        Submission.objects.create(name="draft-ietf-mars-bar",
                                  group=Group.objects.get(acronym="mars"),
                                  submission_date=date_today(),
                                  rev="00",
                                  state_id="grp-appr")

        # get
        r = self.client.get(url)
        self.assertEqual(r.status_code, 200)
        q = PyQuery(r.content)

        self.assertEqual(len(q('.submissions a:contains("draft-ietf-mars-foo")')), 1)
        self.assertEqual(len(q('.submissions a:contains("draft-ietf-mars-bar")')), 0)

    def test_waiting_for_draft(self):
        message_string = """To: somebody@ietf.org
From: joe@test.com
Date: {}
Subject: test submission via email

Please submit my draft at http://test.com/mydraft.txt

Thank you
""".format(timezone.now().ctime())
        message = email.message_from_string(force_str(message_string))
        submission, submission_email_event = (
            add_submission_email(request=None,
                                 remote_ip ="192.168.0.1",
                                 name = "draft-my-new-draft",
                                 rev='00',
                                 submission_pk=None,
                                 message = message,
                                 by = Person.objects.get(name="(System)"),
                                 msgtype = "msgin") )

        url = urlreverse('ietf.submit.views.manualpost')
        # Secretariat has access
        self.client.login(username="secretary", password="secretary+password")

        # get
        r = self.client.get(url)
        self.assertEqual(r.status_code, 200)
        q = PyQuery(r.content)

        self.assertEqual(len(q('.waiting-for-draft a:contains("draft-my-new-draft")')), 1)

        # Same name should raise an error
        with self.assertRaises(Exception):
            add_submission_email(request=None,
                                 remote_ip ="192.168.0.1",
                                 name = "draft-my-new-draft",
                                 rev='00',
                                 submission_pk=None,
                                 message = message,
                                 by = Person.objects.get(name="(System)"),
                                 msgtype = "msgin")

        # Cancel this one
        r = self.client.post(urlreverse("ietf.submit.views.cancel_waiting_for_draft"), {
            "submission_id": submission.pk,
            "access_token": submission.access_token(),
        })
        self.assertEqual(r.status_code, 302)
        url = r["Location"]
        r = self.client.get(url)
        self.assertEqual(r.status_code, 200)
        q = PyQuery(r.content)
        self.assertEqual(len(q('.waiting-for-draft a:contains("draft-my-new-draft")')), 0)

        # Should now be able to add it again
        submission, submission_email_event = (
            add_submission_email(request=None,
                                 remote_ip ="192.168.0.1",
                                 name = "draft-my-new-draft",
                                 rev='00',
                                 submission_pk=None,
                                 message = message,
                                 by = Person.objects.get(name="(System)"),
                                 msgtype = "msgin") )


    def test_waiting_for_draft_with_attachment(self):
        frm = "joe@test.com"
        
        message_string = """To: somebody@ietf.org
From: {}
Date: {}
Subject: A very important message with a small attachment
Content-Type: multipart/mixed; boundary="------------090908050800030909090207"

This is a multi-part message in MIME format.
--------------090908050800030909090207
Content-Type: text/plain; charset=utf-8; format=flowed
Content-Transfer-Encoding: 7bit

The message body will probably say something about the attached document

--------------090908050800030909090207
Content-Type: text/plain; charset=UTF-8; name="attach.txt"
Content-Transfer-Encoding: base64
Content-Disposition: attachment; filename="attach.txt"

QW4gZXhhbXBsZSBhdHRhY2htZW50IHd0aG91dCB2ZXJ5IG11Y2ggaW4gaXQuCgpBIGNvdXBs
ZSBvZiBsaW5lcyAtIGJ1dCBpdCBjb3VsZCBiZSBhIGRyYWZ0Cg==
--------------090908050800030909090207--
""".format(frm, timezone.now().ctime())

        message = email.message_from_string(force_str(message_string))
        submission, submission_email_event = (
            add_submission_email(request=None,
                                 remote_ip ="192.168.0.1",
                                 name = "draft-my-new-draft",
                                 rev='00',
                                 submission_pk=None,
                                 message = message,
                                 by = Person.objects.get(name="(System)"),
                                 msgtype = "msgin") )

        manualpost_page_url = urlreverse('ietf.submit.views.manualpost')
        # Secretariat has access
        self.client.login(username="secretary", password="secretary+password")

        self.check_manualpost_page(submission=submission, 
                                   submission_email_event=submission_email_event,
                                   the_url=manualpost_page_url, 
                                   submission_name_fragment='draft-my-new-draft',
                                   frm=frm,
                                   is_secretariat=True)
 
        # Try the status page with no credentials
        self.client.logout()

        self.check_manualpost_page(submission=submission, 
                                   submission_email_event=submission_email_event,
                                   the_url=manualpost_page_url, 
                                   submission_name_fragment='draft-my-new-draft',
                                   frm=frm,
                                   is_secretariat=False)
        
        # Post another message to this submission using the link
        message_string = """To: somebody@ietf.org
From: joe@test.com
Date: {}
Subject: A new submission message with a small attachment
Content-Type: multipart/mixed; boundary="------------090908050800030909090207"

This is a multi-part message in MIME format.
--------------090908050800030909090207
Content-Type: text/plain; charset=utf-8; format=flowed
Content-Transfer-Encoding: 7bit

The message body will probably say something more about the attached document

--------------090908050800030909090207
Content-Type: text/plain; charset=UTF-8; name="attach.txt"
Content-Transfer-Encoding: base64
Content-Disposition: attachment; filename="attachment.txt"

QW4gZXhhbXBsZSBhdHRhY2htZW50IHd0aG91dCB2ZXJ5IG11Y2ggaW4gaXQuCgpBIGNvdXBs
ZSBvZiBsaW5lcyAtIGJ1dCBpdCBjb3VsZCBiZSBhIGRyYWZ0Cg==
--------------090908050800030909090207--
""".format(timezone.now().ctime())

        # Back to secretariat
        self.client.login(username="secretary", password="secretary+password")

        r, q = self.request_and_parse(manualpost_page_url)

        url = self.get_href(q, "a#new-submission-email:contains('New submission from email')")

        # Get the form
        r = self.client.get(url)
        self.assertEqual(r.status_code, 200)
        q = PyQuery(r.content)
        #self.assertEqual(len(q('input[name=edit-title]')), 1)

        # Post the new message
        r = self.client.post(url, {
            "name": "draft-my-next-new-draft-00",
            "direction": "incoming",
            "message": message_string,
        })

        if r.status_code != 302:
            q = PyQuery(r.content)
            print(q)

        self.assertEqual(r.status_code, 302)
        

        #self.check_manualpost_page(submission, submission_email_event,
        #                        url, 'draft-my-next-new-draft'
        #                        'Another very important message',
        #                        true)

    def check_manualpost_page(self, submission, submission_email_event,
                              the_url, submission_name_fragment,
                              frm,
                              is_secretariat):
        # get the page listing manual posts
        r, q = self.request_and_parse(the_url)
        selector = "#waiting-for-draft a#add-submission-email%s:contains('Add email')" % submission.pk

        if is_secretariat:
            # Can add an email to the submission
            add_email_url = self.get_href(q, selector)
        else:
            # No add email button button
            self.assertEqual(len(q(selector)), 0)

        # Find the link for our submission in those awaiting drafts
        submission_url = self.get_href(q, "#waiting-for-draft a#aw{}:contains('{}')".
                                       format(submission.pk, submission_name_fragment))

        # Follow the link to the status page for this submission
        r, q = self.request_and_parse(submission_url)
        
        selector = "#history a#reply%s:contains('Reply')" % submission.pk

        if is_secretariat:
            # check that reply button is visible and get the form
            reply_url = self.get_href(q, selector)

            # Get the form
            r = self.client.get(reply_url)
            self.assertEqual(r.status_code, 200)
            reply_q = PyQuery(r.content)
            self.assertEqual(len(reply_q('input[name=to]')), 1)
        else:
            # No reply button
            self.assertEqual(len(q(selector)), 0)

        if is_secretariat:
            # Now try to send an email using the send email link
    
            selector = "a#send%s:contains('Send Email')" % submission.pk
            send_url = self.get_href(q, selector)

            self.do_submission_email(the_url = send_url,
                                     to = frm,
                                     body = "A new message")

        # print q
        # print submission.pk
        # print submission_email_event.pk
        
        # Find the link for our message in the list
        url = self.get_href(q, "#aw{}-{}:contains('{}')".format(submission.pk, 
                                                                submission_email_event.message.pk,
                                                                "Received message - manual post"))
        
        # Page displaying message details
        r, q = self.request_and_parse(url)
        
        if is_secretariat:
            # check that reply button is visible

            reply_href = self.get_href(q, "a#reply%s:contains('Reply')" % submission.pk)

        else:
            # No reply button
            self.assertEqual(len(q(selector)), 0)
            reply_href = None

        # check that attachment link is visible

        url = self.get_href(q, "#email-details a#attach{}:contains('attach.txt')".format(submission.pk))

        # Fetch the attachment
        r = self.client.get(url)
        self.assertEqual(r.status_code, 200)
        
        # Attempt a reply if we can
        if reply_href == None:
            return

        self.do_submission_email(the_url = reply_href,
                                 to = frm,
                                 body = "A reply to the message")
        
        # try adding an email to the submission
        # Use the add email link from the manual post listing page

        if is_secretariat:
            # Can add an email to the submission
            # add_email_url set previously
            r = self.client.get(add_email_url)
            self.assertEqual(r.status_code, 200)
            add_email_q = PyQuery(r.content)
            self.assertEqual(len(add_email_q('input[name=submission_pk]')), 1)

            # Add a simple email
            new_message_string = """To: somebody@ietf.org
From: joe@test.com
Date: {}
Subject: Another message

About my submission

Thank you
""".format(timezone.now().ctime())

            r = self.client.post(add_email_url, {
                "name": "{}-{}".format(submission.name, submission.rev),
                "direction": "incoming",
                "submission_pk": submission.pk,
                "message": new_message_string,
            })

            if r.status_code != 302:
                q = PyQuery(r.content)
                print(q)

            self.assertEqual(r.status_code, 302)

    def request_and_parse(self, url):
        r = self.client.get(url)
        self.assertEqual(r.status_code, 200)
        return r, PyQuery(r.content)

        
    def get_href(self, q, query):
        link = q(query)
        self.assertEqual(len(link), 1)

        return PyQuery(link[0]).attr('href')


    def do_submission_email(self, the_url, to, body):
        # check the page
        r = self.client.get(the_url)
        q = PyQuery(r.content)
        post_button = q('[type=submit]:contains("Send email")')
        self.assertEqual(len(post_button), 1)
        subject = post_button.parents("form").find('input[name="subject"]').val()
        frm = post_button.parents("form").find('input[name="frm"]').val()
        cc = post_button.parents("form").find('input[name="cc"]').val()
        reply_to = post_button.parents("form").find('input[name="reply_to"]').val()

        empty_outbox()
        
        # post submitter info
        r = self.client.post(the_url, {
            "subject": subject,
            "frm": frm,
            "to": to,
            "cc": cc,
            "reply_to": reply_to,
            "body": body,
        })

        self.assertEqual(r.status_code, 302)

        self.assertEqual(len(outbox), 1)

        outmsg = outbox[0]
        self.assertTrue(to in outmsg['To'])
        
        reply_to = outmsg['Reply-To']
        self.assertIsNotNone(reply_to, "Expected Reply-To")
        
        # Build a reply

        message_string = """To: {}
From: {}
Date: {}
Subject: test
""".format(reply_to, to, timezone.now().ctime())

        result = process_response_email(message_string)
        self.assertIsInstance(result, Message)

        return r

    def do_submission(self, name, rev, group=None, formats=["txt",]):
        # We're not testing the submission process - just the submission status 

        # get
        url = urlreverse('ietf.submit.views.upload_submission')
        r = self.client.get(url)
        self.assertEqual(r.status_code, 200)
        q = PyQuery(r.content)
        self.assertEqual(len(q('input[type=file][name=txt]')), 1)
        self.assertEqual(len(q('input[type=file][name=xml]')), 1)

        # submit
        files = {}
        for format in formats:
            files[format], author = submission_file(f'{name}-{rev}', f'{name}-{rev}.{format}', group, "test_submission.%s" % format)

        r = self.post_to_upload_submission(url, files)
        if r.status_code != 302:
            q = PyQuery(r.content)
            print(q('div.invalid-feedback span.form-text div').text())

        self.assertEqual(r.status_code, 302)

        status_url = r["Location"]
        for format in formats:
            self.assertTrue(os.path.exists(os.path.join(self.staging_dir, "%s-%s.%s" % (name, rev, format))))
        self.assertEqual(Submission.objects.filter(name=name).count(), 1)
        submission = Submission.objects.get(name=name)
        self.assertTrue(all([ c.passed!=False for c in submission.checks.all() ]))
        self.assertEqual(len(submission.authors), 1)
        author = submission.authors[0]
        self.assertEqual(author["name"], "Author Name")
        self.assertEqual(author["email"], "author@example.com")

        return status_url


    def supply_extra_metadata(self, name, status_url, submitter_name, submitter_email):
        # check the page
        r = self.client.get(status_url)
        q = PyQuery(r.content)
        post_button = q('[type=submit]:contains("Post")')
        self.assertEqual(len(post_button), 1)
        action = post_button.parents("form").find('input[type=hidden][name="action"]').val()

        # post submitter info
        r = self.client.post(status_url, {
            "action": action,
            "submitter-name": submitter_name,
            "submitter-email": submitter_email,
            "approvals_received": True,
        })

        if r.status_code == 302:
            submission = Submission.objects.get(name=name)
            self.assertEqual(submission.submitter, email.utils.formataddr((submitter_name, submitter_email)))

        return r


# Transaction.on_commit() requires use of TransactionTestCase, but that has a performance penalty. Replace it
# with a no-op for testing purposes.
@mock.patch.object(transaction, 'on_commit', lambda x: x())
@override_settings(IDTRACKER_BASE_URL='https://datatracker.example.com')
class ApiSubmissionTests(BaseSubmitTestCase):
    TASK_TO_MOCK = "ietf.submit.views.process_and_accept_uploaded_submission_task"

    def setUp(self):
        super().setUp()
        MeetingFactory(type_id='ietf', date=date_today()+datetime.timedelta(days=60))

    def test_upload_draft(self):
        """api_submission accepts a submission and queues it for processing"""
        url = urlreverse('ietf.submit.views.api_submission')
        xml, author = submission_file('draft-somebody-test-00', 'draft-somebody-test-00.xml', None, 'test_submission.xml')
        data = {
            'xml': xml,
            'user': author.user.username,
        }
        with mock.patch(self.TASK_TO_MOCK) as mock_task:
            r = self.client.post(url, data)
        self.assertEqual(r.status_code, 200)
        response = r.json()
        self.assertCountEqual(
            response.keys(),
            ['id', 'name', 'rev', 'status_url'],
        )
        submission_id = int(response['id'])
        self.assertEqual(response['name'], 'draft-somebody-test')
        self.assertEqual(response['rev'], '00')
        self.assertEqual(
            response['status_url'],
            'https://datatracker.example.com' + urlreverse(
                'ietf.submit.views.api_submission_status',
                kwargs={'submission_id': submission_id},
            ),
        )
        self.assertEqual(mock_task.delay.call_count, 1)
        self.assertEqual(mock_task.delay.call_args.args, (submission_id,))
        submission = Submission.objects.get(pk=submission_id)
        self.assertEqual(submission.name, 'draft-somebody-test')
        self.assertEqual(submission.rev, '00')
        self.assertEqual(submission.submitter, author.formatted_email())
        self.assertEqual(submission.state_id, 'validating')
        self.assertIn('Uploaded submission through API', submission.submissionevent_set.last().desc)

    def test_upload_draft_with_replaces(self):
        """api_submission accepts a submission and queues it for processing"""
        existing_draft = WgDraftFactory()
        url = urlreverse('ietf.submit.views.api_submission')
        xml, author = submission_file('draft-somebody-test-00', 'draft-somebody-test-00.xml', None, 'test_submission.xml')
        data = {
            'xml': xml,
            'user': author.user.username,
            'replaces': existing_draft.name,
        }
        # mock out the task so we don't call to celery during testing!
        with mock.patch(self.TASK_TO_MOCK):
            r = self.client.post(url, data)
        self.assertEqual(r.status_code, 200)
        submission = Submission.objects.last()
        self.assertEqual(submission.name, 'draft-somebody-test')
        self.assertEqual(submission.replaces, existing_draft.name)

    def test_rejects_broken_upload(self):
        """api_submission immediately rejects a submission with serious problems"""
        orig_submission_count = Submission.objects.count()
        url = urlreverse('ietf.submit.views.api_submission')

        # invalid submitter
        xml, author = submission_file('draft-somebody-test-00', 'draft-somebody-test-00.xml', None, 'test_submission.xml')
        data = {
            'xml': xml,
            'user': 'i.dont.exist@nowhere.example.com',
        }
        with mock.patch(self.TASK_TO_MOCK) as mock_task:
            r = self.client.post(url, data)
        self.assertEqual(r.status_code, 400)
        response = r.json()
        self.assertIn('No such user: ', response['error'])
        self.assertFalse(mock_task.delay.called)
        self.assertEqual(Submission.objects.count(), orig_submission_count)

        # missing name
        xml, _ = submission_file('', 'draft-somebody-test-00.xml', None, 'test_submission.xml', author=author)
        data = {
            'xml': xml,
            'user': author.user.username,
        }
        with mock.patch(self.TASK_TO_MOCK) as mock_task:
            r = self.client.post(url, data)
        self.assertEqual(r.status_code, 400)
        response = r.json()
        self.assertEqual(response['error'], 'Validation Error')
        self.assertFalse(mock_task.delay.called)
        self.assertEqual(Submission.objects.count(), orig_submission_count)

        # missing rev
        xml, _ = submission_file('draft-somebody-test', 'draft-somebody-test-00.xml', None, 'test_submission.xml', author=author)
        data = {
            'xml': xml,
            'user': author.user.username,
        }
        with mock.patch(self.TASK_TO_MOCK) as mock_task:
            r = self.client.post(url, data)
        self.assertEqual(r.status_code, 400)
        response = r.json()
        self.assertEqual(response['error'], 'Validation Error')
        self.assertFalse(mock_task.delay.called)
        self.assertEqual(Submission.objects.count(), orig_submission_count)

        # in-process submission
        SubmissionFactory(name='draft-somebody-test', rev='00')  # create an already-in-progress submission
        orig_submission_count += 1  # keep this up to date
        xml, _ = submission_file('draft-somebody-test-00', 'draft-somebody-test-00.xml', None, 'test_submission.xml', author=author)
        data = {
            'xml': xml,
            'user': author.user.username,
        }
        with mock.patch(self.TASK_TO_MOCK) as mock_task:
            r = self.client.post(url, data)
        self.assertEqual(r.status_code, 400)
        response = r.json()
        self.assertEqual(response['error'], 'Validation Error')
        self.assertFalse(mock_task.delay.called)
        self.assertEqual(Submission.objects.count(), orig_submission_count)

    @override_settings(IDTRACKER_BASE_URL='http://baseurl.example.com')
    def test_get_documentation(self):
        """A GET to the submission endpoint retrieves documentation"""
        r = self.client.get(urlreverse('ietf.submit.views.api_submission'))
        self.assertTemplateUsed(r, 'submit/api_submission_info.html')
        self.assertContains(r, 'http://baseurl.example.com', status_code=200)

    def test_submission_status(self):
        s = SubmissionFactory(state_id='validating')
        url = urlreverse('ietf.submit.views.api_submission_status', kwargs={'submission_id': s.pk})
        r = self.client.get(url)
        self.assertEqual(r.status_code, 200)
        self.assertEqual(
            r.json(),
            {'id': str(s.pk), 'state': 'validating'},
        )

        s.state_id = 'uploaded'
        s.save()
        r = self.client.get(url)
        self.assertEqual(r.status_code, 200)
        self.assertEqual(
            r.json(),
            {'id': str(s.pk), 'state': 'uploaded'},
        )

        # try an invalid one
        r = self.client.get(urlreverse('ietf.submit.views.api_submission_status', kwargs={'submission_id': '999999'}))
        self.assertEqual(r.status_code, 404)

    def test_upload_blackout(self):
        """api_submission returns a useful error in the blackout period"""
        # Put today in the blackout period
        meeting = Meeting.get_current_meeting()
        meeting.importantdate_set.create(name_id='idcutoff',date=date_today()-datetime.timedelta(days=2))

        url = urlreverse('ietf.submit.views.api_submission')
        xml, author = submission_file('draft-somebody-test-00', 'draft-somebody-test-00.xml', None, 'test_submission.xml')
        data = {
            'xml': xml,
            'user': author.user.username,
        }

        with mock.patch('ietf.submit.views.process_uploaded_submission_task'):
            r = self.client.post(url, data)
        self.assertContains(r, 'The last submission time for the I-D submission was', status_code=400)

 

class SubmissionUploadFormTests(BaseSubmitTestCase):
    def test_check_submission_thresholds(self):
        today = date_today()
        yesterday = today - datetime.timedelta(days=1)
        (this_group, that_group) = GroupFactory.create_batch(2, type_id='wg')
        this_ip = '10.0.0.1'
        that_ip = '192.168.42.42'
        one_mb = 1024 * 1024
        this_draft = 'draft-this-draft'
        that_draft = 'draft-different-draft'
        SubmissionFactory(group=this_group, name=this_draft, rev='00', submission_date=yesterday, remote_ip=this_ip, file_size=one_mb)
        SubmissionFactory(group=this_group, name=that_draft, rev='00', submission_date=yesterday, remote_ip=this_ip, file_size=one_mb)
        SubmissionFactory(group=this_group, name=this_draft, rev='00', submission_date=today, remote_ip=this_ip, file_size=one_mb)
        SubmissionFactory(group=this_group, name=that_draft, rev='00', submission_date=today, remote_ip=this_ip, file_size=one_mb)
        SubmissionFactory(group=that_group, name=this_draft, rev='00', submission_date=yesterday, remote_ip=that_ip, file_size=one_mb)
        SubmissionFactory(group=that_group, name=that_draft, rev='00', submission_date=yesterday, remote_ip=that_ip, file_size=one_mb)
        SubmissionFactory(group=that_group, name=this_draft, rev='00', submission_date=today, remote_ip=that_ip, file_size=one_mb)
        SubmissionFactory(group=that_group, name=that_draft, rev='00', submission_date=today, remote_ip=that_ip, file_size=one_mb)
        SubmissionFactory(group=that_group, name=that_draft, rev='01', submission_date=today, remote_ip=that_ip, file_size=one_mb)

        # Tests aim to cover the permutations of DB filters that are used by the clean() method
        #   - all IP addresses, today
        SubmissionBaseUploadForm.check_submissions_thresholds(
            'valid today, all submitters',
            dict(submission_date=today),
            max_amount=5,
            max_size=5,  # megabytes
        )
        with self.assertRaisesMessage(ValidationError, 'Max submissions'):
            SubmissionBaseUploadForm.check_submissions_thresholds(
                'too many today, all submitters',
                dict(submission_date=today),
                max_amount=4,
                max_size=5,  # megabytes
            )
        with self.assertRaisesMessage(ValidationError, 'Max uploaded amount'):
            SubmissionBaseUploadForm.check_submissions_thresholds(
                'too much today, all submitters',
                dict(submission_date=today),
                max_amount=5,
                max_size=4,  # megabytes
            )

        #   - one IP address, today
        SubmissionBaseUploadForm.check_submissions_thresholds(
            'valid today, one submitter',
            dict(remote_ip=this_ip, submission_date=today),
            max_amount=2,
            max_size=2,  # megabytes
        )
        with self.assertRaisesMessage(ValidationError, 'Max submissions'):
            SubmissionBaseUploadForm.check_submissions_thresholds(
                'too many today, one submitter',
                dict(remote_ip=this_ip, submission_date=today),
                max_amount=1,
                max_size=2,  # megabytes
            )
        with self.assertRaisesMessage(ValidationError, 'Max uploaded amount'):
            SubmissionBaseUploadForm.check_submissions_thresholds(
                'too much today, one submitter',
                dict(remote_ip=this_ip, submission_date=today),
                max_amount=2,
                max_size=1,  # megabytes
            )

        #   - single draft/rev, today
        SubmissionBaseUploadForm.check_submissions_thresholds(
            'valid today, one draft',
            dict(name=this_draft, rev='00', submission_date=today),
            max_amount=2,
            max_size=2,  # megabytes
        )
        with self.assertRaisesMessage(ValidationError, 'Max submissions'):
            SubmissionBaseUploadForm.check_submissions_thresholds(
                'too many today, one draft',
                dict(name=this_draft, rev='00', submission_date=today),
                max_amount=1,
                max_size=2,  # megabytes
            )
        with self.assertRaisesMessage(ValidationError, 'Max uploaded amount'):
            SubmissionBaseUploadForm.check_submissions_thresholds(
                'too much today, one draft',
                dict(name=this_draft, rev='00', submission_date=today),
                max_amount=2,
                max_size=1,  # megabytes
            )

        #   - one group, today
        SubmissionBaseUploadForm.check_submissions_thresholds(
            'valid today, one group',
            dict(group=this_group, submission_date=today),
            max_amount=2,
            max_size=2,  # megabytes
        )
        with self.assertRaisesMessage(ValidationError, 'Max submissions'):
            SubmissionBaseUploadForm.check_submissions_thresholds(
                'too many today, one group',
                dict(group=this_group, submission_date=today),
                max_amount=1,
                max_size=2,  # megabytes
            )
        with self.assertRaisesMessage(ValidationError, 'Max uploaded amount'):
            SubmissionBaseUploadForm.check_submissions_thresholds(
                'too much today, one group',
                dict(group=this_group, submission_date=today),
                max_amount=2,
                max_size=1,  # megabytes
            )

    def test_replaces_field(self):
        """test SubmissionAutoUploadForm replaces field"""
        request_factory = RequestFactory()
        WgDraftFactory(name='draft-somebody-test')
        existing_drafts = WgDraftFactory.create_batch(2)
        xml, auth = submission_file('draft-somebody-test-01', 'draft-somebody-test-01.xml', None, 'test_submission.xml')
        files_dict = {
                         'xml': SimpleUploadedFile('draft-somebody-test-01.xml', xml.read().encode('utf8'),
                                                   content_type='application/xml'),
        }

        # no replaces
        form = SubmissionAutoUploadForm(
            request_factory.get('/some/url'),
            data={'user': auth.user.username, 'replaces': ''},
            files=files_dict,
        )
        self.assertTrue(form.is_valid())
        self.assertEqual(form.cleaned_data['replaces'], '')

        # whitespace
        form = SubmissionAutoUploadForm(
            request_factory.get('/some/url'),
            data={'user': auth.user.username, 'replaces': '   '},
            files=files_dict,
        )
        self.assertTrue(form.is_valid())
        self.assertEqual(form.cleaned_data['replaces'], '')

        # one replaces
        form = SubmissionAutoUploadForm(
            request_factory.get('/some/url'),
            data={'user': auth.user.username, 'replaces': existing_drafts[0].name},
            files=files_dict,
        )
        self.assertTrue(form.is_valid())
        self.assertEqual(form.cleaned_data['replaces'], existing_drafts[0].name)

        # two replaces
        form = SubmissionAutoUploadForm(
            request_factory.get('/some/url'),
            data={'user': auth.user.username, 'replaces': f'{existing_drafts[0].name},{existing_drafts[1].name}'},
            files=files_dict,
        )
        self.assertTrue(form.is_valid())
        self.assertEqual(form.cleaned_data['replaces'], f'{existing_drafts[0].name},{existing_drafts[1].name}')

        # two replaces, extra whitespace
        form = SubmissionAutoUploadForm(
            request_factory.get('/some/url'),
            data={'user': auth.user.username, 'replaces': f'   {existing_drafts[0].name} ,  {existing_drafts[1].name}'},
            files=files_dict,
        )
        self.assertTrue(form.is_valid())
        self.assertEqual(form.cleaned_data['replaces'], f'{existing_drafts[0].name},{existing_drafts[1].name}')

        # can't replace self
        form = SubmissionAutoUploadForm(
            request_factory.get('/some/url'),
            data={'user': auth.user.username, 'replaces': 'draft-somebody-test'},
            files=files_dict,
        )
        self.assertFalse(form.is_valid())
        self.assertIn('An Internet-Draft cannot replace itself', form.errors['replaces'])

        # can't replace non-draft
        review = ReviewFactory()
        form = SubmissionAutoUploadForm(
            request_factory.get('/some/url'),
            data={'user': auth.user.username, 'replaces': review.name},
            files=files_dict,
        )
        self.assertFalse(form.is_valid())
        self.assertIn('An Internet-Draft can only replace another Internet-Draft', form.errors['replaces'])

        # can't replace RFC
        rfc = WgRfcFactory()
        draft = WgDraftFactory(states=[("draft", "rfc")])
        draft.relateddocument_set.create(relationship_id="became_rfc", target=rfc.docalias.first())
        form = SubmissionAutoUploadForm(
            request_factory.get('/some/url'),
            data={'user': auth.user.username, 'replaces': draft.name},
            files=files_dict,
        )
        self.assertFalse(form.is_valid())
<<<<<<< HEAD
        self.assertIn('An Internet-Draft can only replace another Internet-Draft', form.errors['replaces'])
=======
        self.assertIn('An Internet-Draft cannot replace another Internet-Draft that has become an RFC', form.errors['replaces'])
>>>>>>> 9bf0063f

        # can't replace draft approved by iesg
        existing_drafts[0].set_state(State.objects.get(type='draft-iesg', slug='approved'))
        form = SubmissionAutoUploadForm(
            request_factory.get('/some/url'),
            data={'user': auth.user.username, 'replaces': existing_drafts[0].name},
            files=files_dict,
        )
        self.assertFalse(form.is_valid())
        self.assertIn(f'{existing_drafts[0].name} is approved by the IESG and cannot be replaced',
                      form.errors['replaces'])

        # unknown draft
        form = SubmissionAutoUploadForm(
            request_factory.get('/some/url'),
            data={'user': auth.user.username, 'replaces': 'fake-name'},
            files=files_dict,
        )
        self.assertFalse(form.is_valid())


class AsyncSubmissionTests(BaseSubmitTestCase):
    """Tests of async submission-related tasks"""
    def test_process_and_accept_uploaded_submission(self):
        """process_and_accept_uploaded_submission should properly process a submission"""
        _today = date_today()
        xml, author = submission_file('draft-somebody-test-00', 'draft-somebody-test-00.xml', None, 'test_submission.xml')
        xml_data = xml.read()
        xml.close()

        submission = SubmissionFactory(
            name='draft-somebody-test',
            rev='00',
            file_types='.xml',
            submitter=author.formatted_email(),
            state_id='validating',
        )
        xml_path = Path(settings.IDSUBMIT_STAGING_PATH) / 'draft-somebody-test-00.xml'
        with xml_path.open('w') as f:
            f.write(xml_data)
        txt_path = xml_path.with_suffix('.txt')
        self.assertFalse(txt_path.exists())
        html_path = xml_path.with_suffix('.html')
        self.assertFalse(html_path.exists())
        process_and_accept_uploaded_submission(submission)

        submission = Submission.objects.get(pk=submission.pk)  # refresh
        self.assertEqual(submission.state_id, 'auth', 'accepted submission should be in auth state')
        self.assertEqual(submission.title, 'Test Document')
        self.assertEqual(submission.xml_version, '3')
        self.assertEqual(submission.document_date, _today)
        self.assertEqual(submission.abstract.strip(), 'This document describes how to test tests.')
        # don't worry about testing the details of these, just that they're set
        self.assertIsNotNone(submission.pages)
        self.assertIsNotNone(submission.words)
        self.assertNotEqual(submission.first_two_pages.strip(), '')
        # at least test that these were created
        self.assertTrue(txt_path.exists())
        self.assertTrue(html_path.exists())
        self.assertEqual(submission.file_size, os.stat(txt_path).st_size)
        self.assertIn('Completed submission validation checks', submission.submissionevent_set.last().desc)

    def test_process_and_accept_uploaded_submission_invalid(self):
        """process_and_accept_uploaded_submission should properly process an invalid submission"""
        xml, author = submission_file('draft-somebody-test-00', 'draft-somebody-test-00.xml', None, 'test_submission.xml')
        xml_data = xml.read()
        xml.close()
        txt, _ = submission_file('draft-somebody-test-00', 'draft-somebody-test-00.xml', None,
                                 'test_submission.txt', author=author)
        txt_data = txt.read()
        txt.close()

        # submitter is not an author
        submitter = PersonFactory()
        submission = SubmissionFactory(
            name='draft-somebody-test',
            rev='00',
            file_types='.xml',
            submitter=submitter.formatted_email(),
            state_id='validating',
        )
        xml_path = Path(settings.IDSUBMIT_STAGING_PATH) / 'draft-somebody-test-00.xml'
        with xml_path.open('w') as f:
            f.write(xml_data)
        process_and_accept_uploaded_submission(submission)
        submission = Submission.objects.get(pk=submission.pk)  # refresh
        self.assertEqual(submission.state_id, 'cancel')
        self.assertIn('not one of the document authors', submission.submissionevent_set.last().desc)

        # author has no email address in XML
        submission = SubmissionFactory(
            name='draft-somebody-test',
            rev='00',
            file_types='.xml',
            submitter=author.formatted_email(),
            state_id='validating',
        )
        xml_path = Path(settings.IDSUBMIT_STAGING_PATH) / 'draft-somebody-test-00.xml'
        with xml_path.open('w') as f:
            f.write(re.sub(r'<email>.*</email>', '', xml_data))
        process_and_accept_uploaded_submission(submission)
        submission = Submission.objects.get(pk=submission.pk)  # refresh
        self.assertEqual(submission.state_id, 'cancel')
        self.assertIn('Email address not found for all authors', submission.submissionevent_set.last().desc)

        # no title
        submission = SubmissionFactory(
            name='draft-somebody-test',
            rev='00',
            file_types='.xml',
            submitter=author.formatted_email(),
            state_id='validating',
        )
        xml_path = Path(settings.IDSUBMIT_STAGING_PATH) / 'draft-somebody-test-00.xml'
        with xml_path.open('w') as f:
            f.write(re.sub(r'<title>.*</title>', '<title></title>', xml_data))
        process_and_accept_uploaded_submission(submission)
        submission = Submission.objects.get(pk=submission.pk)  # refresh
        self.assertEqual(submission.state_id, 'cancel')
        self.assertIn('Could not extract a valid title', submission.submissionevent_set.last().desc)

        # draft name mismatch
        submission = SubmissionFactory(
            name='draft-different-name',
            rev='00',
            file_types='.xml',
            submitter=author.formatted_email(),
            state_id='validating',
        )
        xml_path = Path(settings.IDSUBMIT_STAGING_PATH) / 'draft-different-name-00.xml'
        with xml_path.open('w') as f:
            f.write(xml_data)
        process_and_accept_uploaded_submission(submission)
        submission = Submission.objects.get(pk=submission.pk)  # refresh
        self.assertEqual(submission.state_id, 'cancel')
        self.assertIn('Submission rejected: XML Internet-Draft filename', submission.submissionevent_set.last().desc)

        # rev mismatch
        submission = SubmissionFactory(
            name='draft-somebody-test',
            rev='01',
            file_types='.xml',
            submitter=author.formatted_email(),
            state_id='validating',
        )
        xml_path = Path(settings.IDSUBMIT_STAGING_PATH) / 'draft-somebody-test-01.xml'
        with xml_path.open('w') as f:
            f.write(xml_data)
        process_and_accept_uploaded_submission(submission)
        submission = Submission.objects.get(pk=submission.pk)  # refresh
        self.assertEqual(submission.state_id, 'cancel')
        self.assertIn('Submission rejected: XML Internet-Draft revision', submission.submissionevent_set.last().desc)

        # not xml
        submission = SubmissionFactory(
            name='draft-somebody-test',
            rev='00',
            file_types='.txt',
            submitter=author.formatted_email(),
            state_id='validating',
        )
        txt_path = Path(settings.IDSUBMIT_STAGING_PATH) / 'draft-somebody-test-00.txt'
        with txt_path.open('w') as f:
            f.write(txt_data)
        process_and_accept_uploaded_submission(submission)
        submission = Submission.objects.get(pk=submission.pk)  # refresh
        self.assertEqual(submission.state_id, 'cancel')
        self.assertIn('Only XML Internet-Draft submissions', submission.submissionevent_set.last().desc)

        # wrong state
        submission = SubmissionFactory(
            name='draft-somebody-test',
            rev='00',
            file_types='.xml',
            submitter=author.formatted_email(),
            state_id='uploaded',
        )
        xml_path = Path(settings.IDSUBMIT_STAGING_PATH) / 'draft-somebody-test-00.xml'
        with xml_path.open('w') as f:
            f.write(xml_data)
        with mock.patch('ietf.submit.utils.process_submission_xml') as mock_proc_xml:
            process_and_accept_uploaded_submission(submission)
        submission = Submission.objects.get(pk=submission.pk)  # refresh
        self.assertFalse(mock_proc_xml.called, 'Should not process submission not in "validating" state')
        self.assertEqual(submission.state_id, 'uploaded', 'State should not be changed')

        # failed checker
        submission = SubmissionFactory(
            name='draft-somebody-test',
            rev='00',
            file_types='.xml',
            submitter=author.formatted_email(),
            state_id='validating',
        )
        xml_path = Path(settings.IDSUBMIT_STAGING_PATH) / 'draft-somebody-test-00.xml'
        with xml_path.open('w') as f:
            f.write(xml_data)
        with mock.patch(
                'ietf.submit.utils.apply_checkers',
                side_effect = lambda _, __: submission.checks.create(
                    checker='faked',
                    passed=False,
                    message='fake failure',
                    errors=1,
                    warnings=0,
                    items={},
                    symbol='x',
                )
        ):
            process_and_accept_uploaded_submission(submission)
        submission = Submission.objects.get(pk=submission.pk)  # refresh
        self.assertEqual(submission.state_id, 'cancel')
        self.assertIn('fake failure', submission.submissionevent_set.last().desc)


    @mock.patch('ietf.submit.tasks.process_and_accept_uploaded_submission')
    def test_process_and_accept_uploaded_submission_task(self, mock_method):
        """process_and_accept_uploaded_submission_task task should properly call its method"""
        s = SubmissionFactory()
        process_and_accept_uploaded_submission_task(s.pk)
        self.assertEqual(mock_method.call_count, 1)
        self.assertEqual(mock_method.call_args.args, (s,))

    @mock.patch('ietf.submit.tasks.process_and_accept_uploaded_submission')
    def test_process_and_accept_uploaded_submission_task_ignores_invalid_id(self, mock_method):
        """process_and_accept_uploaded_submission_task should ignore an invalid submission_id"""
        SubmissionFactory()  # be sure there is a Submission
        bad_pk = 9876
        self.assertEqual(Submission.objects.filter(pk=bad_pk).count(), 0)
        process_and_accept_uploaded_submission_task(bad_pk)
        self.assertEqual(mock_method.call_count, 0)

    def test_process_submission_xml(self):
        xml_path = Path(settings.IDSUBMIT_STAGING_PATH) / "draft-somebody-test-00.xml"
        xml, _ = submission_file(
            "draft-somebody-test-00",
            "draft-somebody-test-00.xml",
            None,
            "test_submission.xml",
            title="Correct Draft Title",
        )
        xml_contents = xml.read()
        xml_path.write_text(xml_contents)
        output = process_submission_xml("draft-somebody-test", "00")
        self.assertEqual(output["filename"], "draft-somebody-test")
        self.assertEqual(output["rev"], "00")
        self.assertEqual(output["title"], "Correct Draft Title")
        self.assertIsNone(output["abstract"])
        self.assertEqual(len(output["authors"]), 1)  # not checking in detail, parsing is unreliable
        self.assertEqual(output["document_date"], date_today())
        self.assertIsNone(output["pages"])
        self.assertIsNone(output["words"])
        self.assertIsNone(output["first_two_pages"])
        self.assertIsNone(output["file_size"])
        self.assertIsNone(output["formal_languages"])
        self.assertEqual(output["xml_version"], "3")

        # Should behave on missing or partial <date> elements
        xml_path.write_text(re.sub(r"<date.+>", "", xml_contents))  # strip <date...> entirely
        output = process_submission_xml("draft-somebody-test", "00")
        self.assertEqual(output["document_date"], None)

        xml_path.write_text(re.sub(r"<date year=.+ month", "<date month", xml_contents))  # remove year
        output = process_submission_xml("draft-somebody-test", "00")
        self.assertEqual(output["document_date"], date_today())

        xml_path.write_text(re.sub(r"(<date.+) month=.+day=(.+>)", r"\1 day=\2", xml_contents))  # remove month
        output = process_submission_xml("draft-somebody-test", "00")
        self.assertEqual(output["document_date"], date_today())

        xml_path.write_text(re.sub(r"<date(.+) day=.+>", r"<date\1>", xml_contents))  # remove day
        output = process_submission_xml("draft-somebody-test", "00")
        self.assertEqual(output["document_date"], date_today())

        # name mismatch
        xml, _ = submission_file(
            "draft-somebody-wrong-name-00",  # name that appears in the file
            "draft-somebody-test-00.xml",
            None,
            "test_submission.xml",
            title="Correct Draft Title",
        )
        xml_path.write_text(xml.read())
        with self.assertRaisesMessage(SubmissionError, "disagrees with submission filename"):
            process_submission_xml("draft-somebody-test", "00")

        # rev mismatch
        xml, _ = submission_file(
            "draft-somebody-test-01",  # name that appears in the file
            "draft-somebody-test-00.xml",
            None,
            "test_submission.xml",
            title="Correct Draft Title",
        )
        xml_path.write_text(xml.read())
        with self.assertRaisesMessage(SubmissionError, "disagrees with submission revision"):
            process_submission_xml("draft-somebody-test", "00")

        # missing title
        xml, _ = submission_file(
            "draft-somebody-test-00",  # name that appears in the file
            "draft-somebody-test-00.xml",
            None,
            "test_submission.xml",
            title="",
        )
        xml_path.write_text(xml.read())
        with self.assertRaisesMessage(SubmissionError, "Could not extract a valid title"):
            process_submission_xml("draft-somebody-test", "00")

    def test_process_submission_text(self):
        txt_path = Path(settings.IDSUBMIT_STAGING_PATH) / "draft-somebody-test-00.txt"
        txt, _ = submission_file(
            "draft-somebody-test-00",
            "draft-somebody-test-00.txt",
            None,
            "test_submission.txt",
            title="Correct Draft Title",
        )
        txt_path.write_text(txt.read())
        output = process_submission_text("draft-somebody-test", "00")
        self.assertEqual(output["filename"], "draft-somebody-test")
        self.assertEqual(output["rev"], "00")
        self.assertEqual(output["title"], "Correct Draft Title")
        self.assertEqual(output["abstract"].strip(), "This document describes how to test tests.")
        self.assertEqual(len(output["authors"]), 1)  # not checking in detail, parsing is unreliable
        self.assertLessEqual(output["document_date"] - date_today(), datetime.timedelta(days=1))
        self.assertEqual(output["pages"], 2)
        self.assertGreater(output["words"], 0)  # make sure it got something
        self.assertGreater(len(output["first_two_pages"]), 0)  # make sure it got something
        self.assertGreater(output["file_size"], 0)  # make sure it got something
        self.assertEqual(output["formal_languages"].count(), 1)
        self.assertIsNone(output["xml_version"])

        # name mismatch
        txt, _ = submission_file(
            "draft-somebody-wrong-name-00",  # name that appears in the file
            "draft-somebody-test-00.txt",
            None,
            "test_submission.txt",
            title="Correct Draft Title",
        )
        with txt_path.open('w') as fd:
            fd.write(txt.read())
        txt.close()
        with self.assertRaisesMessage(SubmissionError, 'disagrees with submission filename'):
            process_submission_text("draft-somebody-test", "00")

        # rev mismatch
        txt, _ = submission_file(
            "draft-somebody-test-01",  # name that appears in the file
            "draft-somebody-test-00.txt",
            None,
            "test_submission.txt",
            title="Correct Draft Title",
        )
        with txt_path.open('w') as fd:
            fd.write(txt.read())
        txt.close()
        with self.assertRaisesMessage(SubmissionError, 'disagrees with submission revision'):
            process_submission_text("draft-somebody-test", "00")

    def test_process_and_validate_submission(self):
        xml_data = {
            "title": "The Title",
            "authors": [{
                "name": "Jane Doe",
                "email": "jdoe@example.com",
                "affiliation": "Test Centre",
                "country": "UK",
            }],
            "xml_version": "3",
        }
        text_data = {
            "title": "The Title",
            "abstract": "This is an abstract.",
            "authors": [{
                "name": "John Doh",
                "email": "ignored@example.com",
                "affiliation": "Ignored",
                "country": "CA",
            }],
            "document_date": date_today(),
            "pages": 25,
            "words": 1234,
            "first_two_pages": "Pages One and Two",
            "file_size": 4321,
            "formal_languages": FormalLanguageName.objects.none(),
        }
        submission = SubmissionFactory(
            state_id="validating",
            file_types=".xml,.txt",
        )
        with mock.patch("ietf.submit.utils.process_submission_xml", return_value=xml_data):
            with mock.patch("ietf.submit.utils.process_submission_text", return_value=text_data):
                with mock.patch("ietf.submit.utils.render_missing_formats") as mock_render:
                    with mock.patch("ietf.submit.utils.apply_checkers") as mock_checkers:
                        process_and_validate_submission(submission)
        self.assertTrue(mock_render.called)
        self.assertTrue(mock_checkers.called)
        submission = Submission.objects.get(pk=submission.pk)
        self.assertEqual(submission.title, text_data["title"])
        self.assertEqual(submission.abstract, text_data["abstract"])
        self.assertEqual(submission.authors, xml_data["authors"])
        self.assertEqual(submission.document_date, text_data["document_date"])
        self.assertEqual(submission.pages, text_data["pages"])
        self.assertEqual(submission.words, text_data["words"])
        self.assertEqual(submission.first_two_pages, text_data["first_two_pages"])
        self.assertEqual(submission.file_size, text_data["file_size"])
        self.assertEqual(submission.xml_version, xml_data["xml_version"])

    def test_status_of_validating_submission(self):
        s = SubmissionFactory(state_id='validating')
        url = urlreverse('ietf.submit.views.submission_status', kwargs={'submission_id': s.pk})
        r = self.client.get(url)
        self.assertContains(r, s.name)
        self.assertContains(r, 'This submission is being processed and validated.', status_code=200)

    @override_settings(IDSUBMIT_MAX_VALIDATION_TIME=datetime.timedelta(minutes=30))
    def test_cancel_stale_submissions(self):
        fresh_submission = SubmissionFactory(state_id='validating')
        fresh_submission.submissionevent_set.create(
            desc='fake created event',
            time=timezone.now() - datetime.timedelta(minutes=15),
        )
        stale_submission = SubmissionFactory(state_id='validating')
        stale_submission.submissionevent_set.create(
            desc='fake created event',
            time=timezone.now() - datetime.timedelta(minutes=30, seconds=1),
        )

        cancel_stale_submissions()

        fresh_submission = Submission.objects.get(pk=fresh_submission.pk)
        self.assertEqual(fresh_submission.state_id, 'validating')
        self.assertEqual(fresh_submission.submissionevent_set.count(), 1)

        stale_submission = Submission.objects.get(pk=stale_submission.pk)
        self.assertEqual(stale_submission.state_id, 'cancel')
        self.assertEqual(stale_submission.submissionevent_set.count(), 2)


class ApiSubmitTests(BaseSubmitTestCase):
    def setUp(self):
        super().setUp()
        # break early in case of missing configuration
        self.assertTrue(os.path.exists(settings.IDSUBMIT_IDNITS_BINARY))
        MeetingFactory(type_id='ietf', date=date_today()+datetime.timedelta(days=60))

    def do_post_submission(self, rev, author=None, name=None, group=None, email=None, title=None, year=None):
        url = urlreverse('ietf.submit.views.api_submit')
        if author is None:
            author = PersonFactory()
        if name is None:
            slug = re.sub('[^a-z0-9-]+', '', author.ascii_parts()[3].lower())
            name = 'draft-%s-foo' % slug
        if email is None:
            email = author.user.username
        # submit
        data = {}
        data['xml'], author = submission_file(f'{name}-{rev}', f'{name}-{rev}.xml', group, "test_submission.xml", author=author, email=email, title=title, year=year)
        data['user'] = email
        r = self.client.post(url, data)
        return r, author, name

    def test_api_submit_info(self):
        url = urlreverse('ietf.submit.views.api_submit')
        r = self.client.get(url)
        expected = "A simplified Internet-Draft submission interface, intended for automation"
        self.assertContains(r, expected, status_code=200)

    def test_api_submit_bad_method(self):
        url = urlreverse('ietf.submit.views.api_submit')
        r = self.client.put(url)
        self.assertEqual(r.status_code, 405)

    def test_api_submit_ok(self):
        r, author, name = self.do_post_submission('00')
        expected = "Upload of %s OK, confirmation requests sent to:\n  %s" % (name, author.formatted_email().replace('\n',''))
        self.assertContains(r, expected, status_code=200)

    def test_api_submit_secondary_email_active(self):
        person = PersonFactory()
        email = EmailFactory(person=person)
        r, author, name = self.do_post_submission('00', author=person, email=email.address)
        for expected in [
                "Upload of %s OK, confirmation requests sent to:" % (name, ),
                author.formatted_email().replace('\n',''),
            ]:
            self.assertContains(r, expected, status_code=200)

    def test_api_submit_secondary_email_inactive(self):
        person = PersonFactory()
        prim = person.email()
        prim.primary = True
        prim.save()
        email = EmailFactory(person=person, active=False)
        r, author, name = self.do_post_submission('00', author=person, email=email.address)
        expected = "No such user: %s" % email.address
        self.assertContains(r, expected, status_code=400)

    def test_api_submit_no_user(self):
        email='nonexistant.user@example.org'
        r, author, name = self.do_post_submission('00', email=email)
        expected = "No such user: %s" % email
        self.assertContains(r, expected, status_code=400)

    def test_api_submit_no_person(self):
        user = UserFactory()
        email = user.username
        r, author, name = self.do_post_submission('00', email=email)
        expected = "No person with username %s" % email
        self.assertContains(r, expected, status_code=400)

    def test_api_submit_wrong_revision(self):
        r, author, name = self.do_post_submission('01')
        expected = "Invalid revision (revision 00 is expected)"
        self.assertContains(r, expected, status_code=400)

    def test_api_submit_update_existing_submissiondocevent_rev(self):
        draft, _ = create_draft_submission_with_rev_mismatch(rev='01')
        r, _, __ = self.do_post_submission(rev='01', name=draft.name)
        expected = "Submission failed"
        self.assertContains(r, expected, status_code=409)

    def test_api_submit_update_later_submissiondocevent_rev(self):
        draft, _ = create_draft_submission_with_rev_mismatch(rev='02')
        r, _, __ = self.do_post_submission(rev='01', name=draft.name)
        expected = "Submission failed"
        self.assertContains(r, expected, status_code=409)

    def test_api_submit_pending_submission(self):
        r, author, name = self.do_post_submission('00')
        expected = "Upload of"
        self.assertContains(r, expected, status_code=200)
        r, author, name = self.do_post_submission('00', author=author, name=name)
        expected = "A submission with same name and revision is currently being processed"
        self.assertContains(r, expected, status_code=400)

    def test_api_submit_no_title(self):
        r, author, name = self.do_post_submission('00', title=" ")
        expected = "Could not extract a valid title from the upload"
        self.assertContains(r, expected, status_code=400)

    def test_api_submit_failed_idnits(self):
        r, author, name = self.do_post_submission('00', year="2010")
        expected = "Document date must be within 3 days of submission date"
        self.assertContains(r, expected, status_code=400)

    def test_api_submit_keeps_extresources(self):
        """API submit should not disturb doc external resources
        
        Tests that the submission inherits the existing doc's docextresource_set.
        Relies on separate testing that Submission external_resources will be
        handled appropriately.
        """
        draft = WgDraftFactory()

        # add an external resource
        self.assertEqual(draft.docextresource_set.count(), 0)
        extres = draft.docextresource_set.create(
            name_id='faq',
            display_name='this is a display name',
            value='https://example.com/faq-for-test.html',
        )
        
        r, _, __ = self.do_post_submission('01', name=draft.name)
        self.assertEqual(r.status_code, 200)
        # draft = Document.objects.get(pk=draft.pk)  # update the draft
        sub = Submission.objects.get(name=draft.name)
        self.assertEqual(
            [str(r) for r in sub.external_resources.all()],
            [str(extres)],
        )

        
class RefsTests(BaseSubmitTestCase):

    def test_draft_refs_identification(self):

        group = None
        file, __ = submission_file('draft-some-subject-00', 'draft-some-subject-00.txt', group, "test_submission.txt", )
        draft = PlaintextDraft(file.read(), file.name)
        refs = draft.get_refs()
        self.assertEqual(refs['rfc2119'], 'norm')
        self.assertEqual(refs['rfc8174'], 'norm')
        self.assertEqual(refs['rfc8126'], 'info')
        self.assertEqual(refs['rfc8175'], 'info')


class PostSubmissionTests(BaseSubmitTestCase):

    @override_settings(RFC_FILE_TYPES=('txt', 'xml'), IDSUBMIT_FILE_TYPES=('pdf', 'md'))
    def test_find_submission_filenames(self):
        """Posting an I-D submission should use IDSUBMIT_FILE_TYPES"""
        draft = WgDraftFactory()
        path = Path(self.staging_dir)
        for ext in ['txt', 'xml', 'pdf', 'md']:
            (path / f'{draft.name}-{draft.rev}.{ext}').touch()
        files = find_submission_filenames(draft)
        self.assertCountEqual(
            files,
            {
                'pdf': f'{path}/{draft.name}-{draft.rev}.pdf',
                'md': f'{path}/{draft.name}-{draft.rev}.md',
                # should NOT find the txt or xml
            }
        )

    @mock.patch('ietf.submit.utils.rebuild_reference_relations')
    @mock.patch('ietf.submit.utils.find_submission_filenames')
    def test_post_submission_rebuilds_ref_relations(self, mock_find_filenames, mock_rebuild_reference_relations):
        """The post_submission method should rebuild reference relations from correct files

        This tests that the post_submission() utility function gets the list of files to handle from the
        find_submission_filenames() method and passes them along to rebuild_reference_relations().
        """
        submission = SubmissionFactory()
        mock_find_filenames.return_value = {'xml': f'{self.staging_dir}/{submission.name}.xml'}
        request = RequestFactory()
        request.user = PersonFactory().user
        post_submission(request, submission, 'doc_desc', 'subm_desc')
        args, kwargs = mock_rebuild_reference_relations.call_args
        self.assertEqual(args[1], mock_find_filenames.return_value)


class ValidateSubmissionFilenameTests(BaseSubmitTestCase):
    def test_validate_submission_name(self):
        # This test does not need BaseSubmitTestCase, it could use TestCase
        good_names = (
            'draft-ietf-mars-foobar',
            'draft-ietf-mars-foobar-01',
            'draft-myname-mydraft')
        bad_names = (
            'draft-includes-filename-extension-01.txt',
            'does-not-start-with-draft',
            'draft-Upper-Case',
            'draft-double--dash',
            'draft-trailing-dash-',
            'draft-tooshort',
            'draft-toolong-this-is-a-very-long-name-for-an-internet-draft',
            u'draft-contains-non-ascii-göran')

        for n in good_names:
            msg = validate_submission_name(n)
            self.assertIsNone(msg)

        for n in bad_names:
            msg = validate_submission_name(n)
            self.assertIsNotNone(msg)

    def test_validate_submission_rev(self):
        # This test needs BaseSubmitTestCase
        ind_doc = IndividualDraftFactory()
        old_wg_doc = WgDraftFactory(relations=[('replaces',ind_doc)])
        new_wg_doc = WgDraftFactory(rev='01', relations=[('replaces',old_wg_doc)])
        path = Path(self.archive_dir) / f'{new_wg_doc.name}-{new_wg_doc.rev}.txt'
        path.touch()

        bad_revs = (None, '', '2', 'aa', '00', '01', '100', '002', u'öö')
        for rev in bad_revs:
            msg = validate_submission_rev(new_wg_doc.name, rev)
            self.assertIsNotNone(msg)

        new_rev = '%02d' % (int(ind_doc.rev)+1)
        msg = validate_submission_rev(ind_doc.name, new_rev)
        self.assertIsNotNone(msg)

        new_rev = '%02d' % (int(old_wg_doc.rev)+1)
        msg = validate_submission_rev(old_wg_doc.name, new_rev)
        self.assertIsNotNone(msg)

        msg = validate_submission_rev(new_wg_doc.name, '02')
        self.assertIsNone(msg)

class TestOldNamesAreProtected(BaseSubmitTestCase):
    
    def test_submit_case_conflited_name_fails(self):
        WgDraftFactory(name="draft-something-HasCapitalLetters")
        with self.assertRaisesMessage(ValidationError, "Case-conflicting draft name found"):
            SubmissionBaseUploadForm.check_for_old_uppercase_collisions("draft-something-hascapitalletters")
        url = urlreverse("ietf.submit.views.upload_submission")
        files = {}
        files["xml"], _ = submission_file("draft-something-hascapitalletters-00", "draft-something-hascapitalletters-00.xml", None, "test_submission.xml")
        r = self.post_to_upload_submission(url, files)
        self.assertContains(r,"Case-conflicting draft name found",status_code=200)<|MERGE_RESOLUTION|>--- conflicted
+++ resolved
@@ -3098,11 +3098,7 @@
             files=files_dict,
         )
         self.assertFalse(form.is_valid())
-<<<<<<< HEAD
-        self.assertIn('An Internet-Draft can only replace another Internet-Draft', form.errors['replaces'])
-=======
-        self.assertIn('An Internet-Draft cannot replace another Internet-Draft that has become an RFC', form.errors['replaces'])
->>>>>>> 9bf0063f
+        self.assertIn('An Internet-Draft can only replace another Internet-Draft that has become an RFC', form.errors['replaces'])
 
         # can't replace draft approved by iesg
         existing_drafts[0].set_state(State.objects.get(type='draft-iesg', slug='approved'))

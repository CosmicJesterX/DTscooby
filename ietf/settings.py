# Copyright The IETF Trust 2007, All Rights Reserved

# Django settings for ietf project.
# BASE_DIR and "settings_local" are from
# http://code.djangoproject.com/wiki/SplitSettings

import os
import syslog
syslog.openlog("django", syslog.LOG_PID, syslog.LOG_LOCAL0)


BASE_DIR = os.path.dirname(os.path.abspath(__file__))

DEBUG = True
TEMPLATE_DEBUG = DEBUG

# Domain name of the IETF
IETF_DOMAIN = 'ietf.org'

ADMINS = (
    ('IETF Django Developers', 'django-project@' + IETF_DOMAIN),
    ('GMail Tracker Archive', 'ietf.tracker.archive+errors@gmail.com'),
    ('Henrik Levkowetz', 'henrik@levkowetz.com'),
)

# Server name of the tools server
TOOLS_SERVER = 'tools.' + IETF_DOMAIN

# Override this in the settings_local.py file:
SERVER_EMAIL = 'Django Server <django-project@' + TOOLS_SERVER + '>'

DEFAULT_FROM_EMAIL = 'IETF Secretariat <ietf-secretariat-reply@' + IETF_DOMAIN + '>'

MANAGERS = ADMINS

DATABASE_ENGINE = 'mysql'
DATABASE_NAME = 'ietf'
DATABASE_USER = 'ietf'
#DATABASE_PASSWORD = 'ietf'
DATABASE_PORT = ''
DATABASE_HOST = ''

# Local time zone for this installation. Choices can be found here:
# http://www.postgresql.org/docs/8.1/static/datetime-keywords.html#DATETIME-TIMEZONE-SET-TABLE
# although not all variations may be possible on all operating systems.
# If running in a Windows environment this must be set to the same as your
# system time zone.
TIME_ZONE = 'PST8PDT'

# Language code for this installation. All choices can be found here:
# http://www.w3.org/TR/REC-html40/struct/dirlang.html#langcodes
# http://blogs.law.harvard.edu/tech/stories/storyReader$15
LANGUAGE_CODE = 'en-us'

SITE_ID = 1

# If you set this to False, Django will make some optimizations so as not
# to load the internationalization machinery.
USE_I18N = False

# Absolute path to the directory that holds media.
# Example: "/home/media/media.lawrence.com/"
MEDIA_ROOT = BASE_DIR + "/../static/"

# URL that handles the media served from MEDIA_ROOT.
# Example: "http://media.lawrence.com"
MEDIA_URL = ''

# URL prefix for admin media -- CSS, JavaScript and images. Make sure to use a
# trailing slash.
# Examples: "http://foo.com/media/", "/media/".
ADMIN_MEDIA_PREFIX = '/media/'

AUTH_PROFILE_MODULE = 'ietfauth.IetfUserProfile'
AUTHENTICATION_BACKENDS = ( "ietf.ietfauth.auth.IetfUserBackend", )
SESSION_COOKIE_AGE = 43200 # 12 hours
SESSION_EXPIRE_AT_BROWSER_CLOSE = True

TEMPLATE_LOADERS = (
    'django.template.loaders.filesystem.load_template_source',
    'django.template.loaders.app_directories.load_template_source',
)

MIDDLEWARE_CLASSES = (
    'django.middleware.common.CommonMiddleware',
    'django.contrib.sessions.middleware.SessionMiddleware',
    'django.contrib.auth.middleware.AuthenticationMiddleware',
    'django.contrib.auth.middleware.RemoteUserMiddleware',
    'django.middleware.doc.XViewMiddleware',
    'ietf.middleware.SQLLogMiddleware',
    'ietf.middleware.SMTPExceptionMiddleware',
    'ietf.middleware.RedirectTrailingPeriod',
    'django.middleware.transaction.TransactionMiddleware',
    'ietf.middleware.UnicodeNfkcNormalization',
)

ROOT_URLCONF = 'ietf.urls'

TEMPLATE_DIRS = (
    BASE_DIR + "/templates"
)

TEMPLATE_CONTEXT_PROCESSORS = (
    'django.core.context_processors.auth',
    'django.core.context_processors.debug',
    'django.core.context_processors.i18n',
    'django.core.context_processors.request',
    'ietf.context_processors.server_mode',
    'ietf.context_processors.revision_info'
)

INSTALLED_APPS = (
    'django.contrib.auth',
    'django.contrib.contenttypes',
    'django.contrib.sessions',
    'django.contrib.sites',
    'django.contrib.sitemaps',
    'django.contrib.admin',
    'django.contrib.admindocs',
    'django.contrib.humanize',
    'south',
    'ietf.announcements',
    'ietf.idindex',
    'ietf.idtracker',
    'ietf.ietfauth',
    'ietf.iesg',
    'ietf.ipr',
    'ietf.liaisons',
    'ietf.mailinglists',
    'ietf.meeting',
    'ietf.proceedings',
    'ietf.redirects',
    'ietf.idrfc',
    'ietf.wginfo',
    'ietf.submit',
)

INTERNAL_IPS = (
# AMS servers
	'64.170.98.32',
	'64.170.98.86',

# local
        '127.0.0.1',
        '::1',
)

# no slash at end
IDTRACKER_BASE_URL = "http://datatracker.ietf.org"

# Valid values:
# 'production', 'test', 'development'
# Override this in settings_local.py if it's not true
SERVER_MODE = 'development'

# The name of the method to use to invoke the test suite
TEST_RUNNER = 'ietf.utils.test_runner.run_tests'

# Override this in settings_local.py if needed
# *_PATH variables ends with a slash/ .
INTERNET_DRAFT_PATH = '/a/www/ietf-ftp/internet-drafts/'
INTERNET_DRAFT_PDF_PATH = '/a/www/ietf-datatracker/pdf/'
RFC_PATH = '/a/www/ietf-ftp/rfc/'
AGENDA_PATH = '/a/www/www6s/proceedings/'
AGENDA_PATH_PATTERN = '/a/www/www6s/proceedings/%(meeting)s/agenda/%(wg)s.%(ext)s'
MINUTES_PATH_PATTERN = '/a/www/www6s/proceedings/%(meeting)s/minutes/%(wg)s.%(ext)s'
SLIDES_PATH_PATTERN = '/a/www/www6s/proceedings/%(meeting)s/slides/%(wg)s-*'
IPR_DOCUMENT_PATH = '/a/www/ietf-ftp/ietf/IPR/'
IETFWG_DESCRIPTIONS_PATH = '/a/www/www6s/wg-descriptions/'
IESG_TASK_FILE = '/a/www/www6/iesg/internal/task.txt'
IESG_ROLL_CALL_FILE = '/a/www/www6/iesg/internal/rollcall.txt'
IESG_MINUTES_FILE = '/a/www/www6/iesg/internal/minutes.txt'
IESG_WG_EVALUATION_DIR = "/a/www/www6/iesg/evaluation"
INTERNET_DRAFT_ARCHIVE_DIR = '/a/www/www6s/draft-archive'

# Override this in settings_local.py if needed
CACHE_MIDDLEWARE_SECONDS = 300
CACHE_MIDDLEWARE_KEY_PREFIX = ''
if SERVER_MODE == 'production':
    CACHE_BACKEND= 'file://'+'/a/www/ietf-datatracker/cache/'
else:
    # Default to no caching in development/test, so that every developer
    # doesn't have to set CACHE_BACKEND in settings_local
    CACHE_BACKEND = 'dummy:///'

IPR_EMAIL_TO = ['ietf-ipr@ietf.org', ]
DOC_APPROVAL_EMAIL_CC = ["RFC Editor <rfc-editor@rfc-editor.org>", ]



# Liaison Statement Tool settings
LIAISON_UNIVERSAL_FROM = 'Liaison Statement Management Tool <lsmt@' + IETF_DOMAIN + '>'
LIAISON_ATTACH_PATH = '/a/www/ietf-datatracker/documents/LIAISON/'
LIAISON_ATTACH_URL = '/documents/LIAISON/'

# ID Submission Tool settings
<<<<<<< HEAD
IDSUBMIT_FROM_EMAIL = 'IETF I-D Submission Tool <idsubmission@ietf.org>'
IDSUBMIT_TO_EMAIL = 'internet-drafts@ietf.org'
=======
IDST_FROM_EMAIL = 'IETF I-D Submission Tool <idsubmission@ietf.org>'
IDST_TO_EMAIL = 'internet-drafts@ietf.org'
IDST_ID_EMAIL = 'Internet-Drafts@ietf.org'
IDST_ID_ANNOUNCE_LIST = 'i-d-announce@ietf.org'
>>>>>>> 7fb27754

# Days from meeting to cut off dates on submit
FIRST_CUTOFF_DAYS = 5
SECOND_CUTOFF_DAYS = 3

IDSUBMIT_REPOSITORY_PATH = INTERNET_DRAFT_PATH
IDSUBMIT_STAGING_PATH = '/a/www/www6s/staging/'
IDSUBMIT_STAGING_URL = 'http://www.ietf.org/staging/'
IDSUBMIT_IDNITS_BINARY = '/a/www/ietf-datatracker/scripts/idnits'

MAX_PLAIN_DRAFT_SIZE = 6291456  # Max size of the txt draft in bytes

# DOS THRESHOLDS PER DAY (Sizes are in MB)
MAX_SAME_DRAFT_NAME = 20
MAX_SAME_DRAFT_NAME_SIZE = 50
MAX_SAME_SUBMITTER = 50
MAX_SAME_SUBMITTER_SIZE = 150
MAX_SAME_WG_DRAFT = 150
MAX_SAME_WG_DRAFT_SIZE = 450
MAX_DAILY_SUBMISSION = 1000
MAX_DAILY_SUBMISSION_SIZE = 2000
# End of ID Submission Tool settings

# Put SECRET_KEY in here, or any other sensitive or site-specific
# changes.  DO NOT commit settings_local.py to svn.
from settings_local import *<|MERGE_RESOLUTION|>--- conflicted
+++ resolved
@@ -194,15 +194,10 @@
 LIAISON_ATTACH_URL = '/documents/LIAISON/'
 
 # ID Submission Tool settings
-<<<<<<< HEAD
 IDSUBMIT_FROM_EMAIL = 'IETF I-D Submission Tool <idsubmission@ietf.org>'
 IDSUBMIT_TO_EMAIL = 'internet-drafts@ietf.org'
-=======
-IDST_FROM_EMAIL = 'IETF I-D Submission Tool <idsubmission@ietf.org>'
-IDST_TO_EMAIL = 'internet-drafts@ietf.org'
 IDST_ID_EMAIL = 'Internet-Drafts@ietf.org'
 IDST_ID_ANNOUNCE_LIST = 'i-d-announce@ietf.org'
->>>>>>> 7fb27754
 
 # Days from meeting to cut off dates on submit
 FIRST_CUTOFF_DAYS = 5

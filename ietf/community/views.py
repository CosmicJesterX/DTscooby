# Copyright The IETF Trust 2012-2024, All Rights Reserved
# -*- coding: utf-8 -*-


import csv
import json

from django.http import HttpResponse, HttpResponseRedirect, Http404
from django.shortcuts import get_object_or_404, render
from django.contrib.auth.decorators import login_required
from django.utils.html import strip_tags

import debug                            # pyflakes:ignore

from ietf.community.models import CommunityList, EmailSubscription, SearchRule
from ietf.community.forms import SearchRuleTypeForm, SearchRuleForm, AddDocumentsForm, SubscriptionForm
from ietf.community.utils import can_manage_community_list
from ietf.community.utils import docs_tracked_by_community_list, docs_matching_community_list_rule
from ietf.community.utils import reset_name_contains_index_for_rule
from ietf.group.models import Group
from ietf.doc.models import Document
from ietf.doc.utils_search import prepare_document_table
from ietf.person.utils import lookup_persons
from ietf.utils.decorators import ignore_view_kwargs
from ietf.utils.http import is_ajax
from ietf.utils.response import permission_denied


def lookup_community_list(request, email_or_name=None, acronym=None):
    """Finds a CommunityList for a person or group
    
    Instantiates an unsaved CommunityList if one is not found.
    
    If the person or group cannot be found and uniquely identified, raises an Http404 exception
    """
    assert email_or_name or acronym

    if acronym:
        group = get_object_or_404(Group, acronym=acronym)
        clist = CommunityList.objects.filter(group=group).first() or CommunityList(group=group)
    else:
        persons = lookup_persons(email_or_name)
        if len(persons) > 1:
            if hasattr(request.user, 'person') and request.user.person in persons:
                person = request.user.person
            else:
                raise Http404(f"Unable to identify the CommunityList for {email_or_name}")
        else:
            person = persons[0]
        clist = CommunityList.objects.filter(person=person).first() or CommunityList(person=person)
    return clist

def view_list(request, email_or_name=None):
    clist = lookup_community_list(request, email_or_name)  # may raise Http404
    docs = docs_tracked_by_community_list(clist)
    docs, meta = prepare_document_table(request, docs, request.GET)

    subscribed = request.user.is_authenticated and (EmailSubscription.objects.none() if clist.pk is None else EmailSubscription.objects.filter(community_list=clist, email__person__user=request.user))

    return render(request, 'community/view_list.html', {
        'clist': clist,
        'docs': docs,
        'meta': meta,
        'can_manage_list': can_manage_community_list(request.user, clist),
        'subscribed': subscribed,
        "email_or_name": email_or_name,
    })

@login_required
@ignore_view_kwargs("group_type")
def manage_list(request, email_or_name=None, acronym=None):
    # we need to be a bit careful because clist may not exist in the
    # database so we can't call related stuff on it yet
    clist = lookup_community_list(request, email_or_name, acronym)  # may raise Http404

    if not can_manage_community_list(request.user, clist):
        permission_denied(request, "You do not have permission to access this view")

    action = request.POST.get('action')

    if request.method == 'POST' and action == 'add_documents':
        add_doc_form = AddDocumentsForm(request.POST)
        if add_doc_form.is_valid():
            if clist.pk is None:
                clist.save()

            for d in add_doc_form.cleaned_data['documents']:
                if not d in clist.added_docs.all():
                    clist.added_docs.add(d)

            return HttpResponseRedirect("")
    else:
        add_doc_form = AddDocumentsForm()

    if request.method == 'POST' and action == 'remove_document':
        document_id = request.POST.get('document')
        if clist.pk is not None and document_id:
            document = get_object_or_404(clist.added_docs, id=document_id)
            clist.added_docs.remove(document)

            return HttpResponseRedirect("")

    rule_form = None
    if request.method == 'POST' and action == 'add_rule':
        rule_type_form = SearchRuleTypeForm(request.POST)
        if rule_type_form.is_valid():
            rule_type = rule_type_form.cleaned_data['rule_type']
            if rule_type:
                rule_form = SearchRuleForm(clist, rule_type, request.POST)
                if rule_form.is_valid():
                    if clist.pk is None:
                        clist.save()
    
                    rule = rule_form.save(commit=False)
                    rule.community_list = clist
                    rule.rule_type = rule_type
                    rule.save()
                    if rule.rule_type == "name_contains":
                        reset_name_contains_index_for_rule(rule)

                return HttpResponseRedirect("")
    else:
        rule_type_form = SearchRuleTypeForm()

    if request.method == 'POST' and action == 'remove_rule':
        rule_pk = request.POST.get('rule')
        if clist.pk is not None and rule_pk:
            rule = get_object_or_404(SearchRule, pk=rule_pk, community_list=clist)
            rule.delete()

        return HttpResponseRedirect("")

    rules = clist.searchrule_set.all() if clist.pk is not None else []
    for r in rules:
        r.matching_documents_count = docs_matching_community_list_rule(r).count()

    empty_rule_forms = { rule_type: SearchRuleForm(clist, rule_type) for rule_type, _ in SearchRule.RULE_TYPES }

    total_count = docs_tracked_by_community_list(clist).count()

    all_forms = [f for f in [rule_type_form, rule_form, add_doc_form, *empty_rule_forms.values()]
                 if f is not None]
    return render(request, 'community/manage_list.html', {
        'clist': clist,
        'rules': rules,
        'individually_added': clist.added_docs.all() if clist.pk is not None else [],
        'rule_type_form': rule_type_form,
        'rule_form': rule_form,
        'empty_rule_forms': empty_rule_forms,
        'total_count': total_count,
        'add_doc_form': add_doc_form,
        'all_forms': all_forms,
    })


@login_required
def track_document(request, name, email_or_name=None, acronym=None):
    doc = get_object_or_404(Document, name=name)

    if request.method == "POST":
        clist = lookup_community_list(request, email_or_name, acronym)  # may raise Http404
        if not can_manage_community_list(request.user, clist):
            permission_denied(request, "You do not have permission to access this view")

        if clist.pk is None:
            clist.save()

        if not doc in clist.added_docs.all():
            clist.added_docs.add(doc)

        if is_ajax(request):
            return HttpResponse(json.dumps({ 'success': True }), content_type='application/json')
        else:
            return HttpResponseRedirect(clist.get_absolute_url())

    return render(request, "community/track_document.html", {
        "name": doc.name,
    })

@login_required
def untrack_document(request, name, email_or_name=None, acronym=None):
    doc = get_object_or_404(Document, name=name)
    clist = lookup_community_list(request, email_or_name, acronym)  # may raise Http404
    if not can_manage_community_list(request.user, clist):
        permission_denied(request, "You do not have permission to access this view")

    if request.method == "POST":
        if clist.pk is not None:
            clist.added_docs.remove(doc)

        if is_ajax(request):
            return HttpResponse(json.dumps({ 'success': True }), content_type='application/json')
        else:
            return HttpResponseRedirect(clist.get_absolute_url())

    return render(request, "community/untrack_document.html", {
        "name": doc.name,
    })


@ignore_view_kwargs("group_type")
def export_to_csv(request, email_or_name=None, acronym=None):
    clist = lookup_community_list(request, email_or_name, acronym)  # may raise Http404
    response = HttpResponse(content_type='text/csv')

    if clist.group:
        filename = "%s-draft-list.csv" % clist.group.acronym
    else:
        filename = "draft-list.csv"

    response['Content-Disposition'] = 'attachment; filename=%s' % filename

    writer = csv.writer(response, dialect=csv.excel, delimiter=str(','))

    header = [
        "Name",
        "Title",
        "Date of latest revision",
        "Status in the IETF process",
        "Associated group",
        "Associated AD",
        "Date of latest change",
    ]
    writer.writerow(header)

    docs = docs_tracked_by_community_list(clist).select_related('type', 'group', 'ad')
    for doc in docs.prefetch_related("states", "tags"):
        row = []
        row.append(doc.name)
        row.append(doc.title)
        e = doc.latest_event(type='new_revision')
        row.append(e.time.strftime("%Y-%m-%d") if e else "")
        row.append(strip_tags(doc.friendly_state()))
        row.append(doc.group.acronym if doc.group else "")
        row.append(str(doc.ad) if doc.ad else "")
        e = doc.latest_event()
        row.append(e.time.strftime("%Y-%m-%d") if e else "")
        writer.writerow(row)

    return response

@ignore_view_kwargs("group_type")
def feed(request, email_or_name=None, acronym=None):
<<<<<<< HEAD
    from .feeds import CommunityFeed
    return CommunityFeed()(request, email_or_name=email_or_name, acronym=acronym)
=======
    clist = lookup_community_list(request, email_or_name, acronym)  # may raise Http404
    significant = request.GET.get('significant', '') == '1'

    documents = docs_tracked_by_community_list(clist).values_list('pk', flat=True)
    since = timezone.now() - datetime.timedelta(days=14)

    events = DocEvent.objects.filter(
        doc__id__in=documents,
        time__gte=since,
    ).distinct().order_by('-time', '-id').select_related("doc")

    if significant:
        events = events.filter(type="changed_state", statedocevent__state__in=list(states_of_significant_change()))

    host = request.get_host()
    feed_url = 'https://%s%s' % (host, request.get_full_path())
    feed_id = uuid.uuid5(uuid.NAMESPACE_URL, str(feed_url))
    title = '%s RSS Feed' % clist.long_name()
    if significant:
        subtitle = 'Significant document changes'
    else:
        subtitle = 'Document changes'

    return render(request, 'community/atom.xml', {
        'clist': clist,
        'entries': events[:50],
        'title': title,
        'subtitle': subtitle,
        'id': feed_id.urn,
        'updated': timezone.now(),
    }, content_type='text/xml')

>>>>>>> c89646ef

@login_required
@ignore_view_kwargs("group_type")
def subscription(request, email_or_name=None, acronym=None):
    clist = lookup_community_list(request, email_or_name, acronym)  # may raise Http404
    if clist.pk is None:
        raise Http404

    person = request.user.person

    existing_subscriptions = EmailSubscription.objects.filter(community_list=clist, email__person=person)

    if request.method == 'POST':
        action = request.POST.get("action")
        if action == "subscribe":
            form = SubscriptionForm(person, clist, request.POST)
            if form.is_valid():
                subscription = form.save(commit=False)
                subscription.community_list = clist
                subscription.save()

                return HttpResponseRedirect("")

        elif action == "unsubscribe":
            existing_subscriptions.filter(pk=request.POST.get("subscription_id")).delete()

            return HttpResponseRedirect("")
    else:
        form = SubscriptionForm(person, clist)

    return render(request, 'community/subscription.html', {
        'clist': clist,
        'form': form,
        'existing_subscriptions': existing_subscriptions,
    })<|MERGE_RESOLUTION|>--- conflicted
+++ resolved
@@ -241,43 +241,8 @@
 
 @ignore_view_kwargs("group_type")
 def feed(request, email_or_name=None, acronym=None):
-<<<<<<< HEAD
     from .feeds import CommunityFeed
     return CommunityFeed()(request, email_or_name=email_or_name, acronym=acronym)
-=======
-    clist = lookup_community_list(request, email_or_name, acronym)  # may raise Http404
-    significant = request.GET.get('significant', '') == '1'
-
-    documents = docs_tracked_by_community_list(clist).values_list('pk', flat=True)
-    since = timezone.now() - datetime.timedelta(days=14)
-
-    events = DocEvent.objects.filter(
-        doc__id__in=documents,
-        time__gte=since,
-    ).distinct().order_by('-time', '-id').select_related("doc")
-
-    if significant:
-        events = events.filter(type="changed_state", statedocevent__state__in=list(states_of_significant_change()))
-
-    host = request.get_host()
-    feed_url = 'https://%s%s' % (host, request.get_full_path())
-    feed_id = uuid.uuid5(uuid.NAMESPACE_URL, str(feed_url))
-    title = '%s RSS Feed' % clist.long_name()
-    if significant:
-        subtitle = 'Significant document changes'
-    else:
-        subtitle = 'Document changes'
-
-    return render(request, 'community/atom.xml', {
-        'clist': clist,
-        'entries': events[:50],
-        'title': title,
-        'subtitle': subtitle,
-        'id': feed_id.urn,
-        'updated': timezone.now(),
-    }, content_type='text/xml')
-
->>>>>>> c89646ef
 
 @login_required
 @ignore_view_kwargs("group_type")

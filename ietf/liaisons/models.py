# Copyright The IETF Trust 2007, All Rights Reserved

from django.conf import settings
from django.core.exceptions import ObjectDoesNotExist
from django.db import models
<<<<<<< HEAD
from ietf.idtracker.models import Acronym, PersonOrOrgInfo, Area
from django.core.exceptions import ObjectDoesNotExist
=======
from django.template.loader import render_to_string

from ietf.idtracker.models import Acronym,PersonOrOrgInfo
from ietf.liaisons.mail import IETFEmailMessage
>>>>>>> de72df1d

class LiaisonPurpose(models.Model):
    purpose_id = models.AutoField(primary_key=True)
    purpose_text = models.CharField(blank=True, max_length=50)
    def __str__(self):
	return self.purpose_text
    class Meta:
        db_table = 'liaison_purpose'

class FromBodies(models.Model):
    from_id = models.AutoField(primary_key=True)
    body_name = models.CharField(blank=True, max_length=35)
    poc = models.ForeignKey(PersonOrOrgInfo, db_column='poc', null=True)
    is_liaison_manager = models.BooleanField()
    other_sdo = models.BooleanField()
    email_priority = models.IntegerField(null=True, blank=True)
    def __str__(self):
	return self.body_name
    class Meta:
        db_table = 'from_bodies'
        verbose_name = "From body"
        verbose_name_plural = "From bodies"
<<<<<<< HEAD
=======


class OutgoingLiaisonApproval(models.Model):
    approved = models.BooleanField(default=True)
    approval_date = models.DateField(null=True, blank=True)

>>>>>>> de72df1d

class LiaisonDetail(models.Model):
    detail_id = models.AutoField(primary_key=True)
    person = models.ForeignKey(PersonOrOrgInfo, null=True, db_column='person_or_org_tag')
    submitted_date = models.DateField(null=True, blank=True)
    last_modified_date = models.DateField(null=True, blank=True)
    from_id = models.IntegerField(null=True, blank=True)
    to_body = models.CharField(blank=True, null=True, max_length=255)
    title = models.CharField(blank=True, null=True, max_length=255)
    response_contact = models.CharField(blank=True, null=True, max_length=255)
    technical_contact = models.CharField(blank=True, null=True, max_length=255)
    purpose_text = models.TextField(blank=True, null=True, db_column='purpose')
    body = models.TextField(blank=True,null=True)
    deadline_date = models.DateField(null=True, blank=True)
    cc1 = models.TextField(blank=True, null=True)
    # unclear why cc2 is a CharField, but it's always
    # either NULL or blank.
    cc2 = models.CharField(blank=True, null=True, max_length=50)
    submitter_name = models.CharField(blank=True, null=True, max_length=255)
    submitter_email = models.CharField(blank=True, null=True, max_length=255)
    by_secretariat = models.IntegerField(null=True, blank=True)
    to_poc = models.CharField(blank=True, null=True, max_length=255)
    to_email = models.CharField(blank=True, null=True, max_length=255)
    purpose = models.ForeignKey(LiaisonPurpose,null=True)
    replyto = models.CharField(blank=True, null=True, max_length=255)
<<<<<<< HEAD
=======
    from_raw_body = models.CharField(blank=True, null=True, max_length=255)
    from_raw_code = models.CharField(blank=True, null=True, max_length=255)
    approval = models.ForeignKey(OutgoingLiaisonApproval, blank=True, null=True)
    taken_care = models.BooleanField(default=False)
    related_to = models.ForeignKey('LiaisonDetail', blank=True, null=True)
>>>>>>> de72df1d
    def __str__(self):
	return self.title or "<no title>"
    def __unicode__(self):
	return self.title or "<no title>"
    def from_body(self):
	"""The from_raw_body stores the name of the entity
    sending the liaison.
    For legacy liaisons (the ones with empty from_raw_body)
    the legacy_from_body() is returned."""
        if not self.from_raw_body:
            return self.legacy_from_body()
        return self.from_raw_body

    def legacy_from_body(self):
	"""The from_id field is a foreign key for either
	FromBodies or Acronyms, depending on whether it's
	the IETF or not.  There is no flag field saying
	which, so we just try it.  If the index values
	overlap, then this function will be ambiguous
	and will return the value from FromBodies.  Current
	acronym IDs start at 925 so the day of reckoning
	is not nigh."""
	try:
	    from_body = FromBodies.objects.get(pk=self.from_id)
	    return from_body.body_name
	except ObjectDoesNotExist:
	    pass
	try:
	    acronym = Acronym.objects.get(pk=self.from_id)
            try:
                x = acronym.area
		kind = "AREA"
            except Area.DoesNotExist:
                kind = "WG"
	    return "IETF %s %s" % (acronym.acronym.upper(), kind)
	except ObjectDoesNotExist:
	    pass
	return "<unknown body %d>" % self.from_id
    def from_email(self):
	"""If there is an entry in from_bodies, it has
	the desired email priority.  However, if it's from
	an IETF WG, there is no entry in from_bodies, so
	default to 1."""
	try:
	    from_body = FromBodies.objects.get(pk=self.from_id)
	    email_priority = from_body.email_priority
	except FromBodies.DoesNotExist:
	    email_priority = 1
	return self.person.emailaddress_set.all().get(priority=email_priority)
    def get_absolute_url(self):
	return '/liaison/%d/' % self.detail_id
    class Meta:
        db_table = 'liaison_detail'
<<<<<<< HEAD

# This table is not used by any code right now, and according to Glen,
# probably not currently (Aug 2009) maintained by the secretariat.
#class SDOs(models.Model):
#    sdo_id = models.AutoField(primary_key=True)
#    sdo_name = models.CharField(blank=True, max_length=255)
#    def __str__(self):
#	return self.sdo_name
#    def liaisonmanager(self):
#	try:
#	    return self.liaisonmanagers_set.all()[0]
#	except:
#	    return None
#    class Meta:
#        db_table = 'sdos'

# This table is not used by any code right now, and according to Glen,
# probably not currently (Aug 2009) maintained by the secretariat.
#class LiaisonManagers(models.Model):
#    person = models.ForeignKey(PersonOrOrgInfo, db_column='person_or_org_tag')
#    email_priority = models.IntegerField(null=True, blank=True)
#    sdo = models.ForeignKey(SDOs)
#    def email(self):
#	try:
#	    return self.person.emailaddress_set.get(priority=self.email_priority)
#	except ObjectDoesNotExist:
#	    return None
#    class Meta:
#        db_table = 'liaison_managers'

=======

    def notify_pending_by_email(self, fake):
        from ietf.liaisons.utils import IETFHM

        from_entity = IETFHM.get_entity_by_key(self.from_raw_code)
        if not from_entity:
            return None
        to_email = []
        for person in from_entity.can_approve():
            to_email.append('%s <%s>' % person.email())
        subject = 'New Liaison Statement, "%s" needs your approval' % (self.title)
        from_email = settings.LIAISON_UNIVERSAL_FROM
        body = render_to_string('liaisons/pending_liaison_mail.txt',
                                {'liaison': self,
                                })
        mail = IETFEmailMessage(subject=subject,
                                to=to_email,
                                from_email=from_email,
                                body = body)
        if not fake:
            mail.send()         
        return mail                                                     

    def send_by_email(self, fake=False):
        if self.is_pending():
            return self.notify_pending_by_email(fake)
        subject = 'New Liaison Statement, "%s"' % (self.title)
        from_email = settings.LIAISON_UNIVERSAL_FROM
        to_email = self.to_poc.split(',')
        cc = self.cc1.split(',')
        if self.technical_contact:
            cc += self.technical_contact.split(',')
        if self.response_contact:
            cc += self.response_contact.split(',')
        bcc = ['statements@ietf.org']
        body = render_to_string('liaisons/liaison_mail.txt',
                                {'liaison': self,
                                })
        mail = IETFEmailMessage(subject=subject,
                                to=to_email,
                                from_email=from_email,
                                cc = cc,
                                bcc = bcc,
                                body = body)
        if not fake:
            mail.send()         
        return mail                                                     

    def is_pending(self):
        return bool(self.approval and not self.approval.approved)


class SDOs(models.Model):
    sdo_id = models.AutoField(primary_key=True)
    sdo_name = models.CharField(blank=True, max_length=255)
    def __str__(self):
	return self.sdo_name
    def liaisonmanager(self):
	try:
	    return self.liaisonmanagers_set.all()[0]
	except:
	    return None
    class Meta:
        verbose_name = 'SDO'
        verbose_name_plural = 'SDOs'
        db_table = 'sdos'
        ordering = ('sdo_name', )

class LiaisonManagers(models.Model):
    person = models.ForeignKey(PersonOrOrgInfo, db_column='person_or_org_tag')
    email_priority = models.IntegerField(null=True, blank=True)
    sdo = models.ForeignKey(SDOs)
    def email(self):
	try:
	    return self.person.emailaddress_set.get(priority=self.email_priority)
	except ObjectDoesNotExist:
	    return None
    def __unicode__(self):
        return '%s (%s)' % (self.person, self.sdo)
    class Meta:
        verbose_name = 'SDO Liaison Manager'
        verbose_name_plural = 'SDO Liaison Managers'
        db_table = 'liaison_managers'
        ordering = ('sdo__sdo_name', )

class SDOAuthorizedIndividual(models.Model):
    person = models.ForeignKey(PersonOrOrgInfo, db_column='person_or_org_tag')
    sdo = models.ForeignKey(SDOs)

    def __unicode__(self):
        return '%s (%s)' % (self.person, self.sdo)

    class Meta:
        verbose_name = 'SDO Authorized Individual'
        verbose_name_plural = 'SDO Authorized Individuals'

>>>>>>> de72df1d
# This table is not used by any code right now.
#class LiaisonsInterim(models.Model):
#    title = models.CharField(blank=True, max_length=255)
#    submitter_name = models.CharField(blank=True, max_length=255)
#    submitter_email = models.CharField(blank=True, max_length=255)
#    submitted_date = models.DateField(null=True, blank=True)
#    from_id = models.IntegerField(null=True, blank=True)
#    def __str__(self):
#	return self.title
#    class Meta:
#        db_table = 'liaisons_interim'

class Uploads(models.Model):
    file_id = models.AutoField(primary_key=True)
    file_title = models.CharField(blank=True, max_length=255)
    person = models.ForeignKey(PersonOrOrgInfo, db_column='person_or_org_tag')
    file_extension = models.CharField(blank=True, max_length=10)
    detail = models.ForeignKey(LiaisonDetail)
    def __str__(self):
	return self.file_title
    class Meta:
        db_table = 'uploads'

# empty table
#class SdoChairs(models.Model):
#    sdo = models.ForeignKey(SDOs)
#    person = models.ForeignKey(PersonOrOrgInfo, db_column='person_or_org_tag')
#    email_priority = models.IntegerField(null=True, blank=True)
#    class Meta:
#        db_table = 'sdo_chairs'

# changes done by convert-096.py:changed maxlength to max_length
# removed core
# removed edit_inline
# removed num_in_admin
# removed raw_id_admin<|MERGE_RESOLUTION|>--- conflicted
+++ resolved
@@ -3,15 +3,9 @@
 from django.conf import settings
 from django.core.exceptions import ObjectDoesNotExist
 from django.db import models
-<<<<<<< HEAD
-from ietf.idtracker.models import Acronym, PersonOrOrgInfo, Area
-from django.core.exceptions import ObjectDoesNotExist
-=======
 from django.template.loader import render_to_string
-
-from ietf.idtracker.models import Acronym,PersonOrOrgInfo
+from ietf.idtracker.models import Acronym,PersonOrOrgInfo, Area
 from ietf.liaisons.mail import IETFEmailMessage
->>>>>>> de72df1d
 
 class LiaisonPurpose(models.Model):
     purpose_id = models.AutoField(primary_key=True)
@@ -34,15 +28,12 @@
         db_table = 'from_bodies'
         verbose_name = "From body"
         verbose_name_plural = "From bodies"
-<<<<<<< HEAD
-=======
 
 
 class OutgoingLiaisonApproval(models.Model):
     approved = models.BooleanField(default=True)
     approval_date = models.DateField(null=True, blank=True)
 
->>>>>>> de72df1d
 
 class LiaisonDetail(models.Model):
     detail_id = models.AutoField(primary_key=True)
@@ -68,14 +59,11 @@
     to_email = models.CharField(blank=True, null=True, max_length=255)
     purpose = models.ForeignKey(LiaisonPurpose,null=True)
     replyto = models.CharField(blank=True, null=True, max_length=255)
-<<<<<<< HEAD
-=======
     from_raw_body = models.CharField(blank=True, null=True, max_length=255)
     from_raw_code = models.CharField(blank=True, null=True, max_length=255)
     approval = models.ForeignKey(OutgoingLiaisonApproval, blank=True, null=True)
     taken_care = models.BooleanField(default=False)
     related_to = models.ForeignKey('LiaisonDetail', blank=True, null=True)
->>>>>>> de72df1d
     def __str__(self):
 	return self.title or "<no title>"
     def __unicode__(self):
@@ -129,38 +117,6 @@
 	return '/liaison/%d/' % self.detail_id
     class Meta:
         db_table = 'liaison_detail'
-<<<<<<< HEAD
-
-# This table is not used by any code right now, and according to Glen,
-# probably not currently (Aug 2009) maintained by the secretariat.
-#class SDOs(models.Model):
-#    sdo_id = models.AutoField(primary_key=True)
-#    sdo_name = models.CharField(blank=True, max_length=255)
-#    def __str__(self):
-#	return self.sdo_name
-#    def liaisonmanager(self):
-#	try:
-#	    return self.liaisonmanagers_set.all()[0]
-#	except:
-#	    return None
-#    class Meta:
-#        db_table = 'sdos'
-
-# This table is not used by any code right now, and according to Glen,
-# probably not currently (Aug 2009) maintained by the secretariat.
-#class LiaisonManagers(models.Model):
-#    person = models.ForeignKey(PersonOrOrgInfo, db_column='person_or_org_tag')
-#    email_priority = models.IntegerField(null=True, blank=True)
-#    sdo = models.ForeignKey(SDOs)
-#    def email(self):
-#	try:
-#	    return self.person.emailaddress_set.get(priority=self.email_priority)
-#	except ObjectDoesNotExist:
-#	    return None
-#    class Meta:
-#        db_table = 'liaison_managers'
-
-=======
 
     def notify_pending_by_email(self, fake):
         from ietf.liaisons.utils import IETFHM
@@ -257,7 +213,6 @@
         verbose_name = 'SDO Authorized Individual'
         verbose_name_plural = 'SDO Authorized Individuals'
 
->>>>>>> de72df1d
 # This table is not used by any code right now.
 #class LiaisonsInterim(models.Model):
 #    title = models.CharField(blank=True, max_length=255)

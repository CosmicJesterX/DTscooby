--- conflicted
+++ resolved
@@ -98,14 +98,8 @@
                                                       ok_to_publish)
 
                 if new_state.slug in ["appr-reqnopub-sent", "appr-noprob-sent", "withdraw", "dead"]:
-<<<<<<< HEAD
                     doc = review.related_that_doc("conflrev")[0]
-                    if doc.stream_id == "irtf":
-                        close_review_irtf_state(doc, login)
-=======
-                    doc = review.related_that_doc("conflrev")[0].document
                     update_stream_state(doc, login, 'chair-w' if doc.stream_id=='irtf' else 'ise-rev', 'iesg-com')
->>>>>>> aed328b5
 
             return redirect('ietf.doc.views_doc.document_main', name=review.name)
     else:
@@ -371,14 +365,8 @@
             c.desc = "The following approval message was sent\n"+form.cleaned_data['announcement_text']
             c.save()
 
-<<<<<<< HEAD
             doc = review.related_that_doc("conflrev")[0]
-            if doc.stream_id == "irtf":
-                close_review_irtf_state(doc, login)
-=======
-            doc = review.related_that_doc("conflrev")[0].document
             update_stream_state(doc, login, 'chair-w' if doc.stream_id=='irtf' else 'ise-rev', 'iesg-com')
->>>>>>> aed328b5
 
             return HttpResponseRedirect(review.get_absolute_url())
 

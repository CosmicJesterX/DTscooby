--- conflicted
+++ resolved
@@ -598,12 +598,8 @@
         # If we want to go back to using markup_txt.markup_unicode, call it explicitly here like this:
         # content = markup_txt.markup_unicode(content, split=False, width=80)
        
-<<<<<<< HEAD
-        assignments = ReviewAssignment.objects.filter(review=doc.name)
+        assignments = ReviewAssignment.objects.filter(review__name=doc.name)
         review_assignment = assignments.first()
-=======
-        review_assignment = ReviewAssignment.objects.filter(review__name=doc.name).first()
->>>>>>> 83efb349
 
         other_reviews = []
         if review_assignment:

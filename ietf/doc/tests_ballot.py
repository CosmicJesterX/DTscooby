--- conflicted
+++ resolved
@@ -1123,10 +1123,6 @@
         rfc = IndividualRfcFactory.create(
                   rfc_number=6666,
                   stream_id='ise',
-<<<<<<< HEAD
-                  name='rfc6666',
-=======
->>>>>>> 9bf0063f
                   states=[('draft','rfc'),('draft-iesg','pub')],
                   std_level_id='inf',
               )

# Copyright The IETF Trust 2013-2020, All Rights Reserved
# -*- coding: utf-8 -*-


import io
import os

import debug    # pyflakes:ignore

from pyquery import PyQuery
from io import StringIO
from textwrap import wrap

from django.conf import settings
from django.urls import reverse as urlreverse

<<<<<<< HEAD
from ietf.doc.factories import DocumentFactory, IndividualRfcFactory, WgRfcFactory
from ietf.doc.models import ( Document, State, DocEvent,
=======
from ietf.doc.factories import DocumentFactory, IndividualRfcFactory, WgRfcFactory, WgDraftFactory
from ietf.doc.models import ( Document, DocAlias, State, DocEvent,
>>>>>>> 9bf0063f
    BallotPositionDocEvent, NewRevisionDocEvent, TelechatDocEvent, WriteupDocEvent )
from ietf.doc.utils import create_ballot_if_not_open
from ietf.doc.views_status_change import default_approval_text
from ietf.group.models import Person
from ietf.iesg.models import TelechatDate
from ietf.utils.test_utils import TestCase
from ietf.utils.mail import outbox, empty_outbox, get_payload_text
from ietf.utils.test_utils import login_testing_unauthorized


class StatusChangeTests(TestCase):
    def test_start_review(self):

        url = urlreverse('ietf.doc.views_status_change.start_rfc_status_change')
        login_testing_unauthorized(self, "secretary", url)

        # normal get should succeed and get a reasonable form
        r = self.client.get(url)
        self.assertEqual(r.status_code, 200)
        q = PyQuery(r.content)
        self.assertEqual(len(q('form select[name=create_in_state]')),1)

        ad_strpk = str(Person.objects.get(name='Areað Irector').pk)
        state_strpk = str(State.objects.get(slug='adrev',type__slug='statchg').pk)        

        # faulty posts

        ## Must set a name
        r = self.client.post(url,dict(document_name="",title="Bogus Title",ad=ad_strpk,create_in_state=state_strpk,notify='ipu@ietf.org'))
        self.assertEqual(r.status_code, 200)
        q = PyQuery(r.content)
        self.assertTrue(len(q('form .is-invalid')) > 0)

        ## Must not choose a document name that already exists
        r = self.client.post(url,dict(document_name="imaginary-mid-review",title="Bogus Title",ad=ad_strpk,create_in_state=state_strpk,notify='ipu@ietf.org'))
        self.assertEqual(r.status_code, 200)
        q = PyQuery(r.content)
        self.assertTrue(len(q('form .is-invalid')) > 0)

        ## Must set a title
        r = self.client.post(url,dict(document_name="bogus",title="",ad=ad_strpk,create_in_state=state_strpk,notify='ipu@ietf.org'))
        self.assertEqual(r.status_code, 200)
        q = PyQuery(r.content)
        self.assertTrue(len(q('form .is-invalid')) > 0)

        # successful status change starts

        r = self.client.post(url,dict(
            document_name="imaginary-new",title="A new imaginary status change",ad=ad_strpk,
            create_in_state=state_strpk,notify='ipu@ietf.org',new_relation_row_blah="rfc9999",
            statchg_relation_row_blah="tois")
        )
        self.assertEqual(r.status_code, 302)
        status_change = Document.objects.get(name='status-change-imaginary-new')        
        self.assertEqual(status_change.get_state('statchg').slug,'adrev')
        self.assertEqual(status_change.rev,'00')
        self.assertEqual(status_change.ad.name,'Areað Irector')
        self.assertEqual(status_change.notify,'ipu@ietf.org')
<<<<<<< HEAD
        self.assertTrue(status_change.relateddocument_set.filter(relationship__slug='tois',target__name='rfc9999'))
=======
        self.assertTrue(status_change.relateddocument_set.filter(relationship__slug='tois',target__docs__name='rfc9999'))
>>>>>>> 9bf0063f

        # Verify that it's possible to start a status change without a responsible ad.
        r = self.client.post(url,dict(
            document_name="imaginary-new2",title="A new imaginary status change",
            create_in_state=state_strpk,notify='ipu@ietf.org',new_relation_row_blah="rfc9999",
            statchg_relation_row_blah="tois")
        )
        self.assertEqual(r.status_code, 302)
        status_change = Document.objects.get(name='status-change-imaginary-new2')
        self.assertIsNone(status_change.ad)        


    def test_change_state(self):

        doc = Document.objects.get(name='status-change-imaginary-mid-review')
        url = urlreverse('ietf.doc.views_status_change.change_state',kwargs=dict(name=doc.name))

        login_testing_unauthorized(self, "ad", url)

        # normal get 
        r = self.client.get(url)
        self.assertEqual(r.status_code, 200)
        q = PyQuery(r.content)
        self.assertEqual(len(q('form select[name=new_state]')),1)
        
        # faulty post
        r = self.client.post(url,dict(new_state=""))
        self.assertEqual(r.status_code, 200)
        q = PyQuery(r.content)
        self.assertTrue(len(q('form .is-invalid')) > 0)

        # successful change to AD Review
        adrev_pk = str(State.objects.get(slug='adrev',type__slug='statchg').pk)
        r = self.client.post(url,dict(new_state=adrev_pk,comment='RDNK84ZD'))
        self.assertEqual(r.status_code, 302)
        doc = Document.objects.get(name='status-change-imaginary-mid-review')
        self.assertEqual(doc.get_state('statchg').slug,'adrev')
        self.assertTrue(doc.latest_event(DocEvent,type="added_comment").desc.startswith('RDNK84ZD'))
        self.assertFalse(doc.active_ballot())

        # successful change to Last Call Requested
        messages_before = len(outbox)
        doc.ad = Person.objects.get(user__username='ad')
        doc.save_with_history([DocEvent.objects.create(doc=doc, rev=doc.rev, type="changed_document", by=Person.objects.get(user__username="secretary"), desc="Test")])
        lc_req_pk = str(State.objects.get(slug='lc-req',type__slug='statchg').pk)
        r = self.client.post(url,dict(new_state=lc_req_pk))
        self.assertEqual(r.status_code, 200)
        doc = Document.objects.get(name='status-change-imaginary-mid-review')
        self.assertEqual(doc.get_state('statchg').slug,'lc-req')
        self.assertEqual(len(outbox), messages_before + 1)
        self.assertTrue('Last Call:' in outbox[-1]['Subject'])

        # successful change to IESG Evaluation 
        iesgeval_pk = str(State.objects.get(slug='iesgeval',type__slug='statchg').pk)
        r = self.client.post(url,dict(new_state=iesgeval_pk,comment='TGmZtEjt'))
        self.assertEqual(r.status_code, 302)
        doc = Document.objects.get(name='status-change-imaginary-mid-review')
        self.assertEqual(doc.get_state('statchg').slug,'iesgeval')
        self.assertTrue(doc.latest_event(DocEvent,type="added_comment").desc.startswith('TGmZtEjt'))
        self.assertTrue(doc.active_ballot())
        self.assertEqual(doc.latest_event(BallotPositionDocEvent, type="changed_ballot_position").pos_id,'yes')

    def test_edit_notices(self):
        doc = Document.objects.get(name='status-change-imaginary-mid-review')
        url = urlreverse('ietf.doc.views_doc.edit_notify;status-change',kwargs=dict(name=doc.name))

        login_testing_unauthorized(self, "ad", url)

        # normal get 
        r = self.client.get(url)
        self.assertEqual(r.status_code, 200)
        q = PyQuery(r.content)
        self.assertEqual(len(q('form textarea[name=notify]')), 1)
        self.assertEqual(doc.notify, q('form textarea[name=notify]')[0].value.strip())

        # change notice list
        newlist = '"Foo Bar" <foo@bar.baz.com>'
        r = self.client.post(url,dict(notify=newlist,save_addresses="1"))
        self.assertEqual(r.status_code,302)
        doc = Document.objects.get(name='status-change-imaginary-mid-review')
        self.assertEqual(doc.notify,newlist)
        self.assertTrue(doc.latest_event(DocEvent,type="added_comment").desc.startswith('Notification list changed'))       

        # Some additional setup so there's something to put in a generated notify list
        doc.relateddocument_set.create(target=Document.objects.get(name='rfc9999'),relationship_id='tois')
        doc.relateddocument_set.create(target=Document.objects.get(name='rfc9998'),relationship_id='tohist')

        # Ask the form to regenerate the list
        r = self.client.post(url,dict(regenerate_addresses="1"))
        self.assertEqual(r.status_code,200)
        doc = Document.objects.get(name='status-change-imaginary-mid-review')
        # Regenerate does not save!
        self.assertEqual(doc.notify,newlist)
        q = PyQuery(r.content)
        formlist = q('form textarea[name=notify]')[0].value.strip()
        self.assertEqual("", formlist)

    def test_edit_title(self):
        doc = Document.objects.get(name='status-change-imaginary-mid-review')
        url = urlreverse('ietf.doc.views_status_change.edit_title',kwargs=dict(name=doc.name))

        login_testing_unauthorized(self, "ad", url)

        # normal get 
        r = self.client.get(url)
        self.assertEqual(r.status_code, 200)
        q = PyQuery(r.content)
        self.assertEqual(len(q('input[name=title]')),1)

        # change title
        r = self.client.post(url,dict(title='New title'))
        self.assertEqual(r.status_code,302)
        doc = Document.objects.get(name='status-change-imaginary-mid-review')
        self.assertEqual(doc.title,'New title')
        self.assertTrue(doc.latest_event(DocEvent,type="added_comment").desc.startswith('Title changed'))       

    def test_edit_ad(self):
        doc = Document.objects.get(name='status-change-imaginary-mid-review')
        url = urlreverse('ietf.doc.views_status_change.edit_ad',kwargs=dict(name=doc.name))

        login_testing_unauthorized(self, "ad", url)

        # normal get 
        r = self.client.get(url)
        self.assertEqual(r.status_code, 200)
        q = PyQuery(r.content)
        self.assertEqual(len(q('select[name=ad]')),1)

        # change ads
        ad2 = Person.objects.get(name='Ad No2')
        r = self.client.post(url,dict(ad=str(ad2.pk)))
        self.assertEqual(r.status_code,302)
        doc = Document.objects.get(name='status-change-imaginary-mid-review')
        self.assertEqual(doc.ad,ad2)
        self.assertTrue(doc.latest_event(DocEvent,type="added_comment").desc.startswith('Shepherding AD changed'))       

    def test_edit_telechat_date(self):
        doc = Document.objects.get(name='status-change-imaginary-mid-review')
        url = urlreverse('ietf.doc.views_doc.telechat_date;status-change',kwargs=dict(name=doc.name))

        login_testing_unauthorized(self, "ad", url)

        # normal get 
        r = self.client.get(url)
        self.assertEqual(r.status_code, 200)
        q = PyQuery(r.content)
        self.assertEqual(len(q('select[name=telechat_date]')),1)

        # set a date
        self.assertFalse(doc.latest_event(TelechatDocEvent, "scheduled_for_telechat"))
        telechat_date = TelechatDate.objects.active().order_by('date')[0].date
        r = self.client.post(url,dict(telechat_date=telechat_date.isoformat()))
        self.assertEqual(r.status_code,302)
        doc = Document.objects.get(name='status-change-imaginary-mid-review')
        self.assertEqual(doc.latest_event(TelechatDocEvent, "scheduled_for_telechat").telechat_date,telechat_date)

        # move it forward a telechat (this should NOT set the returning item bit)
        telechat_date = TelechatDate.objects.active().order_by('date')[1].date
        r = self.client.post(url,dict(telechat_date=telechat_date.isoformat()))
        self.assertEqual(r.status_code,302)
        doc = Document.objects.get(name='status-change-imaginary-mid-review')
        self.assertFalse(doc.returning_item())

        # set the returning item bit without changing the date
        r = self.client.post(url,dict(telechat_date=telechat_date.isoformat(),returning_item="on"))
        self.assertEqual(r.status_code,302)
        doc = Document.objects.get(name='status-change-imaginary-mid-review')
        self.assertTrue(doc.returning_item())

        # clear the returning item bit
        r = self.client.post(url,dict(telechat_date=telechat_date.isoformat()))
        self.assertEqual(r.status_code,302)
        doc = Document.objects.get(name='status-change-imaginary-mid-review')
        self.assertFalse(doc.returning_item())

        # Take the doc back off any telechat
        r = self.client.post(url,dict(telechat_date=""))
        self.assertEqual(r.status_code, 302)
        doc = Document.objects.get(name='status-change-imaginary-mid-review')
        self.assertEqual(doc.latest_event(TelechatDocEvent, "scheduled_for_telechat").telechat_date,None)

    def test_edit_lc(self):
        doc = Document.objects.get(name='status-change-imaginary-mid-review')
        url = urlreverse('ietf.doc.views_status_change.last_call',kwargs=dict(name=doc.name))

        login_testing_unauthorized(self, "ad", url)

        # additional setup
        doc.relateddocument_set.create(target=Document.objects.get(name='rfc9999'),relationship_id='tois')
        doc.relateddocument_set.create(target=Document.objects.get(name='rfc9998'),relationship_id='tohist')
        doc.ad = Person.objects.get(name='Ad No2')
        doc.save_with_history([DocEvent.objects.create(doc=doc, rev=doc.rev, type="changed_document", by=Person.objects.get(user__username="secretary"), desc="Test")])
        
        # get
        r = self.client.get(url)
        self.assertEqual(r.status_code, 200)
        q = PyQuery(r.content)
        self.assertEqual(len(q('form.edit-last-call-text')),1)

        self.assertContains(r,  'RFC9999 from Proposed Standard to Internet Standard')
        self.assertContains(r,  'RFC9998 from Informational to Historic')
        
        # save
        r = self.client.post(url,dict(last_call_text="Bogus last call text",save_last_call_text="1"))
        self.assertEqual(r.status_code, 200)

        last_call_event = doc.latest_event(WriteupDocEvent, type="changed_last_call_text")
        self.assertEqual(last_call_event.text,"Bogus last call text")

        # reset
        r = self.client.post(url,dict(regenerate_last_call_text="1"))
        self.assertEqual(r.status_code,200)
        self.assertContains(r,  'RFC9999 from Proposed Standard to Internet Standard')
        self.assertContains(r,  'RFC9998 from Informational to Historic')
      
        # request last call
        messages_before = len(outbox)
        r = self.client.post(url,dict(last_call_text='stuff',send_last_call_request='Save+and+Request+Last+Call'))
        self.assertEqual(r.status_code,200)
        self.assertContains(r,  'Last call requested')
        self.assertEqual(len(outbox), messages_before + 1)
        self.assertTrue('Last Call:' in outbox[-1]['Subject'])
        self.assertTrue('Last Call Request has been submitted' in ''.join(wrap(outbox[-1].as_string(), width=2**16)))


    def test_approve(self):
        doc = Document.objects.get(name='status-change-imaginary-mid-review')
        url = urlreverse('ietf.doc.views_status_change.approve',kwargs=dict(name=doc.name))

        login_testing_unauthorized(self, "secretary", url)
        
        # Some additional setup
        doc.relateddocument_set.create(target=Document.objects.get(name='rfc9999'),relationship_id='tois')
        doc.relateddocument_set.create(target=Document.objects.get(name='rfc9998'),relationship_id='tohist')
        create_ballot_if_not_open(None, doc, Person.objects.get(user__username="secretary"), "statchg")
        doc.set_state(State.objects.get(slug='appr-pend',type='statchg'))

        # get
        r = self.client.get(url)
        self.assertEqual(r.status_code, 200)
        q = PyQuery(r.content)
        self.assertEqual(len(q('[type=submit]:contains("Send announcement")')), 1)
        # There should be two messages to edit
        self.assertEqual(q('input#id_form-TOTAL_FORMS').val(),'2')
        self.assertContains(r,  '(rfc9999) to Internet Standard')
        self.assertContains(r,  '(rfc9998) to Historic')
        
        # submit
        messages_before = len(outbox)
        msg0=default_approval_text(doc,doc.relateddocument_set.all()[0])
        msg1=default_approval_text(doc,doc.relateddocument_set.all()[1])
        r = self.client.post(url,{'form-0-announcement_text':msg0,'form-1-announcement_text':msg1,'form-TOTAL_FORMS':'2','form-INITIAL_FORMS':'2','form-MAX_NUM_FORMS':''})
        self.assertEqual(r.status_code, 302)

        doc = Document.objects.get(name='status-change-imaginary-mid-review')
        self.assertEqual(doc.get_state_slug(),'appr-sent')
        self.assertFalse(doc.ballot_open("statchg"))
        
        self.assertEqual(len(outbox), messages_before + 2)
        self.assertTrue('Action:' in outbox[-1]['Subject'])
        self.assertTrue('ietf-announce' in outbox[-1]['To'])
        self.assertTrue('rfc-editor' in outbox[-1]['Cc'])
        self.assertTrue('(rfc9998) to Historic' in ''.join(wrap(outbox[-1].as_string()+outbox[-2].as_string(), 2**16)))
        self.assertTrue('(rfc9999) to Internet Standard' in ''.join(wrap(outbox[-1].as_string()+outbox[-2].as_string(),2**16)))

        self.assertTrue(doc.latest_event(DocEvent,type="added_comment").desc.startswith('The following approval message was sent'))

    def approval_pend_notice_test_helper(self, role):
        """Test notification email when review state changed to the appr-pend state"""
        doc = Document.objects.get(name='status-change-imaginary-mid-review')
        url = urlreverse('ietf.doc.views_status_change.change_state',kwargs=dict(name=doc.name))

        # Add some status change related documents
        doc.relateddocument_set.create(target=Document.objects.get(name='rfc9999'),relationship_id='tois')
        doc.relateddocument_set.create(target=Document.objects.get(name='rfc9998'),relationship_id='tohist')
        # And a non-status change related document
        doc.relateddocument_set.create(target=Document.objects.get(name='rfc14'),relationship_id='updates')

        login_testing_unauthorized(self, role, url)
        empty_outbox()

        # Issue the request
        appr_pend_pk = str(State.objects.get(used=True,
                                                 slug='appr-pend',
                                                 type__slug='statchg').pk)
        r = self.client.post(url,dict(new_state=appr_pend_pk,comment='some comment or other'))

        # Check the results
        self.assertEqual(r.status_code, 302)

        if role == 'ad':
            self.assertEqual(len(outbox), 1)
            notification = outbox[0]
            self.assertIn(doc.title, notification['Subject'])
            self.assertIn('iesg-secretary@ietf.org', notification['To'])
            self.assertTrue(notification['Subject'].startswith('Approved:'))
            notification_text = get_payload_text(notification)
            self.assertIn('The AD has approved changing the status', notification_text)
            self.assertIn(Document.objects.get(name='rfc9999').canonical_name(), notification_text)
            self.assertIn(Document.objects.get(name='rfc9998').canonical_name(), notification_text)
            self.assertNotIn(Document.objects.get(name='rfc14').canonical_name(), notification_text)
            self.assertNotIn('No value found for', notification_text)  # make sure all interpolation values were set
        else:
            self.assertEqual(len(outbox), 0)

    def test_approval_pend_notice_ad(self):
        """Test that an approval notice is sent to secretariat when AD approves status change"""
        self.approval_pend_notice_test_helper('ad')

    def test_no_approval_pend_notice_secr(self):
        """Test that no approval notice is sent when secretariat approves status change"""
        self.approval_pend_notice_test_helper('secretariat')

    def test_edit_relations(self):
        doc = Document.objects.get(name='status-change-imaginary-mid-review')
        url = urlreverse('ietf.doc.views_status_change.edit_relations',kwargs=dict(name=doc.name))

        login_testing_unauthorized(self, "secretary", url)
        
        # Some additional setup
        doc.relateddocument_set.create(target=Document.objects.get(name='rfc9999'),relationship_id='tois')
        doc.relateddocument_set.create(target=Document.objects.get(name='rfc9998'),relationship_id='tohist')

        # get
        r = self.client.get(url)
        self.assertEqual(r.status_code, 200)
        q = PyQuery(r.content)
        self.assertEqual(len(q('#content [type=submit]:contains("Save")')),1)
        # There should be three rows on the form
        self.assertEqual(len(q('#content .input-group')),3)

        # Try to add a relation to an RFC that doesn't exist
        r = self.client.post(url,dict(new_relation_row_blah="rfc9997",
                                      statchg_relation_row_blah="tois"))
        self.assertEqual(r.status_code, 200)
        q = PyQuery(r.content)
        self.assertTrue(len(q('form ul.errorlist')) > 0)

       # Try to add a relation leaving the relation type blank
        r = self.client.post(url,dict(new_relation_row_blah="rfc9999",
                                      statchg_relation_row_blah=""))
        self.assertEqual(r.status_code, 200)
        q = PyQuery(r.content)
        self.assertTrue(len(q('form ul.errorlist')) > 0)

       # Try to add a relation with an unknown relationship type
        r = self.client.post(url,dict(new_relation_row_blah="rfc9999",
                                      statchg_relation_row_blah="badslug"))
        self.assertEqual(r.status_code, 200)
        q = PyQuery(r.content)
        self.assertTrue(len(q('form ul.errorlist')) > 0)
        
        # Successful change of relations
        r = self.client.post(url,dict(new_relation_row_blah="rfc9999",
                                      statchg_relation_row_blah="toexp",
                                      new_relation_row_foo="rfc9998",
                                      statchg_relation_row_foo="tobcp",
                                      new_relation_row_nob="rfc14",
                                      statchg_relation_row_nob="tohist"))
        self.assertEqual(r.status_code, 302)
        doc = Document.objects.get(name='status-change-imaginary-mid-review')
        self.assertEqual(doc.relateddocument_set.count(),3)
        def verify_relations(doc,target_name,status):
            target_doc=doc.relateddocument_set.filter(target__name=target_name)
            self.assertTrue(target_doc)
            self.assertEqual(target_doc.count(),1)
            self.assertEqual(target_doc[0].relationship.slug,status)
        verify_relations(doc,'rfc9999','toexp' )
        verify_relations(doc,'rfc9998','tobcp' )
        verify_relations(doc,'rfc14'  ,'tohist')
        self.assertTrue(doc.latest_event(DocEvent,type="added_comment").desc.startswith('Affected RFC list changed.'))       
        
    def setUp(self):
        super().setUp()
<<<<<<< HEAD
        IndividualRfcFactory(name='rfc14',std_level_id='unkn')
        WgRfcFactory(name='rfc9999',std_level_id='ps')
        WgRfcFactory(name='rfc9998',std_level_id='inf')
=======
        IndividualRfcFactory(rfc_number=14,std_level_id='unkn') # draft was never issued

        rfc = WgRfcFactory(rfc_number=9999,std_level_id='ps')
        draft = WgDraftFactory(name='draft-ietf-random-thing')
        draft.relateddocument_set.create(relationship_id="became_rfc", target=rfc.docalias.first())

        rfc = WgRfcFactory(rfc_number=9998,std_level_id='inf')
        draft = WgDraftFactory(name='draft-ietf-random-other-thing')
        draft.relateddocument_set.create(relationship_id="became_rfc", target=rfc.docalias.first())

>>>>>>> 9bf0063f
        DocumentFactory(type_id='statchg',name='status-change-imaginary-mid-review',notify='notify@example.org')

class StatusChangeSubmitTests(TestCase):
    settings_temp_path_overrides = TestCase.settings_temp_path_overrides + ['STATUS_CHANGE_PATH']
    def test_initial_submission(self):
        doc = Document.objects.get(name='status-change-imaginary-mid-review')
        url = urlreverse('ietf.doc.views_status_change.submit',kwargs=dict(name=doc.name))
        login_testing_unauthorized(self, "ad", url)

        # normal get
        r = self.client.get(url)
        self.assertEqual(r.status_code,200)
        q = PyQuery(r.content)
        self.assertTrue(q('textarea')[0].text.strip().startswith("Provide a description"))
        
        # Faulty posts using textbox
        # Right now, nothing to test - we let people put whatever the web browser will let them put into that textbox

        # sane post using textbox
        path = os.path.join(settings.STATUS_CHANGE_PATH, '%s-%s.txt' % (doc.canonical_name(), doc.rev))
        self.assertEqual(doc.rev,'00')
        self.assertFalse(os.path.exists(path))
        r = self.client.post(url,dict(content="Some initial review text\n",submit_response="1"))
        self.assertEqual(r.status_code,302)
        doc = Document.objects.get(name='status-change-imaginary-mid-review')
        self.assertEqual(doc.rev,'00')
        with io.open(path) as f:
            self.assertEqual(f.read(),"Some initial review text\n")
        self.assertTrue( "mid-review-00" in doc.latest_event(NewRevisionDocEvent).desc)

    def test_subsequent_submission(self):
        doc = Document.objects.get(name='status-change-imaginary-mid-review')
        url = urlreverse('ietf.doc.views_status_change.submit',kwargs=dict(name=doc.name))
        login_testing_unauthorized(self, "ad", url)

        # A little additional setup 
        # doc.rev is u'00' per the test setup - double-checking that here - if it fails, the breakage is in setUp
        self.assertEqual(doc.rev,'00')
        path = os.path.join(settings.STATUS_CHANGE_PATH, '%s-%s.txt' % (doc.canonical_name(), doc.rev))
        with io.open(path,'w') as f:
            f.write('This is the old proposal.')
            f.close()
        # Put the old proposal into IESG review (exercises ballot tab when looking at an older revision below)
        state_change_url = urlreverse('ietf.doc.views_status_change.change_state',kwargs=dict(name=doc.name))
        iesgeval_pk = str(State.objects.get(slug='iesgeval',type__slug='statchg').pk)
        r = self.client.post(state_change_url,dict(new_state=iesgeval_pk))
        self.assertEqual(r.status_code, 302)

        # normal get
        r = self.client.get(url)
        self.assertEqual(r.status_code,200)
        q = PyQuery(r.content)
        self.assertTrue(q('textarea')[0].text.strip().startswith("This is the old proposal."))

        # faulty posts trying to use file upload
        # Copied from wgtracker tests - is this really testing the server code, or is it testing
        #  how client.post populates Content-Type?
        test_file = StringIO("\x10\x11\x12") # post binary file
        test_file.name = "unnamed"
        r = self.client.post(url, dict(txt=test_file,submit_response="1"))
        self.assertEqual(r.status_code, 200)
        self.assertContains(r, "does not appear to be a text file")

        # sane post uploading a file
        test_file = StringIO("This is a new proposal.")
        test_file.name = "unnamed"
        r = self.client.post(url,dict(txt=test_file,submit_response="1"))
        self.assertEqual(r.status_code, 302)
        doc = Document.objects.get(name='status-change-imaginary-mid-review')
        self.assertEqual(doc.rev,'01')
        path = os.path.join(settings.STATUS_CHANGE_PATH, '%s-%s.txt' % (doc.canonical_name(), doc.rev))
        with io.open(path) as f:
            self.assertEqual(f.read(),"This is a new proposal.")
            f.close()
        self.assertTrue( "mid-review-01" in doc.latest_event(NewRevisionDocEvent).desc)

        # verify reset text button works
        r = self.client.post(url,dict(reset_text="1"))
        self.assertEqual(r.status_code, 200)
        q = PyQuery(r.content)
        self.assertTrue(q('textarea')[0].text.strip().startswith("Provide a description"))

        # make sure we can see the old revision
        url = urlreverse('ietf.doc.views_doc.document_main',kwargs=dict(name=doc.name,rev='00'))
        r = self.client.get(url)
        self.assertEqual(r.status_code,200)
        self.assertContains(r, "This is the old proposal.")

    def setUp(self):
        super().setUp()
        DocumentFactory(type_id='statchg',name='status-change-imaginary-mid-review',notify='notify@example.org')<|MERGE_RESOLUTION|>--- conflicted
+++ resolved
@@ -14,13 +14,8 @@
 from django.conf import settings
 from django.urls import reverse as urlreverse
 
-<<<<<<< HEAD
-from ietf.doc.factories import DocumentFactory, IndividualRfcFactory, WgRfcFactory
+from ietf.doc.factories import DocumentFactory, IndividualRfcFactory, WgRfcFactory, WgDraftFactory
 from ietf.doc.models import ( Document, State, DocEvent,
-=======
-from ietf.doc.factories import DocumentFactory, IndividualRfcFactory, WgRfcFactory, WgDraftFactory
-from ietf.doc.models import ( Document, DocAlias, State, DocEvent,
->>>>>>> 9bf0063f
     BallotPositionDocEvent, NewRevisionDocEvent, TelechatDocEvent, WriteupDocEvent )
 from ietf.doc.utils import create_ballot_if_not_open
 from ietf.doc.views_status_change import default_approval_text
@@ -79,11 +74,7 @@
         self.assertEqual(status_change.rev,'00')
         self.assertEqual(status_change.ad.name,'Areað Irector')
         self.assertEqual(status_change.notify,'ipu@ietf.org')
-<<<<<<< HEAD
         self.assertTrue(status_change.relateddocument_set.filter(relationship__slug='tois',target__name='rfc9999'))
-=======
-        self.assertTrue(status_change.relateddocument_set.filter(relationship__slug='tois',target__docs__name='rfc9999'))
->>>>>>> 9bf0063f
 
         # Verify that it's possible to start a status change without a responsible ad.
         r = self.client.post(url,dict(
@@ -458,22 +449,16 @@
         
     def setUp(self):
         super().setUp()
-<<<<<<< HEAD
-        IndividualRfcFactory(name='rfc14',std_level_id='unkn')
-        WgRfcFactory(name='rfc9999',std_level_id='ps')
-        WgRfcFactory(name='rfc9998',std_level_id='inf')
-=======
         IndividualRfcFactory(rfc_number=14,std_level_id='unkn') # draft was never issued
 
         rfc = WgRfcFactory(rfc_number=9999,std_level_id='ps')
         draft = WgDraftFactory(name='draft-ietf-random-thing')
-        draft.relateddocument_set.create(relationship_id="became_rfc", target=rfc.docalias.first())
+        draft.relateddocument_set.create(relationship_id="became_rfc", target=rfc)
 
         rfc = WgRfcFactory(rfc_number=9998,std_level_id='inf')
         draft = WgDraftFactory(name='draft-ietf-random-other-thing')
-        draft.relateddocument_set.create(relationship_id="became_rfc", target=rfc.docalias.first())
-
->>>>>>> 9bf0063f
+        draft.relateddocument_set.create(relationship_id="became_rfc", target=rfc)
+
         DocumentFactory(type_id='statchg',name='status-change-imaginary-mid-review',notify='notify@example.org')
 
 class StatusChangeSubmitTests(TestCase):

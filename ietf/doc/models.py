--- conflicted
+++ resolved
@@ -840,8 +840,6 @@
 class InitialReviewDocEvent(DocEvent):
     expires = models.DateTimeField(blank=True, null=True)
 
-<<<<<<< HEAD
-
 class AddedMessageEvent(DocEvent):
     import ietf.message.models
     message     = models.ForeignKey(ietf.message.models.Message, null=True, blank=True,related_name='doc_manualevents')
@@ -849,8 +847,6 @@
     in_reply_to = models.ForeignKey(ietf.message.models.Message, null=True, blank=True,related_name='doc_irtomanual')
 
 
-=======
->>>>>>> 8f497af6
 # dumping store for removed events
 class DeletedEvent(models.Model):
     content_type = models.ForeignKey(ContentType)

--- conflicted
+++ resolved
@@ -186,8 +186,7 @@
             return None
 
     def meeting_related(self):
-<<<<<<< HEAD
-        if self.type_id in ("agenda","minutes",):
+        if self.type_id in ("agenda","minutes","bluesheets"):
             return (self.name.split("-")[1] == "interim"
                    or (self.session_set.exists() if isinstance(self, Document) else self.doc.session_set.exists()))
         elif self.type_id in ("slides",):
@@ -213,11 +212,6 @@
         else:
             return None
 
-=======
-        return(self.type_id in ("agenda", "minutes", "slides", "bluesheets") and (
-            self.name.split("-")[1] == "interim"
-            or (self.session_set.exists() if isinstance(self, Document) else self.doc.session_set.exists())))
->>>>>>> e686c5c7
 
     class Meta:
         abstract = True

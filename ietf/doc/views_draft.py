# changing state and metadata on Internet Drafts

import re, os, datetime
from textwrap import dedent

from django.http import HttpResponse, HttpResponseRedirect, HttpResponseForbidden, Http404
from django.shortcuts import render_to_response, get_object_or_404
from django.core.urlresolvers import reverse as urlreverse
from django.template.loader import render_to_string
from django.template import RequestContext
from django import forms
from django.utils import simplejson
from django.utils.html import strip_tags
from django.db.models import Max
from django.conf import settings
from django.forms.util import ErrorList
from django.contrib.auth.decorators import login_required

from ietf.utils.mail import send_mail_text, send_mail_message
from ietf.ietfauth.decorators import role_required
from ietf.ietfauth.utils import has_role, is_authorized_in_doc_stream, user_is_person
from ietf.iesg.models import TelechatDate
from ietf.doc.mails import *
from ietf.doc.lastcall import request_last_call
from ietf.utils.textupload import get_cleaned_text_file_content
from ietf.person.forms import EmailsField
from ietf.group.models import Group
from ietf.secr.lib import jsonapi

from ietf.ietfworkflows.models import Stream
from ietf.ietfworkflows.utils import update_stream
from ietf.ietfworkflows.streams import get_stream_from_draft
from ietf.ietfworkflows.accounts import can_edit_state

from ietf.doc.models import *
from ietf.doc.utils import *
from ietf.name.models import IntendedStdLevelName, DocTagName, StreamName
from ietf.person.models import Person, Email
from ietf.message.models import Message

class ChangeStateForm(forms.Form):
    state = forms.ModelChoiceField(State.objects.filter(used=True, type="draft-iesg"), empty_label=None, required=True)
    substate = forms.ModelChoiceField(DocTagName.objects.filter(slug__in=IESG_SUBSTATE_TAGS), required=False)
    comment = forms.CharField(widget=forms.Textarea, required=False)

    def clean(self):
        retclean = self.cleaned_data
        state = self.cleaned_data.get('state', '(None)')
        tag = self.cleaned_data.get('substate','')
        comment = self.cleaned_data['comment'].strip()
        doc = get_object_or_404(Document, docalias__name=self.docname)
        prev = doc.get_state("draft-iesg")
    
        # tag handling is a bit awkward since the UI still works
        # as if IESG tags are a substate
        prev_tag = doc.tags.filter(slug__in=IESG_SUBSTATE_TAGS)
        prev_tag = prev_tag[0] if prev_tag else None

        if state == prev and tag == prev_tag:
            self._errors['comment'] = ErrorList([u'State not changed. Comments entered will be lost with no state change. Please go back and use the Add Comment feature on the history tab to add comments without changing state.'])
        return retclean

@role_required('Area Director','Secretariat')
def change_state(request, name):
    """Change state of Internet Draft, notifying parties as necessary
    and logging the change as a comment."""
    doc = get_object_or_404(Document, docalias__name=name)
    if (not doc.latest_event(type="started_iesg_process")) or doc.get_state_slug() == "expired":
        raise Http404()

    login = request.user.get_profile()

    if request.method == 'POST':
        form = ChangeStateForm(request.POST)
        form.docname=name
        if form.is_valid():
            next_state = form.cleaned_data['state']
            prev_state = doc.get_state("draft-iesg")
            prev_friendly_state = doc.friendly_state()

            tag = form.cleaned_data['substate']
            comment = form.cleaned_data['comment'].strip()

            # tag handling is a bit awkward since the UI still works
            # as if IESG tags are a substate
            prev_tag = doc.tags.filter(slug__in=IESG_SUBSTATE_TAGS)
            prev_tag = prev_tag[0] if prev_tag else None

            if next_state != prev_state or tag != prev_tag:
                save_document_in_history(doc)
                
                doc.set_state(next_state)

                if prev_tag:
                    doc.tags.remove(prev_tag)

                if tag:
                    doc.tags.add(tag)

                e = log_state_changed(request, doc, login, doc.friendly_state(), prev_friendly_state)

                if comment:
                    c = DocEvent(type="added_comment")
                    c.doc = doc
                    c.by = login
                    c.desc = comment
                    c.save()

                    e.desc += "<br>" + comment
                
                doc.time = e.time
                doc.save()

                email_state_changed(request, doc, e.desc)
                email_ad(request, doc, doc.ad, login, e.desc)


                if prev_state and prev_state.slug in ("ann", "rfcqueue") and next_state.slug not in ("rfcqueue", "pub"):
                    email_pulled_from_rfc_queue(request, doc, comment, prev_state, next_state)

                if next_state.slug in ("iesg-eva", "lc"):
                    if not doc.get_state_slug("draft-iana-review"):
                        doc.set_state(State.objects.get(used=True, type="draft-iana-review", slug="need-rev"))

                if next_state.slug == "lc-req":
                    request_last_call(request, doc)

                    return render_to_response('doc/draft/last_call_requested.html',
                                              dict(doc=doc,
                                                   url=doc.get_absolute_url()),
                                              context_instance=RequestContext(request))
                
            return HttpResponseRedirect(doc.get_absolute_url())

    else:
        state = doc.get_state("draft-iesg")
        t = doc.tags.filter(slug__in=IESG_SUBSTATE_TAGS)
        form = ChangeStateForm(initial=dict(state=state.pk if state else None,
                                            substate=t[0].pk if t else None))
        form.docname=name

    state = doc.get_state("draft-iesg")
    next_states = state.next_states.all() if state else None
    prev_state = None

    hists = doc.history_set.exclude(states=doc.get_state("draft-iesg")).order_by('-time')[:1]
    if hists:
        prev_state = hists[0].get_state("draft-iesg")

    to_iesg_eval = None
    if not doc.latest_event(type="sent_ballot_announcement"):
        if next_states and next_states.filter(slug="iesg-eva"):
            to_iesg_eval = State.objects.get(used=True, type="draft-iesg", slug="iesg-eva")
            next_states = next_states.exclude(slug="iesg-eva")

    return render_to_response('doc/draft/change_state.html',
                              dict(form=form,
                                   doc=doc,
                                   state=state,
                                   prev_state=prev_state,
                                   next_states=next_states,
                                   to_iesg_eval=to_iesg_eval),
                              context_instance=RequestContext(request))

class ChangeIanaStateForm(forms.Form):
    state = forms.ModelChoiceField(State.objects.all(), required=False)

    def __init__(self, state_type, *args, **kwargs):
        super(self.__class__, self).__init__(*args, **kwargs)

        choices = State.objects.filter(used=True, type=state_type).order_by("order").values_list("pk", "name")
        self.fields['state'].choices = [("", "-------")] + list(choices)

@role_required('Secretariat', 'IANA')
def change_iana_state(request, name, state_type):
    """Change IANA review state of Internet Draft. Normally, this is done via
    automatic sync, but this form allows one to set it manually."""
    doc = get_object_or_404(Document, docalias__name=name)

    state_type = doc.type_id + "-" + state_type

    prev_state = doc.get_state(state_type)

    if request.method == 'POST':
        form = ChangeIanaStateForm(state_type, request.POST)
        if form.is_valid():
            next_state = form.cleaned_data['state']

            if next_state != prev_state:
                save_document_in_history(doc)
                
                doc.set_state(next_state)

                e = add_state_change_event(doc, request.user.get_profile(), prev_state, next_state)

                doc.time = e.time
                doc.save()

            return HttpResponseRedirect(doc.get_absolute_url())

    else:
        form = ChangeIanaStateForm(state_type, initial=dict(state=prev_state.pk if prev_state else None))

    return render_to_response('doc/draft/change_iana_state.html',
                              dict(form=form,
                                   doc=doc),
                              context_instance=RequestContext(request))


    
class ChangeStreamForm(forms.Form):
    stream = forms.ModelChoiceField(StreamName.objects.exclude(slug="legacy"), required=False)
    comment = forms.CharField(widget=forms.Textarea, required=False)

@login_required
def change_stream(request, name):
    """Change the stream of a Document of type 'draft', notifying parties as necessary
    and logging the change as a comment."""
    doc = get_object_or_404(Document, docalias__name=name)
    if not doc.type_id=='draft':
        raise Http404()

    if not (has_role(request.user, ("Area Director", "Secretariat")) or
            (request.user.is_authenticated() and
             Role.objects.filter(name="chair",
                                 group__acronym__in=StreamName.objects.values_list("slug", flat=True),
                                 person__user=request.user))):
        return HttpResponseForbidden("You do not have permission to view this page")

    login = request.user.get_profile()

    if request.method == 'POST':
        form = ChangeStreamForm(request.POST)
        if form.is_valid():
            new_stream = form.cleaned_data['stream']
            comment = form.cleaned_data['comment'].strip()
            old_stream = doc.stream

            if new_stream != old_stream:
                save_document_in_history(doc)
                
                doc.stream = new_stream
                doc.group = Group.objects.get(type="individ")

                e = DocEvent(doc=doc,by=login,type='changed_document')
                e.desc = u"Stream changed to <b>%s</b> from %s"% (new_stream, old_stream or "None")
                e.save()

                email_desc = e.desc

                if comment:
                    c = DocEvent(doc=doc,by=login,type="added_comment")
                    c.desc = comment
                    c.save()
                    email_desc += "\n"+c.desc
                
                doc.time = e.time
                doc.save()

                email_stream_changed(request, doc, old_stream, new_stream, email_desc)

            return HttpResponseRedirect(doc.get_absolute_url())

    else:
        stream = doc.stream
        form = ChangeStreamForm(initial=dict(stream=stream))

    return render_to_response('doc/draft/change_stream.html',
                              dict(form=form,
                                   doc=doc,
                                   ),
                              context_instance=RequestContext(request))

@jsonapi
def doc_ajax_internet_draft(request):
    if request.method != 'GET' or not request.GET.has_key('term'):
        return { 'success' : False, 'error' : 'No term submitted or not GET' }
    q = request.GET.get('term')
    results = DocAlias.objects.filter(name__icontains=q)
    if (results.count() > 20):
        results = results[:20]
    elif results.count() == 0:
        return { 'success' : False, 'error' : "No results" }
    response = [dict(id=r.id, label=r.name) for r in results]
    return response

def collect_email_addresses(emails, doc):
    for author in doc.authors.all():
        if author.address not in emails:
            emails[author.address] = '"%s"' % (author.person.name)
    if doc.group.acronym != 'none':
        for role in doc.group.role_set.filter(name='chair'):
            if role.email.address not in emails:
                emails[role.email.address] = '"%s"' % (role.person.name)
        if doc.group.type.slug == 'wg':
            address = '%s-ads@tools.ietf.org' % doc.group.acronym
            if address not in emails:
                emails[address] = '"%s-ads"' % (doc.group.acronym)
        elif doc.group.type.slug == 'rg':
            email = doc.group.parent.role_set.filter(name='char')[0].email
            if email.address not in emails:
                emails[email.address] = '"%s"' % (email.person.name)
    if doc.shepherd:
        address = doc.shepherd.email_address();
        if address not in emails:
            emails[address] = '"%s"' % (doc.shepherd.name)
    return emails

class ReplacesForm(forms.Form):
    replaces = forms.CharField(max_length=512,widget=forms.HiddenInput)
    comment = forms.CharField(widget=forms.Textarea, required=False)

    def __init__(self, *args, **kwargs):
        self.doc = kwargs.pop('doc')
        super(ReplacesForm, self).__init__(*args, **kwargs)
        drafts = {}
        for d in self.doc.related_that_doc("replaces"):
            drafts[d.id] = d.document.name
        self.initial['replaces'] = simplejson.dumps(drafts)

    def clean_replaces(self):
        data = self.cleaned_data['replaces'].strip()
        if data:
            ids = [int(x) for x in simplejson.loads(data)]
        else:
            return []
        objects = []
        for id in ids:
            try:
                d = DocAlias.objects.get(pk=id)
            except DocAlias.DoesNotExist, e:
                raise forms.ValidationError("ERROR: %s not found for id %d" % DocAlias._meta.verbos_name, id)
            if d.document == self.doc:
                raise forms.ValidationError("ERROR: A draft can't replace itself")
            if d.document.type_id == "draft" and d.document.get_state_slug() == "rfc":
                raise forms.ValidationError("ERROR: A draft can't replace an RFC")
            objects.append(d)
        return objects

def replaces(request, name):
    """Change 'replaces' set of a Document of type 'draft' , notifying parties 
       as necessary and logging the change as a comment."""
    doc = get_object_or_404(Document, docalias__name=name)
    if doc.type_id != 'draft':
        raise Http404
    if not (has_role(request.user, ("Secretariat", "Area Director"))
            or is_authorized_in_doc_stream(request.user, doc)):
        return HttpResponseForbidden("You do not have the necessary permissions to view this page")
    login = request.user.get_profile()
    if request.method == 'POST':
        form = ReplacesForm(request.POST, doc=doc)
        if form.is_valid():
            new_replaces = set(form.cleaned_data['replaces'])
            comment = form.cleaned_data['comment'].strip()
            old_replaces = set(doc.related_that_doc("replaces"))
            if new_replaces != old_replaces:
                save_document_in_history(doc)
                emails = {}
                emails = collect_email_addresses(emails, doc)
                relationship = DocRelationshipName.objects.get(slug='replaces')
                for d in old_replaces:
                    if d not in new_replaces:
                        emails = collect_email_addresses(emails, d.document)
                        RelatedDocument.objects.filter(source=doc, target=d,
                         relationship=relationship).delete()
                for d in new_replaces:
                    if d not in old_replaces:
                        emails = collect_email_addresses(emails, d.document)
                        RelatedDocument.objects.create(source=doc, target=d,
                         relationship=relationship)
                e = DocEvent(doc=doc,by=login,type='changed_document')
                new_replaces_names = ", ".join([d.name for d in new_replaces])
                if not new_replaces_names:
                    new_replaces_names = "None"
                old_replaces_names = ", ".join([d.name for d in old_replaces])
                if not old_replaces_names:
                    old_replaces_names = "None"
<<<<<<< HEAD
                e.desc = dedent(u"""
                    The set of documents which are replaced by %s has been updated:

                    Old:
                        %s

                    New:
                        %s
                """ % (doc.name, old_replaces_names, new_replaces_names))
=======
                e.desc = u"This document now replaces <b>%s</b> instead of %s"% (new_replaces_names, old_replaces_names)
>>>>>>> 03896647
                e.save()
                email_desc = e.desc.replace(", ", "\n    ")
                if comment:
                    c = DocEvent(doc=doc,by=login,type="added_comment")
                    c.desc = comment
                    c.save()
                    email_desc += "\n"+c.desc
                doc.time = e.time
                doc.save()
                email_list = []
                for key in sorted(emails):
                    if emails[key]:
                        email_list.append('%s <%s>' % (emails[key], key))
                    else:
                        email_list.append('<%s>' % key)
                email_string = ", ".join(email_list)
                send_mail(request, email_string,
                 "DraftTracker Mail System <iesg-secretary@ietf.org>",
                 "%s updated by %s" % (doc.name, login),
                 "doc/mail/change_notice.txt",
                 dict(text=html_to_text(email_desc),
                      doc=doc,
                      url=settings.IDTRACKER_BASE_URL + doc.get_absolute_url()))
            return HttpResponseRedirect(doc.get_absolute_url())
    else:
        form = ReplacesForm(doc=doc)
    return render_to_response('idrfc/change_replaces.html',
                              dict(form=form,
                                   doc=doc,
                                   ),
                              context_instance=RequestContext(request))

class ChangeIntentionForm(forms.Form):
    intended_std_level = forms.ModelChoiceField(IntendedStdLevelName.objects.filter(used=True), empty_label="(None)", required=True, label="Intended RFC status")
    comment = forms.CharField(widget=forms.Textarea, required=False)

def change_intention(request, name):
    """Change the intended publication status of a Document of type 'draft' , notifying parties 
       as necessary and logging the change as a comment."""
    doc = get_object_or_404(Document, docalias__name=name)
    if doc.type_id != 'draft':
        raise Http404

    if not (has_role(request.user, ("Secretariat", "Area Director"))
            or is_authorized_in_doc_stream(request.user, doc)):
        return HttpResponseForbidden("You do not have the necessary permissions to view this page")

    login = request.user.get_profile()

    if request.method == 'POST':
        form = ChangeIntentionForm(request.POST)
        if form.is_valid():
            new_level = form.cleaned_data['intended_std_level']
            comment = form.cleaned_data['comment'].strip()
            old_level = doc.intended_std_level

            if new_level != old_level:
                save_document_in_history(doc)
                
                doc.intended_std_level = new_level

                e = DocEvent(doc=doc,by=login,type='changed_document')
                e.desc = u"Intended Status changed to <b>%s</b> from %s"% (new_level,old_level) 
                e.save()

                email_desc = e.desc

                if comment:
                    c = DocEvent(doc=doc,by=login,type="added_comment")
                    c.desc = comment
                    c.save()
                    email_desc += "\n"+c.desc
                
                doc.time = e.time
                doc.save()

                email_ad(request, doc, doc.ad, login, email_desc)

            return HttpResponseRedirect(doc.get_absolute_url())

    else:
        intended_std_level = doc.intended_std_level
        form = ChangeIntentionForm(initial=dict(intended_std_level=intended_std_level))

    return render_to_response('doc/draft/change_intended_status.html',
                              dict(form=form,
                                   doc=doc,
                                   ),
                              context_instance=RequestContext(request))

class EditInfoForm(forms.Form):
    intended_std_level = forms.ModelChoiceField(IntendedStdLevelName.objects.filter(used=True), empty_label="(None)", required=True, label="Intended RFC status")
    area = forms.ModelChoiceField(Group.objects.filter(type="area", state="active"), empty_label="(None - individual submission)", required=False, label="Assigned to area")
    ad = forms.ModelChoiceField(Person.objects.filter(role__name="ad", role__group__state="active").order_by('name'), label="Responsible AD", empty_label="(None)", required=True)
    create_in_state = forms.ModelChoiceField(State.objects.filter(used=True, type="draft-iesg", slug__in=("pub-req", "watching")), empty_label=None, required=False)
    notify = forms.CharField(max_length=255, label="Notice emails", help_text="Separate email addresses with commas", required=False)
    note = forms.CharField(widget=forms.Textarea, label="IESG note", required=False)
    telechat_date = forms.TypedChoiceField(coerce=lambda x: datetime.datetime.strptime(x, '%Y-%m-%d').date(), empty_value=None, required=False, widget=forms.Select(attrs={'onchange':'make_bold()'}))
    returning_item = forms.BooleanField(required=False)

    def __init__(self, *args, **kwargs):
        super(self.__class__, self).__init__(*args, **kwargs)

        # if previous AD is now ex-AD, append that person to the list
        ad_pk = self.initial.get('ad')
        choices = self.fields['ad'].choices
        if ad_pk and ad_pk not in [pk for pk, name in choices]:
            self.fields['ad'].choices = list(choices) + [("", "-------"), (ad_pk, Person.objects.get(pk=ad_pk).plain_name())]
        
        # telechat choices
        dates = [d.date for d in TelechatDate.objects.active().order_by('date')]
        init = kwargs['initial']['telechat_date']
        if init and init not in dates:
            dates.insert(0, init)

        self.fields['telechat_date'].choices = [("", "(not on agenda)")] + [(d, d.strftime("%Y-%m-%d")) for d in dates]

        # returning item is rendered non-standard
        self.standard_fields = [x for x in self.visible_fields() if x.name not in ('returning_item',)]

    def clean_note(self):
        return self.cleaned_data['note'].replace('\r', '').strip()


def get_initial_notify(doc):
    # set change state notice to something sensible
    receivers = []
    if doc.group.type_id in ("individ", "area"):
        for a in doc.authors.all():
            receivers.append(a.address)
    else:
        receivers.append("%s-chairs@%s" % (doc.group.acronym, settings.TOOLS_SERVER))
        for editor in Email.objects.filter(role__name="editor", role__group=doc.group):
            receivers.append(e.address)

    receivers.append("%s@%s" % (doc.name, settings.TOOLS_SERVER))
    return ", ".join(receivers)

def to_iesg(request,name):
    """ Submit an IETF stream document to the IESG for publication """ 
    doc = get_object_or_404(Document, docalias__name=name, stream='ietf')

    if doc.get_state_slug('draft') == "expired" or doc.get_state_slug('draft-iesg') == 'pub-req' :
        raise Http404()

    if not is_authorized_in_doc_stream(request.user, doc):
        raise Http404()
    
    target_state={
        'iesg' : State.objects.get(type='draft-iesg',slug='pub-req'),
        'wg'   : State.objects.get(type='draft-stream-ietf',slug='sub-pub'),
    }

    warn={}
    if not doc.intended_std_level:
        warn['intended_std_level'] = True
    if not doc.shepherd:
        warn['shepherd'] = True
    shepherd_writeup = doc.latest_event(WriteupDocEvent, type="changed_protocol_writeup")
    if not shepherd_writeup:
        warn['shepherd_writeup'] = True
    tags = doc.tags.filter(slug__in=get_tags_for_stream_id(doc.stream_id))
    if tags:
        warn['tags'] = True
    notify = doc.notify
    if not notify:
        notify = get_initial_notify(doc)
    ad = doc.ad or doc.group.ad

    if request.method == 'POST':

        if request.POST.get("confirm", ""): 

            save_document_in_history(doc)

            login = request.user.get_profile()

            changes = []

            if not doc.get_state("draft-iesg"):

                e = DocEvent()
                e.type = "started_iesg_process"
                e.by = login
                e.doc = doc
                e.desc = "IESG process started in state <b>%s</b>" % target_state['iesg'].name
                e.save()

            if not doc.get_state('draft-iesg')==target_state['iesg']:
                doc.set_state(target_state['iesg'])
                changes.append("IESG state set to %s" % target_state['iesg'].name)
            if not doc.get_state('draft-ietf-stream')==target_state['wg']:
                doc.set_state(target_state['wg'])
                changes.append("Working group state set to %s" % target_state['wg'].name)

            if not doc.ad == ad :
                doc.ad = ad
                changes.append("Responsible AD changed to %s" % doc.ad)

            if not doc.notify == notify :
                doc.notify = notify
                changes.append("State Change Notice email list changed to %s" % doc.notify)

	    # Get the last available writeup
            previous_writeup = doc.latest_event(WriteupDocEvent,type="changed_protocol_writeup")
            if previous_writeup != None:
                changes.append(previous_writeup.text)

            for c in changes:
                e = DocEvent(doc=doc, by=login)
                e.desc = c
                e.type = "changed_document"
                e.save()

            # Is this still necessary? I remember Henrik planning to have the model take care of this.
            doc.time = datetime.datetime.now()

            doc.save()

            extra = {}
            extra['Cc'] = "%s-chairs@tools.ietf.org, iesg-secretary@ietf.org, %s" % (doc.group.acronym,doc.notify)
            send_mail(request=request,
                      to = doc.ad.email_address(),
                      frm = login.formatted_email(),
                      subject = "Publication has been requested for %s-%s" % (doc.name,doc.rev),
                      template = "doc/submit_to_iesg_email.txt",
                      context = dict(doc=doc,login=login,url="%s%s"%(settings.IDTRACKER_BASE_URL,doc.get_absolute_url()),),
                      extra = extra)

        return HttpResponseRedirect(doc.get_absolute_url())

    return render_to_response('doc/submit_to_iesg.html',
                              dict(doc=doc,
                                   warn=warn,
                                   target_state=target_state,
                                   ad=ad,
                                   shepherd_writeup=shepherd_writeup,
                                   tags=tags,
                                   notify=notify,
                                  ),
                              context_instance=RequestContext(request))

@role_required('Area Director','Secretariat')
def edit_info(request, name):
    """Edit various Internet Draft attributes, notifying parties as
    necessary and logging changes as document events."""
    doc = get_object_or_404(Document, docalias__name=name)
    if doc.get_state_slug() == "expired":
        raise Http404()

    login = request.user.get_profile()

    new_document = False
    if not doc.get_state("draft-iesg"): # FIXME: should probably receive "new document" as argument to view instead of this
        new_document = True
        doc.notify = get_initial_notify(doc)

    e = doc.latest_event(TelechatDocEvent, type="scheduled_for_telechat")
    initial_telechat_date = e.telechat_date if e else None
    initial_returning_item = bool(e and e.returning_item)

    if request.method == 'POST':
        form = EditInfoForm(request.POST,
                            initial=dict(ad=doc.ad_id,
                                         telechat_date=initial_telechat_date))
        if form.is_valid():
            save_document_in_history(doc)
            
            r = form.cleaned_data
            if new_document:
                doc.set_state(r['create_in_state'])

                # Is setting the WG state here too much of a hidden side-effect?
                if r['create_in_state'].slug=='pub-req':
                    if doc.stream and ( doc.stream.slug=='ietf' ) and doc.group and ( doc.group.type.name=='WG'):
                        submitted_state = State.objects.get(type='draft-stream-ietf',slug='sub-pub')
                        doc.set_state(submitted_state)
                        e = DocEvent()
                        e.type = "changed_document"
                        e.by = login
                        e.doc = doc
                        e.desc = "Working group state set to %s" % submitted_state.name
                        e.save()

                # fix so Django doesn't barf in the diff below because these
                # fields can't be NULL
                doc.ad = r['ad']

                replaces = Document.objects.filter(docalias__relateddocument__source=doc, docalias__relateddocument__relationship="replaces")
                if replaces:
                    # this should perhaps be somewhere else, e.g. the
                    # place where the replace relationship is established?
                    e = DocEvent()
                    e.type = "added_comment"
                    e.by = Person.objects.get(name="(System)")
                    e.doc = doc
                    e.desc = "Earlier history may be found in the Comment Log for <a href=\"%s\">%s</a>" % (replaces[0], replaces[0].get_absolute_url())
                    e.save()

                e = DocEvent()
                e.type = "started_iesg_process"
                e.by = login
                e.doc = doc
                e.desc = "IESG process started in state <b>%s</b>" % doc.get_state("draft-iesg").name
                e.save()
                    
            orig_ad = doc.ad

            changes = []

            def desc(attr, new, old):
                entry = "%(attr)s changed to <b>%(new)s</b> from <b>%(old)s</b>"
                if new_document:
                    entry = "%(attr)s changed to <b>%(new)s</b>"
                
                return entry % dict(attr=attr, new=new, old=old)
            
            def diff(attr, name):
                v = getattr(doc, attr)
                if r[attr] != v:
                    changes.append(desc(name, r[attr], v))
                    setattr(doc, attr, r[attr])

            # update the attributes, keeping track of what we're doing
            diff('intended_std_level', "Intended Status")
            diff('ad', "Responsible AD")
            diff('notify', "State Change Notice email list")

            if r['note'] != doc.note:
                if not r['note']:
                    if doc.note:
                        changes.append("Note field has been cleared")
                else:
                    if doc.note:
                        changes.append("Note changed to '%s'" % r['note'])
                    else:
                        changes.append("Note added '%s'" % r['note'])
                    
                doc.note = r['note']

            if doc.group.type_id in ("individ", "area"):
                if not r["area"]:
                    r["area"] = Group.objects.get(type="individ")

                if r["area"] != doc.group:
                    if r["area"].type_id == "area":
                        changes.append(u"Assigned to <b>%s</b>" % r["area"].name)
                    else:
                        changes.append(u"No longer assigned to any area")
                    doc.group = r["area"]

            for c in changes:
                e = DocEvent(doc=doc, by=login)
                e.desc = c
                e.type = "changed_document"
                e.save()

            update_telechat(request, doc, login,
                            r['telechat_date'], r['returning_item'])

            doc.time = datetime.datetime.now()

            if changes and not new_document:
                email_ad(request, doc, orig_ad, login, "\n".join(changes))
                
            doc.save()
            return HttpResponseRedirect(doc.get_absolute_url())
    else:
        init = dict(intended_std_level=doc.intended_std_level_id,
                    area=doc.group_id,
                    ad=doc.ad_id,
                    notify=doc.notify,
                    note=doc.note,
                    telechat_date=initial_telechat_date,
                    returning_item=initial_returning_item,
                    )

        form = EditInfoForm(initial=init)

    # optionally filter out some fields
    if not new_document:
        form.standard_fields = [x for x in form.standard_fields if x.name != "create_in_state"]
    if doc.group.type_id not in ("individ", "area"):
        form.standard_fields = [x for x in form.standard_fields if x.name != "area"]

    return render_to_response('doc/draft/edit_info.html',
                              dict(doc=doc,
                                   form=form,
                                   user=request.user,
                                   login=login,
                                   ballot_issued=doc.latest_event(type="sent_ballot_announcement")),
                              context_instance=RequestContext(request))

@role_required('Area Director','Secretariat')
def request_resurrect(request, name):
    """Request resurrect of expired Internet Draft."""
    doc = get_object_or_404(Document, docalias__name=name)
    if doc.get_state_slug() != "expired":
        raise Http404()

    login = request.user.get_profile()

    if request.method == 'POST':
        email_resurrect_requested(request, doc, login)
        
        e = DocEvent(doc=doc, by=login)
        e.type = "requested_resurrect"
        e.desc = "Resurrection was requested"
        e.save()
        
        return HttpResponseRedirect(doc.get_absolute_url())
  
    return render_to_response('doc/draft/request_resurrect.html',
                              dict(doc=doc,
                                   back_url=doc.get_absolute_url()),
                              context_instance=RequestContext(request))

@role_required('Secretariat')
def resurrect(request, name):
    """Resurrect expired Internet Draft."""
    doc = get_object_or_404(Document, docalias__name=name)
    if doc.get_state_slug() != "expired":
        raise Http404()

    login = request.user.get_profile()

    if request.method == 'POST':
        save_document_in_history(doc)
        
        e = doc.latest_event(type__in=('requested_resurrect', "completed_resurrect"))
        if e and e.type == 'requested_resurrect':
            email_resurrection_completed(request, doc, requester=e.by)
            
        e = DocEvent(doc=doc, by=login)
        e.type = "completed_resurrect"
        e.desc = "Resurrection was completed"
        e.save()
        
        doc.set_state(State.objects.get(used=True, type="draft", slug="active"))
        doc.expires = datetime.datetime.now() + datetime.timedelta(settings.INTERNET_DRAFT_DAYS_TO_EXPIRE)
        doc.time = datetime.datetime.now()
        doc.save()
        return HttpResponseRedirect(doc.get_absolute_url())
  
    return render_to_response('doc/draft/resurrect.html',
                              dict(doc=doc,
                                   back_url=doc.get_absolute_url()),
                              context_instance=RequestContext(request))

class NotifyForm(forms.Form):
    notify = forms.CharField(max_length=255, label="Notice emails", help_text="Separate email addresses with commas", required=False)


@role_required('Area Director', 'Secretariat')
def edit_notices(request, name):
    """Change the set of email addresses document change notificaitions go to."""

    doc = get_object_or_404(Document, type="draft", name=name)

    if request.method == 'POST':

        if "save_addresses" in request.POST:
            form = NotifyForm(request.POST)
            if form.is_valid():

                doc.notify = form.cleaned_data['notify']
                doc.save()

                login = request.user.get_profile()
                c = DocEvent(type="added_comment", doc=doc, by=login)
                c.desc = "Notification list changed to : "+doc.notify
                c.save()

                return HttpResponseRedirect(urlreverse('doc_view', kwargs={'name': doc.name}))

        elif "regenerate_addresses" in request.POST:
            init = { "notify" : get_initial_notify(doc) }
            form = NotifyForm(initial=init)

        # Protect from handcrufted POST
        else:
            init = { "notify" : doc.notify }
            form = NotifyForm(initial=init)

    else:

        init = { "notify" : doc.notify }
        form = NotifyForm(initial=init)

    return render_to_response('doc/draft/change_notify.html',
                              {'form':   form,
                               'doc': doc,
                              },
                              context_instance = RequestContext(request))

class TelechatForm(forms.Form):
    telechat_date = forms.TypedChoiceField(coerce=lambda x: datetime.datetime.strptime(x, '%Y-%m-%d').date(), empty_value=None, required=False)
    returning_item = forms.BooleanField(required=False)

    def __init__(self, *args, **kwargs):
        super(self.__class__, self).__init__(*args, **kwargs)

        dates = [d.date for d in TelechatDate.objects.active().order_by('date')]
        init = kwargs['initial'].get("telechat_date")
        if init and init not in dates:
            dates.insert(0, init)

        self.fields['telechat_date'].choices = [("", "(not on agenda)")] + [(d, d.strftime("%Y-%m-%d")) for d in dates]
        

@role_required("Area Director", "Secretariat")
def telechat_date(request, name):
    doc = get_object_or_404(Document, type="draft", name=name)
    login = request.user.get_profile()

    e = doc.latest_event(TelechatDocEvent, type="scheduled_for_telechat")
    initial_returning_item = bool(e and e.returning_item)

    initial = dict(telechat_date=e.telechat_date if e else None,
                   returning_item = initial_returning_item,
                  )
    if request.method == "POST":
        form = TelechatForm(request.POST, initial=initial)

        if form.is_valid():
            update_telechat(request, doc, login, form.cleaned_data['telechat_date'],form.cleaned_data['returning_item'])
            return HttpResponseRedirect(urlreverse('doc_view', kwargs={'name': doc.name}))
    else:
        form = TelechatForm(initial=initial)

    return render_to_response('doc/edit_telechat_date.html',
                              dict(doc=doc,
                                   form=form,
                                   user=request.user,
                                   login=login),
                              context_instance=RequestContext(request))


class IESGNoteForm(forms.Form):
    note = forms.CharField(widget=forms.Textarea, label="IESG note", required=False)

    def clean_note(self):
        # not muning the database content to use html line breaks --
        # that has caused a lot of pain in the past.
        return self.cleaned_data['note'].replace('\r', '').strip()

@role_required("Area Director", "Secretariat")
def edit_iesg_note(request, name):
    doc = get_object_or_404(Document, type="draft", name=name)
    login = request.user.get_profile()

    initial = dict(note=doc.note)

    if request.method == "POST":
        form = IESGNoteForm(request.POST, initial=initial)

        if form.is_valid():
            new_note = form.cleaned_data['note']
            if new_note != doc.note:
                if not new_note:
                    if doc.note:
                        log_message = "Note field has been cleared"
                else:
                    if doc.note:
                        log_message = "Note changed to '%s'" % new_note
                    else:
                        log_message = "Note added '%s'" % new_note

                doc.note = new_note
                doc.save()

                c = DocEvent(type="added_comment", doc=doc, by=login)
                c.desc = log_message
                c.save()

            return HttpResponseRedirect(urlreverse('doc_view', kwargs={'name': doc.name}))
    else:
        form = IESGNoteForm(initial=initial)

    return render_to_response('doc/draft/edit_iesg_note.html',
                              dict(doc=doc,
                                   form=form,
                                   ),
                              context_instance=RequestContext(request))

class ShepherdWriteupUploadForm(forms.Form):
    content = forms.CharField(widget=forms.Textarea, label="Shepherd writeup", help_text="Edit the shepherd writeup", required=False)
    txt = forms.FileField(label=".txt format", help_text="Or upload a .txt file", required=False)

    def clean_content(self):
        return self.cleaned_data["content"].replace("\r", "")

    def clean_txt(self):
        return get_cleaned_text_file_content(self.cleaned_data["txt"])

def edit_shepherd_writeup(request, name):
    """Change this document's shepherd writeup"""
    doc = get_object_or_404(Document, type="draft", name=name)

    can_edit_stream_info = is_authorized_in_doc_stream(request.user, doc)
    can_edit_shepherd_writeup = can_edit_stream_info or user_is_person(request.user, doc.shepherd) or has_role(request.user, ["Area Director"])

    if not can_edit_shepherd_writeup:
        return HttpResponseForbidden("You do not have the necessary permissions to view this page")

    login = request.user.get_profile()

    if request.method == 'POST':
        if "submit_response" in request.POST:
            form = ShepherdWriteupUploadForm(request.POST, request.FILES)
            if form.is_valid():
                
                from_file = form.cleaned_data['txt']
                if from_file:
                     writeup = from_file
                else:
                     writeup = form.cleaned_data['content']
                e = WriteupDocEvent(doc=doc, by=login, type="changed_protocol_writeup")

		# Add the shepherd writeup to description if the document is in submitted for publication state
                stream_state = doc.get_state("draft-stream-%s" % doc.stream_id)
                iesg_state   = doc.get_state("draft-iesg")
                if (iesg_state or (stream_state and stream_state.slug=='sub-pub')):
                    e.desc = writeup
                else:
                    e.desc = "Changed document writeup"

                e.text = writeup
                e.save()
            
                return HttpResponseRedirect(urlreverse('doc_view', kwargs={'name': doc.name}))

        elif "reset_text" in request.POST:

            init = { "content": render_to_string("doc/shepherd_writeup.txt",dict(doc=doc))}
            form = ShepherdWriteupUploadForm(initial=init)

        # Protect against handcrufted malicious posts
        else:
            form = None

    else:
        form = None

    if not form:
        init = { "content": ""}

        previous_writeup = doc.latest_event(WriteupDocEvent,type="changed_protocol_writeup")
        if previous_writeup:
            init["content"] = previous_writeup.text
        else:
            init["content"] = render_to_string("doc/shepherd_writeup.txt",
                                                dict(doc=doc),
                                              )
        form = ShepherdWriteupUploadForm(initial=init)

    return render_to_response('doc/draft/change_shepherd_writeup.html',
                              {'form': form,
                               'doc' : doc,
                              },
                              context_instance=RequestContext(request))

class ShepherdForm(forms.Form):
    shepherd = EmailsField(label="Shepherd", required=False)

    def clean_shepherd(self):
        data = self.cleaned_data['shepherd']
        if len(data)>1:
            raise forms.ValidationError("Please choose at most one shepherd.")
        return data

def edit_shepherd(request, name):
    """Change the shepherd for a Document"""
    # TODO - this shouldn't be type="draft" specific
    doc = get_object_or_404(Document, type="draft", name=name)

    can_edit_stream_info = is_authorized_in_doc_stream(request.user, doc)

    if not can_edit_stream_info:
        return HttpResponseForbidden("You do not have the necessary permissions to view this page")

    if request.method == 'POST':
        form = ShepherdForm(request.POST)
        if form.is_valid():

            if form.cleaned_data['shepherd']:
                doc.shepherd = form.cleaned_data['shepherd'][0].person
            else:
                doc.shepherd = None
            doc.save()
   
            login = request.user.get_profile()
            c = DocEvent(type="added_comment", doc=doc, by=login)
            c.desc = "Document shepherd changed to "+ (doc.shepherd.name if doc.shepherd else "(None)")
            c.save()

            return HttpResponseRedirect(urlreverse('doc_view', kwargs={'name': doc.name}))

    else:
        current_shepherd = None
        if doc.shepherd:
            e = doc.shepherd.email_set.order_by("-active", "-time")
            if e:
                current_shepherd=e[0].pk
        init = { "shepherd": current_shepherd}
        form = ShepherdForm(initial=init)

    return render_to_response('doc/change_shepherd.html',
                              {'form':   form,
                               'doc': doc,
                              },
                              context_instance = RequestContext(request))

class AdForm(forms.Form):
    ad = forms.ModelChoiceField(Person.objects.filter(role__name="ad", role__group__state="active").order_by('name'), 
                                label="Shepherding AD", empty_label="(None)", required=True)

    def __init__(self, *args, **kwargs):
        super(self.__class__, self).__init__(*args, **kwargs)

        # if previous AD is now ex-AD, append that person to the list
        ad_pk = self.initial.get('ad')
        choices = self.fields['ad'].choices
        if ad_pk and ad_pk not in [pk for pk, name in choices]:
            self.fields['ad'].choices = list(choices) + [("", "-------"), (ad_pk, Person.objects.get(pk=ad_pk).plain_name())]

@role_required("Area Director", "Secretariat")
def edit_ad(request, name):
    """Change the shepherding Area Director for this draft."""

    doc = get_object_or_404(Document, type="draft", name=name)

    if request.method == 'POST':
        form = AdForm(request.POST)
        if form.is_valid():

            doc.ad = form.cleaned_data['ad']
            doc.save()
    
            login = request.user.get_profile()
            c = DocEvent(type="added_comment", doc=doc, by=login)
            c.desc = "Shepherding AD changed to "+doc.ad.name
            c.save()

            return HttpResponseRedirect(urlreverse('doc_view', kwargs={'name': doc.name}))

    else:
        init = { "ad" : doc.ad_id }
        form = AdForm(initial=init)

    return render_to_response('doc/draft/change_ad.html',
                              {'form':   form,
                               'doc': doc,
                              },
                              context_instance = RequestContext(request))

class ConsensusForm(forms.Form):
    consensus = forms.ChoiceField(choices=(("", "Unknown"), ("Yes", "Yes"), ("No", "No")), required=True)

def edit_consensus(request, name):
    """Change whether the draft is a consensus document or not."""

    doc = get_object_or_404(Document, type="draft", name=name)

    if not (has_role(request.user, ("Secretariat", "Area Director"))
            or is_authorized_in_doc_stream(request.user, doc)):
        return HttpResponseForbidden("You do not have the necessary permissions to view this page")

    e = doc.latest_event(ConsensusDocEvent, type="changed_consensus")
    prev_consensus = e and e.consensus

    if request.method == 'POST':
        form = ConsensusForm(request.POST)
        if form.is_valid():
            if form.cleaned_data["consensus"] != bool(prev_consensus):
                e = ConsensusDocEvent(doc=doc, type="changed_consensus", by=request.user.get_profile())
                e.consensus = form.cleaned_data["consensus"] == "Yes"

                e.desc = "Changed consensus to <b>%s</b> from %s" % (nice_consensus(e.consensus),
                                                                     nice_consensus(prev_consensus))

                e.save()

            return HttpResponseRedirect(urlreverse('doc_view', kwargs={'name': doc.name}))

    else:
        form = ConsensusForm(initial=dict(consensus=nice_consensus(prev_consensus).replace("Unknown", "")))

    return render_to_response('doc/draft/change_consensus.html',
                              {'form': form,
                               'doc': doc,
                              },
                              context_instance = RequestContext(request))

class PublicationForm(forms.Form):
    subject = forms.CharField(max_length=200, required=True)
    body = forms.CharField(widget=forms.Textarea, required=True)

def request_publication(request, name):
    """Request publication by RFC Editor for a document which hasn't
    been through the IESG ballot process."""

    doc = get_object_or_404(Document, type="draft", name=name, stream__in=("iab", "ise", "irtf"))

    if not can_edit_state(request.user, doc):
        return HttpResponseForbidden("You do not have the necessary permissions to view this page")

    m = Message()
    m.frm = request.user.get_profile().formatted_email()
    m.to = "RFC Editor <rfc-editor@rfc-editor.org>"
    m.by = request.user.get_profile()

    next_state = State.objects.get(used=True, type="draft-stream-%s" % doc.stream.slug, slug="rfc-edit")

    if request.method == 'POST' and not request.POST.get("reset"):
        form = PublicationForm(request.POST)
        if form.is_valid():
            if not request.REQUEST.get("skiprfceditorpost"):
                # start by notifying the RFC Editor
                import ietf.sync.rfceditor
                response, error = ietf.sync.rfceditor.post_approved_draft(settings.RFC_EDITOR_SYNC_NOTIFICATION_URL, doc.name)
                if error:
                    return render_to_response('doc/draft/rfceditor_post_approved_draft_failed.html',
                                      dict(name=doc.name,
                                           response=response,
                                           error=error),
                                      context_instance=RequestContext(request))

            m.subject = form.cleaned_data["subject"]
            m.body = form.cleaned_data["body"]
            m.save()

            if doc.group.acronym != "none":
                m.related_groups = [doc.group]
            m.related_docs = [doc]

            send_mail_message(request, m)

            # IANA copy
            m.to = settings.IANA_APPROVE_EMAIL
            send_mail_message(request, m, extra=extra_automation_headers(doc))

            e = DocEvent(doc=doc, type="requested_publication", by=request.user.get_profile())
            e.desc = "Sent request for publication to the RFC Editor"
            e.save()

            # change state
            prev_state = doc.get_state(next_state.type)
            if next_state != prev_state:
                doc.set_state(next_state)
                e = add_state_change_event(doc, request.user.get_profile(), prev_state, next_state)
                doc.time = e.time
                doc.save()

            return HttpResponseRedirect(urlreverse('doc_view', kwargs={'name': doc.name}))

    else:
        if doc.intended_std_level_id in ("std", "ds", "ps", "bcp"):
            action = "Protocol Action"
        else:
            action = "Document Action"

        from ietf.doc.templatetags.mail_filters import std_level_prompt

        subject = "%s: '%s' to %s (%s-%s.txt)" % (action, doc.title, std_level_prompt(doc), doc.name, doc.rev)

        body = generate_publication_request(request, doc)

        form = PublicationForm(initial=dict(subject=subject,
                                            body=body))

    return render_to_response('doc/draft/request_publication.html',
                              dict(form=form,
                                   doc=doc,
                                   message=m,
                                   next_state=next_state,
                                   ),
                              context_instance = RequestContext(request))
<|MERGE_RESOLUTION|>--- conflicted
+++ resolved
@@ -375,19 +375,7 @@
                 old_replaces_names = ", ".join([d.name for d in old_replaces])
                 if not old_replaces_names:
                     old_replaces_names = "None"
-<<<<<<< HEAD
-                e.desc = dedent(u"""
-                    The set of documents which are replaced by %s has been updated:
-
-                    Old:
-                        %s
-
-                    New:
-                        %s
-                """ % (doc.name, old_replaces_names, new_replaces_names))
-=======
                 e.desc = u"This document now replaces <b>%s</b> instead of %s"% (new_replaces_names, old_replaces_names)
->>>>>>> 03896647
                 e.save()
                 email_desc = e.desc.replace(", ", "\n    ")
                 if comment:

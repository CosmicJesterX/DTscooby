# Copyright The IETF Trust 2009-2023, All Rights Reserved
# -*- coding: utf-8 -*-
#
# Some parts Copyright (C) 2009-2010 Nokia Corporation and/or its subsidiary(-ies).
# All rights reserved. Contact: Pasi Eronen <pasi.eronen@nokia.com>
#
# Redistribution and use in source and binary forms, with or without
# modification, are permitted provided that the following conditions
# are met:
#
#  * Redistributions of source code must retain the above copyright
#    notice, this list of conditions and the following disclaimer.
#
#  * Redistributions in binary form must reproduce the above
#    copyright notice, this list of conditions and the following
#    disclaimer in the documentation and/or other materials provided
#    with the distribution.
#
#  * Neither the name of the Nokia Corporation and/or its
#    subsidiary(-ies) nor the names of its contributors may be used
#    to endorse or promote products derived from this software
#    without specific prior written permission.
#
# THIS SOFTWARE IS PROVIDED BY THE COPYRIGHT HOLDERS AND CONTRIBUTORS
# "AS IS" AND ANY EXPRESS OR IMPLIED WARRANTIES, INCLUDING, BUT NOT
# LIMITED TO, THE IMPLIED WARRANTIES OF MERCHANTABILITY AND FITNESS FOR
# A PARTICULAR PURPOSE ARE DISCLAIMED. IN NO EVENT SHALL THE COPYRIGHT
# OWNER OR CONTRIBUTORS BE LIABLE FOR ANY DIRECT, INDIRECT, INCIDENTAL,
# SPECIAL, EXEMPLARY, OR CONSEQUENTIAL DAMAGES (INCLUDING, BUT NOT
# LIMITED TO, PROCUREMENT OF SUBSTITUTE GOODS OR SERVICES; LOSS OF USE,
# DATA, OR PROFITS; OR BUSINESS INTERRUPTION) HOWEVER CAUSED AND ON ANY
# THEORY OF LIABILITY, WHETHER IN CONTRACT, STRICT LIABILITY, OR TORT
# (INCLUDING NEGLIGENCE OR OTHERWISE) ARISING IN ANY WAY OUT OF THE USE
# OF THIS SOFTWARE, EVEN IF ADVISED OF THE POSSIBILITY OF SUCH DAMAGE.


import re
import datetime
<<<<<<< HEAD
import operator

from collections import defaultdict
from functools import reduce
=======
import copy
>>>>>>> 5cea6203

from django import forms
from django.conf import settings
from django.core.cache import cache, caches
from django.urls import reverse as urlreverse
from django.db.models import Q
from django.http import Http404, HttpResponseBadRequest, HttpResponse, HttpResponseRedirect, QueryDict
from django.shortcuts import render
from django.utils import timezone
from django.utils.html import strip_tags
from django.utils.cache import _generate_cache_key # type: ignore
from django.utils.text import slugify


import debug                            # pyflakes:ignore

from ietf.doc.models import ( Document, DocHistory, State,
    LastCallDocEvent, NewRevisionDocEvent, IESG_SUBSTATE_TAGS,
    IESG_BALLOT_ACTIVE_STATES, IESG_STATCHG_CONFLREV_ACTIVE_STATES,
    IESG_CHARTER_ACTIVE_STATES )
from ietf.doc.fields import select2_id_doc_name_json
from ietf.doc.utils import get_search_cache_key, augment_events_with_revision, needed_ballot_positions
from ietf.group.models import Group
from ietf.idindex.index import active_drafts_index_by_group
from ietf.name.models import DocTagName, DocTypeName, StreamName
from ietf.person.models import Person
from ietf.person.utils import get_active_ads
from ietf.utils.draft_search import normalize_draftname
from ietf.utils.log import log
from ietf.doc.utils_search import prepare_document_table, doc_type, doc_state, doc_type_name, AD_WORKLOAD
from ietf.ietfauth.utils import has_role


class SearchForm(forms.Form):
    name = forms.CharField(required=False)
    rfcs = forms.BooleanField(required=False, initial=True)
    activedrafts = forms.BooleanField(required=False, initial=True)
    olddrafts = forms.BooleanField(required=False, initial=False)

    by = forms.ChoiceField(choices=[(x,x) for x in ('author','group','area','ad','state','irtfstate','stream')], required=False, initial='group')
    author = forms.CharField(required=False)
    group = forms.CharField(required=False)
    stream = forms.ModelChoiceField(StreamName.objects.all().order_by('name'), empty_label="any stream", required=False)
    area = forms.ModelChoiceField(Group.objects.filter(type="area", state="active").order_by('name'), empty_label="any area", required=False)
    ad = forms.ChoiceField(choices=(), required=False)
    state = forms.ModelChoiceField(State.objects.filter(type="draft-iesg"), empty_label="any state", required=False)
    substate = forms.ChoiceField(choices=(), required=False)
    irtfstate = forms.ModelChoiceField(State.objects.filter(type="draft-stream-irtf"), empty_label="any state", required=False)

    sort = forms.ChoiceField(
        choices= (
            ("document", "Document"), ("-document", "Document (desc.)"),
            ("title", "Title"), ("-title", "Title (desc.)"),
            ("date", "Date"), ("-date", "Date (desc.)"),
            ("status", "Status"), ("-status", "Status (desc.)"),
            ("ipr", "Ipr"), ("ipr", "Ipr (desc.)"),
            ("ad", "AD"), ("-ad", "AD (desc)"), ),
        required=False, widget=forms.HiddenInput)

    doctypes = forms.ModelMultipleChoiceField(queryset=DocTypeName.objects.filter(used=True).exclude(slug__in=('draft', 'rfc', 'bcp', 'std', 'fyi', 'liai-att')).order_by('name'), required=False)

    def __init__(self, *args, **kwargs):
        super(SearchForm, self).__init__(*args, **kwargs)
        responsible = Document.objects.values_list('ad', flat=True).distinct()
        active_ads = get_active_ads()
        inactive_ads = list(((Person.objects.filter(pk__in=responsible) | Person.objects.filter(role__name="pre-ad",
                                                                                              role__group__type="area",
                                                                                              role__group__state="active")).distinct())
                            .exclude(pk__in=[x.pk for x in active_ads]))
        extract_last_name = lambda x: x.name_parts()[3]
        active_ads.sort(key=extract_last_name)
        inactive_ads.sort(key=extract_last_name)

        self.fields['ad'].choices = [('', 'any AD')] + [(ad.pk, ad.plain_name()) for ad in active_ads] + [('', '------------------')] + [(ad.pk, ad.name) for ad in inactive_ads]
        self.fields['substate'].choices = [('', 'any substate'), ('0', 'no substate')] + [(n.slug, n.name) for n in DocTagName.objects.filter(slug__in=IESG_SUBSTATE_TAGS)]

    def clean_name(self):
        value = self.cleaned_data.get('name','')
        return normalize_draftname(value)

    def clean(self):
        q = self.cleaned_data
        # Reset query['by'] if needed
        if 'by' in q:
            for k in ('author', 'group', 'area', 'ad'):
                if q['by'] == k and not q.get(k):
                    q['by'] = None
            if q['by'] == 'state' and not (q.get('state') or q.get('substate')):
                q['by'] = None
            if q['by'] == 'irtfstate' and not (q.get('irtfstate')):
                q['by'] = None
        else:
            q['by'] = None
        # Reset other fields
        for k in ('author','group', 'area', 'ad'):
            if k != q['by']:
                q[k] = ""
        if q['by'] != 'state':
            q['state'] = q['substate'] = None
        if q['by'] != 'irtfstate':
            q['irtfstate'] = None
        return q

def retrieve_search_results(form, all_types=False):
    """Takes a validated SearchForm and return the results."""

    if not form.is_valid():
        raise ValueError("SearchForm doesn't validate: %s" % form.errors)

    query = form.cleaned_data

    if all_types:
        # order by time here to retain the most recent documents in case we
        # find too many and have to chop the results list
        docs = Document.objects.all().order_by('-time')
    else:
        types = []

        if query['activedrafts'] or query['olddrafts']:
            types.append('draft')
        
        if query['rfcs']:
            types.append('rfc')

        types.extend(query["doctypes"])

        if not types:
            return Document.objects.none()

        docs = Document.objects.filter(type__in=types)

    # name
    if query["name"]:
        look_for = query["name"]
        queries = [
            Q(name__icontains=look_for),
            Q(title__icontains=look_for)
        ]
        # Check to see if this is just a search for an rfc look for a few variants
        if look_for.lower()[:3] == "rfc" and look_for[3:].strip().isdigit():
            spaceless = look_for.lower()[:3]+look_for[3:].strip()
            if spaceless != look_for:
                queries.extend([
                    Q(name__icontains=spaceless),
                    Q(title__icontains=spaceless)            
                ])
            singlespace = look_for.lower()[:3]+" "+look_for[3:].strip()
            if singlespace != look_for:
                queries.extend([
                    Q(name__icontains=singlespace),
                    Q(title__icontains=singlespace)            
                ])        

        # Do a similar thing if the search is just for a subseries doc, like a bcp.
        if look_for.lower()[:3] in ["bcp", "fyi", "std"] and look_for[3:].strip().isdigit() and query["rfcs"]: # Also look for rfcs contained in the subseries.
            queries.extend([
                Q(targets_related__source__name__icontains=look_for, targets_related__relationship_id="contains"),
                Q(targets_related__source__title__icontains=look_for, targets_related__relationship_id="contains"),
            ])
            spaceless = look_for.lower()[:3]+look_for[3:].strip()
            if spaceless != look_for:
                queries.extend([
                    Q(targets_related__source__name__icontains=spaceless, targets_related__relationship_id="contains"),
                    Q(targets_related__source__title__icontains=spaceless, targets_related__relationship_id="contains"),
                ])
            singlespace = look_for.lower()[:3]+" "+look_for[3:].strip()
            if singlespace != look_for:
                queries.extend([
                    Q(targets_related__source__name__icontains=singlespace, targets_related__relationship_id="contains"),
                    Q(targets_related__source__title__icontains=singlespace, targets_related__relationship_id="contains"),
                ])

        combined_query = reduce(operator.or_, queries)
        docs = docs.filter(combined_query).distinct()

    # rfc/active/old check buttons
    allowed_draft_states = []
    if query["activedrafts"]:
        allowed_draft_states.append("active")
    if query["olddrafts"]:
        allowed_draft_states.extend(['repl', 'expired', 'auth-rm', 'ietf-rm'])

    docs = docs.filter(Q(states__slug__in=allowed_draft_states) |
                       ~Q(type__slug='draft')).distinct()

    # radio choices
    by = query["by"]
    if by == "author":
        docs = docs.filter(
            Q(documentauthor__person__alias__name__icontains=query["author"]) |
            Q(documentauthor__person__email__address__icontains=query["author"])
        )
    elif by == "group":
        docs = docs.filter(group__acronym__iexact=query["group"])
    elif by == "area":
        docs = docs.filter(Q(group__type="wg", group__parent=query["area"]) |
                           Q(group=query["area"])).distinct()
    elif by == "ad":
        docs = docs.filter(ad=query["ad"])
    elif by == "state":
        if query["state"]:
            docs = docs.filter(states=query["state"])
        if query["substate"]:
            docs = docs.filter(tags=query["substate"])
    elif by == "irtfstate":
        docs = docs.filter(states=query["irtfstate"])
    elif by == "stream":
        docs = docs.filter(stream=query["stream"])

    return docs

def search(request):
    if request.GET:
        # backwards compatibility
        get_params = request.GET.copy()
        if 'activeDrafts' in request.GET:
            get_params['activedrafts'] = request.GET['activeDrafts']
        if 'oldDrafts' in request.GET:
            get_params['olddrafts'] = request.GET['oldDrafts']
        if 'subState' in request.GET:
            get_params['substate'] = request.GET['subState']

        form = SearchForm(get_params)
        if not form.is_valid():
            return HttpResponseBadRequest("form not valid: %s" % form.errors)

        cache_key = get_search_cache_key(get_params)
        cached_val = cache.get(cache_key)
        if cached_val:
            [results, meta] = cached_val
        else:
            results = retrieve_search_results(form)
            results, meta = prepare_document_table(request, results, get_params)
            cache.set(cache_key, [results, meta]) # for settings.CACHE_MIDDLEWARE_SECONDS
            log(f"Search results computed for {get_params}")
        meta['searching'] = True
    else:
        form = SearchForm()
        results = []
        meta = { 'by': None, 'searching': False }
        get_params = QueryDict('')

    return render(request, 'doc/search/search.html', {
        'form':form, 'docs':results, 'meta':meta, 'queryargs':get_params.urlencode() },
    )

def frontpage(request):
    form = SearchForm()
    return render(request, 'doc/frontpage.html', {'form':form})

def search_for_name(request, name):
    def find_unique(n):
        exact = Document.objects.filter(name__iexact=n).first()
        if exact:
            return exact.name

        startswith = Document.objects.filter(name__istartswith=n)[:2]
        if len(startswith) == 1:
            return startswith[0].name

        contains = Document.objects.filter(name__icontains=n)[:2]
        if len(contains) == 1:
            return contains[0].name

        return None

    def cached_redirect(cache_key, url):
        cache.set(cache_key, url, settings.CACHE_MIDDLEWARE_SECONDS)
        return HttpResponseRedirect(url)

    n = name

    cache_key = _generate_cache_key(request, 'GET', [], settings.CACHE_MIDDLEWARE_KEY_PREFIX)
    if cache_key:
        url = cache.get(cache_key, None)
        if url:
            return HttpResponseRedirect(url)

    # chop away extension
    extension_split = re.search(r"^(.+)\.(txt|ps|pdf)$", n)
    if extension_split:
        n = extension_split.group(1)

    redirect_to = find_unique(name)
    if redirect_to:
        return cached_redirect(cache_key, urlreverse("ietf.doc.views_doc.document_main", kwargs={ "name": redirect_to }))
    else:
        # check for embedded rev - this may be ambiguous, so don't
        # chop it off if we don't find a match
        rev_split = re.search("^(.+)-([0-9]{2})$", n)
        if rev_split:
            redirect_to = find_unique(rev_split.group(1))
            if redirect_to:
                rev = rev_split.group(2)
                # check if we can redirect directly to the rev if it's draft, if rfc - always redirect to main page
                if not redirect_to.startswith('rfc') and DocHistory.objects.filter(doc__name=redirect_to, rev=rev).exists():
                    return cached_redirect(cache_key, urlreverse("ietf.doc.views_doc.document_main", kwargs={ "name": redirect_to, "rev": rev }))
                else:
                    return cached_redirect(cache_key, urlreverse("ietf.doc.views_doc.document_main", kwargs={ "name": redirect_to }))

    # build appropriate flags based on string prefix
    doctypenames = DocTypeName.objects.filter(used=True).exclude(slug__in=["bcp","std","fyi"])
    # This would have been more straightforward if document prefixes couldn't
    # contain a dash.  Probably, document prefixes shouldn't contain a dash ...
    search_args = "?name=%s" % n
    if   n.startswith("draft"):
        search_args += "&rfcs=on&activedrafts=on&olddrafts=on"
    else:
        for t in doctypenames:
            if t.prefix and n.startswith(t.prefix):
                search_args += "&doctypes=%s" % t.slug
                break
        else:
            search_args += "&rfcs=on&activedrafts=on&olddrafts=on"

    return cached_redirect(cache_key, urlreverse('ietf.doc.views_search.search') + search_args)

<<<<<<< HEAD
def ad_dashboard_group_type(doc):
    # Return group type for document for dashboard.
    # If doc is not defined return list of all possible
    # group types
    if not doc:
        return ('I-D', 'RFC', 'Conflict Review', 'Status Change', 'Charter')
    if doc.type.slug=='draft':
        if doc.get_state_slug('draft') == 'active' and doc.get_state_slug('draft-iesg') and doc.get_state('draft-iesg').name =='RFC Ed Queue':
            return 'RFC'
        elif doc.get_state_slug('draft') == 'active' and doc.get_state_slug('draft-iesg') and doc.get_state('draft-iesg').name in ('Dead', 'I-D Exists', 'AD is watching'):
             return None
        elif doc.get_state('draft').name in ('Expired', 'Replaced'):
            return None
        else:
            return 'I-D'
    if doc.type.slug=='rfc':
        return 'RFC'
    elif doc.type.slug=='conflrev':
          return 'Conflict Review'
    elif doc.type.slug=='statchg':
        return 'Status Change'
    elif doc.type.slug=='charter':
        return "Charter"
    else:
        return "Document"

def ad_dashboard_group(doc):

    if doc.type.slug=='rfc':
        return 'RFC'
    if doc.type.slug=='draft':
        if doc.get_state_slug('draft') == 'active' and doc.get_state_slug('draft-iesg'):
            return '%s Internet-Draft' % doc.get_state('draft-iesg').name
        else:
            return '%s Internet-Draft' % doc.get_state('draft').name
    elif doc.type.slug=='conflrev':
        if doc.get_state_slug('conflrev') in ('appr-reqnopub-sent','appr-noprob-sent'):
            return 'Approved Conflict Review'
        elif doc.get_state_slug('conflrev') in ('appr-reqnopub-pend','appr-noprob-pend','appr-reqnopub-pr','appr-noprob-pr'):
            return "%s Conflict Review" % State.objects.get(type__slug='draft-iesg',slug='approved')
        else:
          return '%s Conflict Review' % doc.get_state('conflrev')
    elif doc.type.slug=='statchg':
        if doc.get_state_slug('statchg') in ('appr-sent',):
            return 'Approved Status Change'
        if doc.get_state_slug('statchg') in ('appr-pend','appr-pr'):
            return '%s Status Change' % State.objects.get(type__slug='draft-iesg',slug='approved')
        else:
            return '%s Status Change' % doc.get_state('statchg')
    elif doc.type.slug=='charter':
        if doc.get_state_slug('charter') == 'approved':
            return "Approved Charter"
        else:
            return '%s Charter' % doc.get_state('charter')
=======

def state_name(doc_type, state, shorten=True):
    name = ""
    if doc_type in ["draft", "rfc"] and state not in ["rfc", "expired"]:
        name = State.objects.get(type__in=["draft", "draft-iesg"], slug=state).name
    elif state == "rfc":
        name = "RFC"
    elif doc_type == "conflrev" and state.startswith("appr"):
        name = "Approved"
>>>>>>> 5cea6203
    else:
        name = State.objects.get(type=doc_type, slug=state).name

    if not shorten:
        return name

    for pat, sub in [
        (r" \(Internal Steering Group/IAB Review\)", ""),
        ("Writeup", "Write-up"),
        ("Requested", "Req"),
        ("Evaluation", "Eval"),
        ("Publication", "Pub"),
        ("Waiting", "Wait"),
        ("Go-Ahead", "OK"),
        ("Approved-", "App, "),
        ("Approved No Problem", "App."),
        ("announcement", "ann."),
        ("IESG Eval - ", ""),
        ("Not currently under review", "Not under review"),
        ("External Review", "Ext. Review"),
        (
            r"IESG Review \(Charter for Approval, Selected by Secretariat\)",
            "IESG Review",
        ),
        ("Needs Shepherd", "Needs Shep."),
        ("Approved", "App."),
        ("Replaced", "Repl."),
        ("Withdrawn", "Withd."),
        ("Chartering/Rechartering", "Charter"),
        (r"\(Message to Community, Selected by Secretariat\)", ""),
    ]:
        name = re.sub(pat, sub, name)

    return name.strip()


<<<<<<< HEAD
def ad_dashboard_sort_key(doc):

    if doc.type.slug=='rfc':
        return "21%04d" % int(doc.rfc_number)
    if doc.type.slug=='statchg' and doc.get_state_slug('statchg') == 'appr-sent':
        return "22%d" % 0 # TODO - get the date of the transition into this state here
    if doc.type.slug=='conflrev' and doc.get_state_slug('conflrev') in ('appr-reqnopub-sent','appr-noprob-sent'):
        return "23%d" % 0 # TODO - get the date of the transition into this state here
    if doc.type.slug=='charter' and doc.get_state_slug('charter') == 'approved':
        return "24%d" % 0 # TODO - get the date of the transition into this state here

    seed = ad_dashboard_group(doc)

    if doc.type.slug=='conflrev' and doc.get_state_slug('conflrev') == 'adrev':
        state = State.objects.get(type__slug='draft-iesg',slug='ad-eval')
        return "1%d%s" % (state.order,seed)

    if doc.type.slug=='charter' and doc.get_state_slug('charter') != 'replaced':
        if doc.get_state_slug('charter') in ('notrev','infrev'):
            return "100%s" % seed
        elif  doc.get_state_slug('charter') == 'intrev':
            state = State.objects.get(type__slug='draft-iesg',slug='ad-eval')
            return "1%d%s" % (state.order,seed)
        elif  doc.get_state_slug('charter') == 'extrev':
            state = State.objects.get(type__slug='draft-iesg',slug='lc')
            return "1%d%s" % (state.order,seed)
        elif  doc.get_state_slug('charter') == 'iesgrev':
            state = State.objects.get(type__slug='draft-iesg',slug='iesg-eva')
            return "1%d%s" % (state.order,seed)

    if doc.type.slug=='statchg' and  doc.get_state_slug('statchg') == 'adrev':
        state = State.objects.get(type__slug='draft-iesg',slug='ad-eval')
        return "1%d%s" % (state.order,seed)

    if seed.startswith('Needs Shepherd'):
        return "100%s" % seed
    if seed.endswith(' Document'):
        seed = seed[:-9]
    elif seed.endswith(' Internet-Draft'):
        seed = seed[:-15]
    elif seed.endswith(' Conflict Review'):
        seed = seed[:-16]
    elif seed.endswith(' Status Change'):
        seed = seed[:-14]
    state = State.objects.filter(type__slug='draft-iesg',name=seed)
    if state:
        ageseconds = 0
        changetime= doc.latest_event(type='changed_document')
        if changetime:
            ad = (timezone.now()-doc.latest_event(type='changed_document').time)
            ageseconds = (ad.microseconds + (ad.seconds + ad.days * 24 * 3600) * 10**6) / 10**6
        return "1%d%s%s%010d" % (state[0].order,seed,doc.type.slug,ageseconds)

    return "3%s" % seed
=======
STATE_SLUGS = {
    dt: {state_name(dt, ds, shorten=False): ds for ds in AD_WORKLOAD[dt]}  # type: ignore
    for dt in AD_WORKLOAD
}

IESG_STATES = State.objects.filter(type="draft-iesg").values_list("name", flat=True)


def date_to_bucket(date, now, num_buckets):
    return num_buckets - min(
        num_buckets, int((now.date() - date.date()).total_seconds() / 60 / 60 / 24)
    )
>>>>>>> 5cea6203


def ad_workload(request):
    # number of days (= buckets) to show in the graphs
    days = 120 if has_role(request.user, ["Area Director", "Secretariat"]) else 1
    now = timezone.now()

    ads = []
    responsible = Document.objects.values_list("ad", flat=True).distinct()
    for p in Person.objects.filter(
        Q(
            role__name__in=("pre-ad", "ad"),
            role__group__type="area",
            role__group__state="active",
        )
        | Q(pk__in=responsible)
    ).distinct():
        if p in get_active_ads():
            ads.append(p)

<<<<<<< HEAD
    doctypes = list(
        DocTypeName.objects.filter(used=True)
        .exclude(slug__in=("draft", "rfc", "std", "bcp", "fyi", "liai-att"))
        .values_list("pk", flat=True)
    )

    up_is_good = {}
    group_types = ad_dashboard_group_type(None)
    groups = {g: {} for g in group_types}
    group_names = {g: [] for g in group_types}

    # Prefill groups in preferred sort order
    # FIXME: This should really use the database states instead of replicating the logic
    for id, (g, uig) in enumerate(
        [
            ("Publication Requested Internet-Draft", False),
            ("AD Evaluation Internet-Draft", False),
            ("Last Call Requested Internet-Draft", True),
            ("In Last Call Internet-Draft", True),
            ("Waiting for Writeup Internet-Draft", False),
            ("IESG Evaluation - Defer Internet-Draft", False),
            ("IESG Evaluation Internet-Draft", True),
            ("Waiting for AD Go-Ahead Internet-Draft", False),
            ("Approved-announcement to be sent Internet-Draft", True),
            ("Approved-announcement sent Internet-Draft", True),
        ]
    ):
        groups["I-D"][g] = id
        group_names["I-D"].append(g)
        up_is_good[g] = uig

    for id, g in enumerate(["RFC Ed Queue Internet-Draft", "RFC"]):
        groups["RFC"][g] = id
        group_names["RFC"].append(g)
        up_is_good[g] = True

    for id, (g, uig) in enumerate(
        [
            ("AD Review Conflict Review", False),
            ("Needs Shepherd Conflict Review", False),
            ("IESG Evaluation Conflict Review", True),
            ("Approved Conflict Review", True),
            ("Withdrawn Conflict Review", None),
        ]
    ):
        groups["Conflict Review"][g] = id
        group_names["Conflict Review"].append(g)
        up_is_good[g] = uig

    for id, (g, uig) in enumerate(
        [
            ("Publication Requested Status Change", False),
            ("AD Evaluation Status Change", False),
            ("Last Call Requested Status Change", True),
            ("In Last Call Status Change", True),
            ("Waiting for Writeup Status Change", False),
            ("IESG Evaluation Status Change", True),
            ("Waiting for AD Go-Ahead Status Change", False),
        ]
    ):
        groups["Status Change"][g] = id
        group_names["Status Change"].append(g)
        up_is_good[g] = uig

    for id, (g, uig) in enumerate(
        [
            ("Not currently under review Charter", None),
            ("Draft Charter Charter", None),
            ("Start Chartering/Rechartering (Internal Steering Group/IAB Review) Charter", False),
            ("External Review (Message to Community, Selected by Secretariat) Charter", True),
            ("IESG Review (Charter for Approval, Selected by Secretariat) Charter", True),
            ("Approved Charter", True),
            ("Replaced Charter", None),
        ]
    ):
        groups["Charter"][g] = id
        group_names["Charter"].append(g)
        up_is_good[g] = uig
=======
    bucket_template = {
        dt: {state: [[] for _ in range(days)] for state in STATE_SLUGS[dt].values()}
        for dt in STATE_SLUGS
    }
    sums = copy.deepcopy(bucket_template)
>>>>>>> 5cea6203

    for ad in ads:
        ad.dashboard = urlreverse(
            "ietf.doc.views_search.docs_for_ad", kwargs=dict(name=ad.full_name_as_key())
        )
        ad.buckets = copy.deepcopy(bucket_template)

        for doc in Document.objects.filter(ad=ad):
            dt = doc_type(doc)
            state = doc_state(doc)

            state_events = doc.docevent_set.filter(
                Q(type="started_iesg_process")
                | Q(type="changed_state")
                | Q(type="published_rfc")
                | Q(type="closed_ballot"),
            ).order_by("-time")

            # compute state history for drafts
            last = now
            for e in state_events:
                to_state = None
                if dt == "charter":
                    if e.type == "closed_ballot":
                        to_state = state_name(dt, state, shorten=False)
                    elif e.desc.endswith("has been replaced"):
                        # stop tracking
                        break

                if not to_state:
                    # get the state name this event changed the doc into
                    match = re.search(
                        r"(RFC) published|[Ss]tate changed to (.*?)(?:::.*)? from (.*?)(?=::|$)",
                        strip_tags(e.desc),
                        flags=re.MULTILINE,
                    )
                    if not match:
                        # some irrelevant state change for the AD dashboard, ignore it
                        continue
                    to_state = match.group(1) or match.group(2)

                # fix up some states that have been renamed
                if dt == "conflrev" and to_state.startswith("Approved"):
                    to_state = "Approved"
                elif dt == "charter" and to_state.startswith(
                    "Start Chartering/Rechartering"
                ):
                    to_state = "Start Chartering/Rechartering (Internal Steering Group/IAB Review)"
                elif to_state == "RFC Published":
                    to_state = "RFC"

                if to_state not in STATE_SLUGS[dt].keys() or to_state == "Replaced":
                    # change into a state the AD dashboard doesn't display
                    if to_state in IESG_STATES or to_state == "Replaced":
                        # if it's an IESG state we don't display, we're done with this doc
                        last = e.time
                        break
                    # if it's not an IESG state, keep going with next event
                    continue

                sn = STATE_SLUGS[dt][to_state]
                buckets_start = date_to_bucket(e.time, now, days)
                buckets_end = date_to_bucket(last, now, days)

                if buckets_end >= days:
                    # this event is older than we record in the history
                    if last == now:
                        # but since we didn't record any state yet,
                        # this is the state the doc was in for the
                        # entire history
                        for b in range(buckets_start, days):
                            ad.buckets[dt][sn][b].append(doc.name)
                            sums[dt][sn][b].append(doc.name)
                        last = e.time
                    break

                # record doc state in the indicated buckets
                for b in range(buckets_start, buckets_end):
                    ad.buckets[dt][sn][b].append(doc.name)
                    sums[dt][sn][b].append(doc.name)
                last = e.time

            if last == now:
                s = state_name(dt, state, shorten=False)
                if s in STATE_SLUGS[dt].keys():
                    # we didn't have a single event for this doc, assume
                    # the current state applied throughput the history
                    for b in range(days):
                        ad.buckets[dt][state][b].append(doc.name)
                        sums[dt][state][b].append(doc.name)

    metadata = [
        {
            "type": (dt, doc_type_name(dt)),
            "states": [(state, state_name(dt, state)) for state in ad.buckets[dt]],
            "ads": ads,
        }
        for dt in AD_WORKLOAD
    ]

    data = {
        dt: {slugify(ad): ad.buckets[dt] for ad in ads} | {"sum": sums[dt]}
        for dt in AD_WORKLOAD
    }

    return render(
        request,
        "doc/ad_list.html",
        {"metadata": metadata, "data": data, "delta": days},
    )


def docs_for_ad(request, name):
    def sort_key(doc):
        key = list(AD_WORKLOAD.keys()).index(doc_type(doc))
        return key

    ad = None
    responsible = Document.objects.values_list("ad", flat=True).distinct()
    for p in Person.objects.filter(
        Q(
            role__name__in=("pre-ad", "ad"),
            role__group__type="area",
            role__group__state="active",
        )
        | Q(pk__in=responsible)
    ).distinct():
        if name == p.full_name_as_key():
            ad = p
            break
    if not ad:
        raise Http404
<<<<<<< HEAD
    form = SearchForm({'by':'ad','ad': ad.id,
                       'rfcs':'on', 'activedrafts':'on', 'olddrafts':'on',
                       'sort': 'status',
                       'doctypes': list(DocTypeName.objects.filter(used=True).exclude(slug__in=('draft', 'rfc', 'bcp' ,'std', 'fyi', 'liai-att')).values_list("pk", flat=True))})
    results, meta = prepare_document_table(request, retrieve_search_results(form), form.data, max_results=500)
    results.sort(key=ad_dashboard_sort_key)
=======

    results, meta = prepare_document_table(request, Document.objects.filter(ad=ad))
    results.sort(key=lambda d: sort_key(d))
>>>>>>> 5cea6203
    del meta["headers"][-1]

    # filter out some results
    results = [
        r
        for r in results
        if not (
            r.type_id == "charter"
            and (
                r.group.state_id == "abandon"
                or r.get_state_slug("charter") == "replaced"
            )
        )
        and not (
            r.type_id == "draft"
            and (
                r.get_state_slug("draft-iesg") == "dead"
                or r.get_state_slug("draft") == "repl"
            )
        )
    ]

    for d in results:
        dt = d.type.slug
        d.search_heading = state_name(dt, doc_state(d), shorten=False)
        if d.search_heading != "RFC":
            d.search_heading += f" {doc_type_name(dt)}"

    # Additional content showing docs with blocking positions by this AD,
    # and docs that the AD hasn't balloted on that are lacking ballot positions to progress
    blocked_docs = []
    not_balloted_docs = []
    if ad in get_active_ads():
        iesg_docs = Document.objects.filter(
            Q(states__type="draft-iesg", states__slug__in=IESG_BALLOT_ACTIVE_STATES)
            | Q(states__type="charter", states__slug__in=IESG_CHARTER_ACTIVE_STATES)
            | Q(
                states__type__in=("statchg", "conflrev"),
                states__slug__in=IESG_STATCHG_CONFLREV_ACTIVE_STATES,
            )
        ).distinct()
        possible_docs = iesg_docs.filter(
            docevent__ballotpositiondocevent__pos__blocking=True,
            docevent__ballotpositiondocevent__balloter=ad,
        )
        for doc in possible_docs:
            ballot = doc.active_ballot()
            if not ballot:
                continue

            blocking_positions = [p for p in ballot.all_positions() if p.pos.blocking]
            if not blocking_positions or not any(
                p.balloter == ad for p in blocking_positions
            ):
                continue

            augment_events_with_revision(doc, blocking_positions)

            doc.blocking_positions = blocking_positions
            doc.ballot = ballot

            blocked_docs.append(doc)

        # latest first
        if blocked_docs:
            blocked_docs.sort(
                key=lambda d: min(
                    p.time for p in d.blocking_positions if p.balloter == ad
                ),
                reverse=True,
            )

        possible_docs = iesg_docs.exclude(
            Q(docevent__ballotpositiondocevent__balloter=ad)
        )
        for doc in possible_docs:
            ballot = doc.active_ballot()
            if (
                not ballot
                or doc.get_state_slug("draft") == "repl"
                or doc.get_state_slug("draft-iesg") == "defer"
                or not doc.previous_telechat_date()
            ):
                continue

            iesg_ballot_summary = needed_ballot_positions(
                doc, list(ballot.active_balloter_positions().values())
            )
            if re.search(r"\bNeeds\s+\d+", iesg_ballot_summary):
                not_balloted_docs.append(doc)

    return render(
        request,
        "doc/drafts_for_ad.html",
        {
            "docs": results,
            "meta": meta,
            "ad_name": ad.name,
            "blocked_docs": blocked_docs,
            "not_balloted_docs": not_balloted_docs,
        },
    )


def drafts_in_last_call(request):
    lc_state = State.objects.get(type="draft-iesg", slug="lc").pk
    form = SearchForm({'by':'state','state': lc_state, 'rfcs':'on', 'activedrafts':'on'})
    results, meta = prepare_document_table(request, retrieve_search_results(form), form.data)
    pages = 0
    for doc in results:
        pages += doc.pages

    return render(request, 'doc/drafts_in_last_call.html', {
        'form':form, 'docs':results, 'meta':meta, 'pages':pages
    })

def drafts_in_iesg_process(request):
    states = State.objects.filter(type="draft-iesg").exclude(slug__in=('idexists', 'pub', 'dead', 'watching', 'rfcqueue'))
    title = "Documents in IESG process"

    grouped_docs = []

    for s in states.order_by("order"):
        docs = Document.objects.filter(type="draft", states=s).distinct().order_by("time").select_related("ad", "group", "group__parent")
        if docs:
            if s.slug == "lc":
                for d in docs:
                    e = d.latest_event(LastCallDocEvent, type="sent_last_call")
                    # If we don't have an event, use an arbitrary date in the past (but not datetime.datetime.min,
                    # which causes problems with timezone conversions)
                    d.lc_expires = e.expires if e else datetime.datetime(1950, 1, 1)
                docs = list(docs)
                docs.sort(key=lambda d: d.lc_expires)

            grouped_docs.append((s, docs))

    return render(request, 'doc/drafts_in_iesg_process.html', {
            "grouped_docs": grouped_docs,
            "title": title,
            })

def recent_drafts(request, days=7):
    slowcache = caches['slowpages']
    cache_key = f'recentdraftsview{days}'
    cached_val = slowcache.get(cache_key)
    if not cached_val:
        since = timezone.now()-datetime.timedelta(days=days)
        state = State.objects.get(type='draft', slug='active')
        events = NewRevisionDocEvent.objects.filter(time__gt=since)
        names = [ e.doc.name for e in events ]
        docs = Document.objects.filter(name__in=names, states=state)
        results, meta = prepare_document_table(request, docs, query={'sort':'-date', }, max_results=len(names))
        slowcache.set(cache_key, [docs, results, meta], 1800)
    else:
        [docs, results, meta] = cached_val

    pages = 0
    for doc in results:
        pages += doc.pages or 0

    return render(request, 'doc/recent_drafts.html', {
        'docs':results, 'meta':meta, 'pages':pages, 'days': days,
    })


def index_all_drafts(request): # Should we rename this
    # try to be efficient since this view returns a lot of data
    categories = []

    # Gather drafts
    for s in ("active", "expired", "repl", "auth-rm", "ietf-rm"):
        state = State.objects.get(type="draft", slug=s)

        if state.slug in ("ietf-rm", "auth-rm"):
            heading = "Internet-Drafts %s" % state.name
        else:
            heading = "%s Internet-Drafts" % state.name

        drafts = Document.objects.filter(type_id="draft", states=state).order_by("name")

        names = [
            f'<a href=\"{urlreverse("ietf.doc.views_doc.document_main", kwargs=dict(name=doc.name))}\">{doc.name}</a>'
            for doc in drafts
        ]        

        categories.append((state,
                      heading,
                      len(names),
                      "<br>".join(names)
                      ))
    
    # gather RFCs
    rfcs = Document.objects.filter(type_id="rfc").order_by('-rfc_number')
    names = [
        f'<a href=\"{urlreverse("ietf.doc.views_doc.document_main", kwargs=dict(name=rfc.name))}\">{rfc.name.upper()}</a>'
        for rfc in rfcs
    ]
    
    state = State.objects.get(type_id="rfc", slug="published")

    categories.append((state,
                    "RFCs",
                    len(names),
                    "<br>".join(names)
                    ))
    
    # Return to the previous section ordering
    categories = categories[0:1]+categories[5:]+categories[1:5]

    return render(request, 'doc/index_all_drafts.html', { "categories": categories })

def index_active_drafts(request):
    slowcache = caches['slowpages']
    cache_key = 'doc:index_active_drafts'
    groups = slowcache.get(cache_key)
    if not groups:
        groups = active_drafts_index_by_group()
        slowcache.set(cache_key, groups, 15*60)
    return render(request, "doc/index_active_drafts.html", { 'groups': groups })

def ajax_select2_search_docs(request, model_name, doc_type): # TODO - remove model_name argument...
    model = Document # Earlier versions allowed searching over DocAlias which no longer exists

    q = [w.strip() for w in request.GET.get('q', '').split() if w.strip()]

    if not q:
        objs = model.objects.none()
    else:
        qs = model.objects.filter(type=doc_type)

        for t in q:
            qs = qs.filter(name__icontains=t)

        objs = qs.distinct().order_by("name")[:20]

    return HttpResponse(select2_id_doc_name_json(model, objs), content_type='application/json')

def index_subseries(request, type_id):
    docs = sorted(Document.objects.filter(type_id=type_id),key=lambda o: int(o.name[3:]))
    if len(docs)>0:
        type = docs[0].type
    else:
        type = DocTypeName.objects.get(slug=type_id)
    return render(request, "doc/index_subseries.html", {"type": type, "docs": docs})<|MERGE_RESOLUTION|>--- conflicted
+++ resolved
@@ -36,15 +36,10 @@
 
 import re
 import datetime
-<<<<<<< HEAD
+import copy
 import operator
 
-from collections import defaultdict
 from functools import reduce
-=======
-import copy
->>>>>>> 5cea6203
-
 from django import forms
 from django.conf import settings
 from django.core.cache import cache, caches
@@ -361,72 +356,27 @@
 
     return cached_redirect(cache_key, urlreverse('ietf.doc.views_search.search') + search_args)
 
-<<<<<<< HEAD
-def ad_dashboard_group_type(doc):
-    # Return group type for document for dashboard.
-    # If doc is not defined return list of all possible
-    # group types
-    if not doc:
-        return ('I-D', 'RFC', 'Conflict Review', 'Status Change', 'Charter')
-    if doc.type.slug=='draft':
-        if doc.get_state_slug('draft') == 'active' and doc.get_state_slug('draft-iesg') and doc.get_state('draft-iesg').name =='RFC Ed Queue':
-            return 'RFC'
-        elif doc.get_state_slug('draft') == 'active' and doc.get_state_slug('draft-iesg') and doc.get_state('draft-iesg').name in ('Dead', 'I-D Exists', 'AD is watching'):
-             return None
-        elif doc.get_state('draft').name in ('Expired', 'Replaced'):
-            return None
-        else:
-            return 'I-D'
-    if doc.type.slug=='rfc':
-        return 'RFC'
-    elif doc.type.slug=='conflrev':
-          return 'Conflict Review'
-    elif doc.type.slug=='statchg':
-        return 'Status Change'
-    elif doc.type.slug=='charter':
-        return "Charter"
-    else:
-        return "Document"
-
-def ad_dashboard_group(doc):
-
-    if doc.type.slug=='rfc':
-        return 'RFC'
-    if doc.type.slug=='draft':
-        if doc.get_state_slug('draft') == 'active' and doc.get_state_slug('draft-iesg'):
-            return '%s Internet-Draft' % doc.get_state('draft-iesg').name
-        else:
-            return '%s Internet-Draft' % doc.get_state('draft').name
-    elif doc.type.slug=='conflrev':
-        if doc.get_state_slug('conflrev') in ('appr-reqnopub-sent','appr-noprob-sent'):
-            return 'Approved Conflict Review'
-        elif doc.get_state_slug('conflrev') in ('appr-reqnopub-pend','appr-noprob-pend','appr-reqnopub-pr','appr-noprob-pr'):
-            return "%s Conflict Review" % State.objects.get(type__slug='draft-iesg',slug='approved')
-        else:
-          return '%s Conflict Review' % doc.get_state('conflrev')
-    elif doc.type.slug=='statchg':
-        if doc.get_state_slug('statchg') in ('appr-sent',):
-            return 'Approved Status Change'
-        if doc.get_state_slug('statchg') in ('appr-pend','appr-pr'):
-            return '%s Status Change' % State.objects.get(type__slug='draft-iesg',slug='approved')
-        else:
-            return '%s Status Change' % doc.get_state('statchg')
-    elif doc.type.slug=='charter':
-        if doc.get_state_slug('charter') == 'approved':
-            return "Approved Charter"
-        else:
-            return '%s Charter' % doc.get_state('charter')
-=======
 
 def state_name(doc_type, state, shorten=True):
     name = ""
-    if doc_type in ["draft", "rfc"] and state not in ["rfc", "expired"]:
+    # Note doc_type rfc here is _not_ necessarily Document.type - for some callers
+    # it is a type derived from draft... The ad_workload view needs more rework so that
+    # the code isn't having to shadow-box so much.
+    if doc_type == "rfc":
+        if state == "rfc":
+            name = "RFC"
+        if name == "":
+            s = State.objects.filter(type="rfc",slug=state).first()
+            if s:
+                name = s.name
+        if name == "":
+            name = State.objects.get(type__in=["draft", "draft-iesg"], slug=state).name
+    elif doc_type == "draft" and state not in ["rfc", "expired"]:
         name = State.objects.get(type__in=["draft", "draft-iesg"], slug=state).name
-    elif state == "rfc":
+    elif doc_type == "draft" and state == "rfc":
         name = "RFC"
     elif doc_type == "conflrev" and state.startswith("appr"):
         name = "Approved"
->>>>>>> 5cea6203
     else:
         name = State.objects.get(type=doc_type, slug=state).name
 
@@ -463,62 +413,6 @@
     return name.strip()
 
 
-<<<<<<< HEAD
-def ad_dashboard_sort_key(doc):
-
-    if doc.type.slug=='rfc':
-        return "21%04d" % int(doc.rfc_number)
-    if doc.type.slug=='statchg' and doc.get_state_slug('statchg') == 'appr-sent':
-        return "22%d" % 0 # TODO - get the date of the transition into this state here
-    if doc.type.slug=='conflrev' and doc.get_state_slug('conflrev') in ('appr-reqnopub-sent','appr-noprob-sent'):
-        return "23%d" % 0 # TODO - get the date of the transition into this state here
-    if doc.type.slug=='charter' and doc.get_state_slug('charter') == 'approved':
-        return "24%d" % 0 # TODO - get the date of the transition into this state here
-
-    seed = ad_dashboard_group(doc)
-
-    if doc.type.slug=='conflrev' and doc.get_state_slug('conflrev') == 'adrev':
-        state = State.objects.get(type__slug='draft-iesg',slug='ad-eval')
-        return "1%d%s" % (state.order,seed)
-
-    if doc.type.slug=='charter' and doc.get_state_slug('charter') != 'replaced':
-        if doc.get_state_slug('charter') in ('notrev','infrev'):
-            return "100%s" % seed
-        elif  doc.get_state_slug('charter') == 'intrev':
-            state = State.objects.get(type__slug='draft-iesg',slug='ad-eval')
-            return "1%d%s" % (state.order,seed)
-        elif  doc.get_state_slug('charter') == 'extrev':
-            state = State.objects.get(type__slug='draft-iesg',slug='lc')
-            return "1%d%s" % (state.order,seed)
-        elif  doc.get_state_slug('charter') == 'iesgrev':
-            state = State.objects.get(type__slug='draft-iesg',slug='iesg-eva')
-            return "1%d%s" % (state.order,seed)
-
-    if doc.type.slug=='statchg' and  doc.get_state_slug('statchg') == 'adrev':
-        state = State.objects.get(type__slug='draft-iesg',slug='ad-eval')
-        return "1%d%s" % (state.order,seed)
-
-    if seed.startswith('Needs Shepherd'):
-        return "100%s" % seed
-    if seed.endswith(' Document'):
-        seed = seed[:-9]
-    elif seed.endswith(' Internet-Draft'):
-        seed = seed[:-15]
-    elif seed.endswith(' Conflict Review'):
-        seed = seed[:-16]
-    elif seed.endswith(' Status Change'):
-        seed = seed[:-14]
-    state = State.objects.filter(type__slug='draft-iesg',name=seed)
-    if state:
-        ageseconds = 0
-        changetime= doc.latest_event(type='changed_document')
-        if changetime:
-            ad = (timezone.now()-doc.latest_event(type='changed_document').time)
-            ageseconds = (ad.microseconds + (ad.seconds + ad.days * 24 * 3600) * 10**6) / 10**6
-        return "1%d%s%s%010d" % (state[0].order,seed,doc.type.slug,ageseconds)
-
-    return "3%s" % seed
-=======
 STATE_SLUGS = {
     dt: {state_name(dt, ds, shorten=False): ds for ds in AD_WORKLOAD[dt]}  # type: ignore
     for dt in AD_WORKLOAD
@@ -531,7 +425,6 @@
     return num_buckets - min(
         num_buckets, int((now.date() - date.date()).total_seconds() / 60 / 60 / 24)
     )
->>>>>>> 5cea6203
 
 
 def ad_workload(request):
@@ -552,92 +445,11 @@
         if p in get_active_ads():
             ads.append(p)
 
-<<<<<<< HEAD
-    doctypes = list(
-        DocTypeName.objects.filter(used=True)
-        .exclude(slug__in=("draft", "rfc", "std", "bcp", "fyi", "liai-att"))
-        .values_list("pk", flat=True)
-    )
-
-    up_is_good = {}
-    group_types = ad_dashboard_group_type(None)
-    groups = {g: {} for g in group_types}
-    group_names = {g: [] for g in group_types}
-
-    # Prefill groups in preferred sort order
-    # FIXME: This should really use the database states instead of replicating the logic
-    for id, (g, uig) in enumerate(
-        [
-            ("Publication Requested Internet-Draft", False),
-            ("AD Evaluation Internet-Draft", False),
-            ("Last Call Requested Internet-Draft", True),
-            ("In Last Call Internet-Draft", True),
-            ("Waiting for Writeup Internet-Draft", False),
-            ("IESG Evaluation - Defer Internet-Draft", False),
-            ("IESG Evaluation Internet-Draft", True),
-            ("Waiting for AD Go-Ahead Internet-Draft", False),
-            ("Approved-announcement to be sent Internet-Draft", True),
-            ("Approved-announcement sent Internet-Draft", True),
-        ]
-    ):
-        groups["I-D"][g] = id
-        group_names["I-D"].append(g)
-        up_is_good[g] = uig
-
-    for id, g in enumerate(["RFC Ed Queue Internet-Draft", "RFC"]):
-        groups["RFC"][g] = id
-        group_names["RFC"].append(g)
-        up_is_good[g] = True
-
-    for id, (g, uig) in enumerate(
-        [
-            ("AD Review Conflict Review", False),
-            ("Needs Shepherd Conflict Review", False),
-            ("IESG Evaluation Conflict Review", True),
-            ("Approved Conflict Review", True),
-            ("Withdrawn Conflict Review", None),
-        ]
-    ):
-        groups["Conflict Review"][g] = id
-        group_names["Conflict Review"].append(g)
-        up_is_good[g] = uig
-
-    for id, (g, uig) in enumerate(
-        [
-            ("Publication Requested Status Change", False),
-            ("AD Evaluation Status Change", False),
-            ("Last Call Requested Status Change", True),
-            ("In Last Call Status Change", True),
-            ("Waiting for Writeup Status Change", False),
-            ("IESG Evaluation Status Change", True),
-            ("Waiting for AD Go-Ahead Status Change", False),
-        ]
-    ):
-        groups["Status Change"][g] = id
-        group_names["Status Change"].append(g)
-        up_is_good[g] = uig
-
-    for id, (g, uig) in enumerate(
-        [
-            ("Not currently under review Charter", None),
-            ("Draft Charter Charter", None),
-            ("Start Chartering/Rechartering (Internal Steering Group/IAB Review) Charter", False),
-            ("External Review (Message to Community, Selected by Secretariat) Charter", True),
-            ("IESG Review (Charter for Approval, Selected by Secretariat) Charter", True),
-            ("Approved Charter", True),
-            ("Replaced Charter", None),
-        ]
-    ):
-        groups["Charter"][g] = id
-        group_names["Charter"].append(g)
-        up_is_good[g] = uig
-=======
     bucket_template = {
         dt: {state: [[] for _ in range(days)] for state in STATE_SLUGS[dt].values()}
         for dt in STATE_SLUGS
     }
     sums = copy.deepcopy(bucket_template)
->>>>>>> 5cea6203
 
     for ad in ads:
         ad.dashboard = urlreverse(
@@ -645,7 +457,7 @@
         )
         ad.buckets = copy.deepcopy(bucket_template)
 
-        for doc in Document.objects.filter(ad=ad):
+        for doc in Document.objects.exclude(type_id="rfc").filter(ad=ad):
             dt = doc_type(doc)
             state = doc_state(doc)
 
@@ -770,18 +582,9 @@
             break
     if not ad:
         raise Http404
-<<<<<<< HEAD
-    form = SearchForm({'by':'ad','ad': ad.id,
-                       'rfcs':'on', 'activedrafts':'on', 'olddrafts':'on',
-                       'sort': 'status',
-                       'doctypes': list(DocTypeName.objects.filter(used=True).exclude(slug__in=('draft', 'rfc', 'bcp' ,'std', 'fyi', 'liai-att')).values_list("pk", flat=True))})
-    results, meta = prepare_document_table(request, retrieve_search_results(form), form.data, max_results=500)
-    results.sort(key=ad_dashboard_sort_key)
-=======
 
     results, meta = prepare_document_table(request, Document.objects.filter(ad=ad))
     results.sort(key=lambda d: sort_key(d))
->>>>>>> 5cea6203
     del meta["headers"][-1]
 
     # filter out some results

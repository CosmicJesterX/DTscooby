# Copyright The IETF Trust 2007, 2009, All Rights Reserved

import django
from django.conf.urls.defaults import patterns, include, handler404, handler500
from django.contrib import admin

from ietf.iesg.feeds import IESGAgenda
from ietf.idtracker.feeds import DocumentComments, InLastCall
from ietf.ipr.feeds import LatestIprDisclosures
from ietf.proceedings.feeds import LatestWgProceedingsActivity
from ietf.liaisons.feeds import Liaisons
from ietf.wgcharter.feeds import GroupChanges

from ietf.idtracker.sitemaps import IDTrackerMap, DraftMap
from ietf.liaisons.sitemaps import LiaisonMap
from ietf.ipr.sitemaps import IPRMap
from ietf.announcements.sitemaps import NOMCOMAnnouncementsMap

from django.conf import settings

admin.autodiscover()
admin.site.disable_action('delete_selected')

feeds = {
    'iesg-agenda': IESGAgenda,
    'last-call': InLastCall,
    'comments': DocumentComments,
    'group-changes': GroupChanges,
    'ipr': LatestIprDisclosures,
    'liaison': Liaisons,
    'wg-proceedings' : LatestWgProceedingsActivity
}

sitemaps = {
    'idtracker': IDTrackerMap,
    'drafts': DraftMap,
    'liaison': LiaisonMap,
    'ipr': IPRMap,
    'nomcom-announcements': NOMCOMAnnouncementsMap,
}

if settings.USE_DB_REDESIGN_PROXY_CLASSES:
    del sitemaps['drafts'] # not needed, overlaps sitemaps['idtracker']

urlpatterns = patterns('',
    (r'^feed/(?P<url>.*)/$', 'django.contrib.syndication.views.feed',
              { 'feed_dict': feeds}),
    (r'^sitemap.xml$', 'django.contrib.sitemaps.views.index',
              { 'sitemaps': sitemaps}),
    (r'^sitemap-(?P<section>.+).xml$', 'django.contrib.sitemaps.views.sitemap',
              {'sitemaps': sitemaps}),
    (r'^ann/', include('ietf.announcements.urls')),
    (r'^idtracker/', include('ietf.idtracker.urls')),
    (r'^drafts/', include('ietf.idindex.urls')),
    (r'^iesg/', include('ietf.iesg.urls')),
    (r'^liaison/', include('ietf.liaisons.urls')),
    (r'^list/', include('ietf.mailinglists.urls')),
    (r'^(?P<path>public)/', include('ietf.redirects.urls')),
    (r'^ipr/', include('ietf.ipr.urls')),
    (r'^meeting/', include('ietf.meeting.urls')),
    (r'^accounts/', include('ietf.ietfauth.urls')),
    (r'^doc/', include('ietf.idrfc.urls')),
    (r'^wg/', include('ietf.wginfo.urls')),
<<<<<<< HEAD
    (r'^cookies/', include('ietf.cookies.urls')),
    (r'^person/', include('ietf.person.urls')),
    (r'^submit/', include('ietf.submit.urls')),
    (r'^streams/', include('ietf.ietfworkflows.urls')),
=======
    (r'^community/', include('ietf.community.urls')),
>>>>>>> 3ad9d484

    (r'^$', 'ietf.idrfc.views.main'),
    (r'^admin/doc/', include('django.contrib.admindocs.urls')),
    ('^admin/', include(admin.site.urls)),

    # Google webmaster tools verification url
    (r'^googlea30ad1dacffb5e5b.html', 'django.views.generic.simple.direct_to_template', { 'template': 'googlea30ad1dacffb5e5b.html' }),
)

if settings.SERVER_MODE in ('development', 'test'):
    urlpatterns += patterns('',
        (r'^(?P<path>(?:images|css|js)/.*)$', 'django.views.static.serve', {'document_root': settings.MEDIA_ROOT}),
        (r'^(?P<path>robots\.txt)$', 'django.views.static.serve', {'document_root': settings.MEDIA_ROOT}),
        (r'^_test500/$', lambda x: None),
	)<|MERGE_RESOLUTION|>--- conflicted
+++ resolved
@@ -61,14 +61,11 @@
     (r'^accounts/', include('ietf.ietfauth.urls')),
     (r'^doc/', include('ietf.idrfc.urls')),
     (r'^wg/', include('ietf.wginfo.urls')),
-<<<<<<< HEAD
     (r'^cookies/', include('ietf.cookies.urls')),
     (r'^person/', include('ietf.person.urls')),
     (r'^submit/', include('ietf.submit.urls')),
     (r'^streams/', include('ietf.ietfworkflows.urls')),
-=======
     (r'^community/', include('ietf.community.urls')),
->>>>>>> 3ad9d484
 
     (r'^$', 'ietf.idrfc.views.main'),
     (r'^admin/doc/', include('django.contrib.admindocs.urls')),

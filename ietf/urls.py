--- conflicted
+++ resolved
@@ -63,15 +63,11 @@
     (r'^sitemap-(?P<section>.+).xml$', 'django.contrib.sitemaps.views.sitemap', {'sitemaps': sitemaps}),
     (r'^sitemap.xml$', 'django.contrib.sitemaps.views.index', { 'sitemaps': sitemaps}),
     (r'^streams/', include('ietf.ietfworkflows.urls')),
-<<<<<<< HEAD
     (r'^submit/', include('ietf.submit.urls')),
     (r'^sync/', include('ietf.sync.urls')),
     (r'^wg/', include('ietf.wginfo.urls')),
-=======
-    (r'^community/', include('ietf.community.urls')),
     (r'^nomcom/', include('ietf.nomcom.urls')),
     (r'^templates/', include('ietf.dbtemplate.urls')),
->>>>>>> dd3948cb
 
     # Redirects
     (r'^(?P<path>public)/', include('ietf.redirects.urls')),

--- conflicted
+++ resolved
@@ -216,18 +216,13 @@
                 e = doc.latest_event(ConsensusDocEvent, type="changed_consensus")
                 if e:
                     doc.consensus = "Yes" if e.consensus else "No"
-
-<<<<<<< HEAD
-        if m.type_id=='conflrev':
-            m.conflictdoc = m.relateddocument_set.get(relationship__slug='conflrev').target.document
-
-        docmatches.append(m)
+        elif doc.type_id=='conflrev':
+            doc.conflictdoc = doc.relateddocument_set.get(relationship__slug='conflrev').target.document
+
+        docmatches.append(doc)
 
     # Be careful to keep this the same as what's used in agenda_documents
     docmatches.sort(key=lambda d: d.balloting_started)
-=======
-        docmatches.append(doc)
->>>>>>> 819e80f0
     
     res = dict(("s%s%s%s" % (i, j, k), []) for i in range(2, 5) for j in range (1, 4) for k in range(1, 4))
     for id in docmatches:
@@ -330,38 +325,37 @@
                         if defer:
                             docinfo['defer-by'] = defer.by.name
                             docinfo['defer-at'] = str(defer.time)
-<<<<<<< HEAD
-                        if d.type_id == 'conflrev':
-                            td = d.relateddocument_set.get(relationship__slug='conflrev').target.document
+			if doc.type_id == "draft":
+                            docinfo['intended-std-level'] = str(doc.intended_std_level)
+                            if doc.rfc_number():
+                                docinfo['rfc-number'] = doc.rfc_number()
+                            else:
+                                docinfo['rev'] = doc.rev
+
+                            iana_state = doc.get_state("draft-iana-review")
+                            if iana_state.slug in ("not-ok", "changed", "need-rev"):
+                                docinfo['iana_review_state'] = str(iana_state)
+
+                            if doc.get_state_slug("draft-iesg") == "lc":
+                                e = doc.latest_event(LastCallDocEvent, type="sent_last_call")
+                                if e:
+                                    docinfo['lastcall_expires'] = e.expires
+
+                            docinfo['consensus'] = None
+                            e = doc.latest_event(ConsensusDocEvent, type="changed_consensus")
+                            if e:
+                                docinfo['consensus'] = e.consensus
+                        elif doc.type_id == 'conflrev':
+                            td = doc.relateddocument_set.get(relationship__slug='conflrev').target.document
                             docinfo['target-docname'] = td.canonical_name()
                             docinfo['target-title'] = td.title
                             docinfo['target-rev'] = td.rev
                             docinfo['intended-std-level'] = str(td.intended_std_level)
                             docinfo['stream'] = str(td.stream)
-                        else:
-                            docinfo['intended-std-level'] = str(d.intended_std_level)
-                            if d.rfc_number():
-                                docinfo['rfc-number'] = d.rfc_number()
-                            else:
-                                docinfo['rev'] = d.rev
-=======
-
-                        if doc.type_id == "draft":
-                            iana_state = doc.get_state("draft-iana-review")
-                            if iana_state.slug in ("not-ok", "changed", "need-rev"):
-                                docinfo['iana_review_state'] = str(iana_state)
-
-                            if doc.get_state_slug("draft-iesg") == "lc":
-                                e = doc.latest_event(LastCallDocEvent, type="sent_last_call")
-                                if e:
-                                    docinfo['lastcall_expires'] = e.expires
-
-                            docinfo['consensus'] = None
-                            e = doc.latest_event(ConsensusDocEvent, type="changed_consensus")
-                            if e:
-                                docinfo['consensus'] = e.consensus
-
->>>>>>> 819e80f0
+			else:
+			    # XXX check this -- is there nothing to set for
+			    # all other documents here?
+			    pass
                         data['sections'][s]['docs'] += [docinfo, ]
 
     wgs = agenda_wg_actions(date)

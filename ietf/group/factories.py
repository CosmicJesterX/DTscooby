# Copyright The IETF Trust 2015-2022, All Rights Reserved
import datetime
import debug # pyflakes:ignore
import factory

from typing import List    # pyflakes:ignore

from django.utils import timezone

from ietf.group.models import (
    Appeal,
    AppealArtifact,
    Group,
    GroupEvent,
    GroupMilestone,
    GroupHistory,
    Role,
    RoleHistory
)   
from ietf.review.factories import ReviewTeamSettingsFactory
from ietf.utils.timezone import date_today


class GroupFactory(factory.django.DjangoModelFactory):
    class Meta:
        model = Group
        django_get_or_create = ('acronym',)
        skip_postgeneration_save = True

    name = factory.Faker('sentence',nb_words=6)
    acronym = factory.Sequence(lambda n: 'acronym%d' %n)
    state_id = 'active'
    type_id = 'wg'
    list_email = factory.LazyAttribute(lambda a: '%s@ietf.org'% a.acronym)
    uses_milestone_dates = True
    used_roles = [] # type: List[str]

    @factory.lazy_attribute
    def parent(self):
        if self.type_id in ['wg','ag']:
            return GroupFactory(type_id='area')
        elif self.type_id in ['rg','rag']:
            return GroupFactory(acronym='irtf', type_id='irtf')
        else:
            return None

class ReviewTeamFactory(GroupFactory):

    type_id = 'review'

    @factory.post_generation
    def settings(obj, create, extracted, **kwargs):
        ReviewTeamSettingsFactory.create(group=obj,**kwargs)

class RoleFactory(factory.django.DjangoModelFactory):
    class Meta:
        model = Role

    group = factory.SubFactory(GroupFactory)
    person = factory.SubFactory('ietf.person.factories.PersonFactory')
    email = factory.LazyAttribute(lambda obj: obj.person.email())

class GroupEventFactory(factory.django.DjangoModelFactory):
    class Meta:
        model = GroupEvent

    group = factory.SubFactory(GroupFactory)
    by = factory.SubFactory('ietf.person.factories.PersonFactory')
    type = 'comment'
    desc = factory.Faker('paragraph')

class BaseGroupMilestoneFactory(factory.django.DjangoModelFactory):
    class Meta:
        model = GroupMilestone

    group = factory.SubFactory(GroupFactory)
    state_id = 'active'
    desc = factory.Faker('sentence')

class DatedGroupMilestoneFactory(BaseGroupMilestoneFactory):
    group = factory.SubFactory(GroupFactory, uses_milestone_dates=True)
    due = date_today() + datetime.timedelta(days=180)

class DatelessGroupMilestoneFactory(BaseGroupMilestoneFactory):
    group = factory.SubFactory(GroupFactory, uses_milestone_dates=False)
    order = factory.Sequence(lambda n: n)

class GroupHistoryFactory(factory.django.DjangoModelFactory):
    class Meta:
        model=GroupHistory
        skip_postgeneration_save = True

    time = lambda: timezone.now()
    group = factory.SubFactory(GroupFactory, state_id='active')

    name = factory.LazyAttribute(lambda obj: obj.group.name)
    state_id = factory.LazyAttribute(lambda obj: obj.group.state_id)
    type_id = factory.LazyAttribute(lambda obj: obj.group.type_id)
    parent = factory.LazyAttribute(lambda obj: obj.group.parent)
    uses_milestone_dates = factory.LazyAttribute(lambda obj: obj.group.uses_milestone_dates)
    used_roles = factory.LazyAttribute(lambda obj: obj.group.used_roles)
    description = factory.LazyAttribute(lambda obj: obj.group.description)
    list_email = factory.LazyAttribute(lambda obj: '%s@ietf.org'% obj.group.acronym) #TODO : move this to GroupFactory
    list_subscribe = factory.LazyAttribute(lambda obj: obj.group.list_subscribe)
    list_archive = factory.LazyAttribute(lambda obj: obj.group.list_archive)
    comments = factory.LazyAttribute(lambda obj: obj.group.comments)
    meeting_seen_as_area = factory.LazyAttribute(lambda obj: obj.group.meeting_seen_as_area)
    acronym = factory.LazyAttribute(lambda obj: obj.group.acronym)

    @factory.post_generation
    def unused_states(obj, create, extracted, **kwargs):
        if create:
            if extracted:
                obj.unused_states.set(extracted)
            else:
                obj.unused_states.set(obj.group.unused_states.all())
    @factory.post_generation
    def unused_tags(obj, create, extracted, **kwargs):
        if create:
            if extracted:
                obj.unused_tags.set(extracted)
            else:
                obj.unused_tags.set(obj.group.unused_states.all())            

class RoleHistoryFactory(factory.django.DjangoModelFactory):
    class Meta:
        model=RoleHistory

    group = factory.SubFactory(GroupHistoryFactory)
    person = factory.SubFactory('ietf.person.factories.PersonFactory')
    email = factory.LazyAttribute(lambda obj: obj.person.email())

class AppealFactory(factory.django.DjangoModelFactory):
    class Meta:
        model=Appeal
    
    name=factory.Faker("sentence")
    group=factory.SubFactory(GroupFactory, acronym="iab")

class AppealArtifactFactory(factory.django.DjangoModelFactory):
    class Meta:
        model=AppealArtifact
<<<<<<< HEAD
=======
        skip_postgeneration_save = True
>>>>>>> 3c1fc3c0
    
    appeal = factory.SubFactory(AppealFactory)
    artifact_type = factory.SubFactory("ietf.name.factories.AppealArtifactTypeNameFactory", slug="appeal")
    content_type = "text/markdown;charset=utf-8"
    # Needs newer factory_boy
    # bits = factory.Transformer(
    #     "Some example **Markdown**",
    #     lambda o: memoryview(o.encode("utf-8") if isinstance(o,str) else o)
    # )
    #
    # Usage: a = AppealArtifactFactory(set_bits__using="foo bar") or
    #        a = AppealArtifactFactory(set_bits__using=b"foo bar")
    @factory.post_generation
    def set_bits(obj, create, extracted, **kwargs):
        if not create:
            return
        using = kwargs.pop("using","Some example **Markdown**")
        if isinstance(using, str):
            using = using.encode("utf-8")
        obj.bits = memoryview(using)
<<<<<<< HEAD
=======
        obj.save()
>>>>>>> 3c1fc3c0
<|MERGE_RESOLUTION|>--- conflicted
+++ resolved
@@ -140,10 +140,7 @@
 class AppealArtifactFactory(factory.django.DjangoModelFactory):
     class Meta:
         model=AppealArtifact
-<<<<<<< HEAD
-=======
         skip_postgeneration_save = True
->>>>>>> 3c1fc3c0
     
     appeal = factory.SubFactory(AppealFactory)
     artifact_type = factory.SubFactory("ietf.name.factories.AppealArtifactTypeNameFactory", slug="appeal")
@@ -164,7 +161,4 @@
         if isinstance(using, str):
             using = using.encode("utf-8")
         obj.bits = memoryview(using)
-<<<<<<< HEAD
-=======
         obj.save()
->>>>>>> 3c1fc3c0

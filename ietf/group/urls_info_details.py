from django.conf.urls import patterns, url
from django.views.generic import RedirectView

urlpatterns = patterns('',
    (r'^$', 'ietf.group.info.group_home', None, "group_home"),
    (r'^documents/txt/$', 'ietf.group.info.group_documents_txt'),
    (r'^documents/$', 'ietf.group.info.group_documents', None, "group_docs"),
    (r'^charter/$', 'ietf.group.info.group_about', None, 'group_charter'),
    (r'^about/$', 'ietf.group.info.group_about', None, 'group_about'),
    (r'^history/$','ietf.group.info.history'),
    (r'^email/$', 'ietf.group.info.email'),
<<<<<<< HEAD
    (r'^deps/(?P<output_type>[\w-]+)/$', 'ietf.group.info.dependencies'),
=======
    (r'^meetings/$', 'ietf.group.info.meetings'),
    (r'^deps/dot/$', 'ietf.group.info.dependencies_dot'),
    (r'^deps/pdf/$', 'ietf.group.info.dependencies_pdf'),
>>>>>>> 4261c4f5
    (r'^init-charter/', 'ietf.group.edit.submit_initial_charter'),
    (r'^edit/$', 'ietf.group.edit.edit', {'action': "edit"}, "group_edit"),
    (r'^conclude/$', 'ietf.group.edit.conclude'),
    (r'^milestones/$', 'ietf.group.milestones.edit_milestones', {'milestone_set': "current"}, "group_edit_milestones"),
    (r'^milestones/charter/$', 'ietf.group.milestones.edit_milestones', {'milestone_set': "charter"}, "group_edit_charter_milestones"),
    (r'^milestones/charter/reset/$', 'ietf.group.milestones.reset_charter_milestones', None, "group_reset_charter_milestones"),
    (r'^workflow/$', 'ietf.group.edit.customize_workflow'),
    (r'^materials/$', 'ietf.group.info.materials', None, "group_materials"),
    (r'^materials/new/$', 'ietf.doc.views_material.choose_material_type'),
    (r'^materials/new/(?P<doc_type>[\w-]+)/$', 'ietf.doc.views_material.edit_material', { 'action': "new" }, "group_new_material"),
    url(r'^email-aliases/$', RedirectView.as_view(pattern_name='ietf.group.info.email',permanent=False),name='old_group_email_aliases'),
)<|MERGE_RESOLUTION|>--- conflicted
+++ resolved
@@ -9,13 +9,8 @@
     (r'^about/$', 'ietf.group.info.group_about', None, 'group_about'),
     (r'^history/$','ietf.group.info.history'),
     (r'^email/$', 'ietf.group.info.email'),
-<<<<<<< HEAD
     (r'^deps/(?P<output_type>[\w-]+)/$', 'ietf.group.info.dependencies'),
-=======
     (r'^meetings/$', 'ietf.group.info.meetings'),
-    (r'^deps/dot/$', 'ietf.group.info.dependencies_dot'),
-    (r'^deps/pdf/$', 'ietf.group.info.dependencies_pdf'),
->>>>>>> 4261c4f5
     (r'^init-charter/', 'ietf.group.edit.submit_initial_charter'),
     (r'^edit/$', 'ietf.group.edit.edit', {'action': "edit"}, "group_edit"),
     (r'^conclude/$', 'ietf.group.edit.conclude'),

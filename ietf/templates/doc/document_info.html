{# Copyright The IETF Trust 2016-2020, All Rights Reserved #}
{% load origin %}
{% load static %}
{% load ietf_filters %}
{% load person_filters %}
{% origin %}

<tbody class="meta align-top {% if not document_html %} border-top{% endif %}">
    <tr>
        <th scope="row">Document</th>
        <th scope="row">{% if document_html %}Document type{% else %}Type{% endif %}</th>
        <td class="edit"></td>
        <td>
            {% if doc.type_id == "rfc" %}
                <span class="text-success">RFC
                    {% if not document_html %}
                    - {{ doc.std_level }}
                    {% else %}
                        <span class="badge rounded-pill badge-{% if not snapshot %}{{ doc|std_level_to_label_format }}{% else %}draft{% endif %}">{{ doc.std_level }}</span>
                    {% endif %}
                </span>
                {% if doc.pub_date %}
                    {% if document_html %}<br>{% else %}({% endif %}{{ doc.pub_date|date:"F Y" }}{% if not document_html %}){% endif %}
                {% else %}
                    <span class="text-body-secondary">(Publication date unknown)</span>
                {% endif %}
                {% if document_html %}<br>{% endif %}
                {% if has_verified_errata or has_errata %}
                    <a class="{% if document_html %}btn btn-primary btn-sm my-1{% else %}badge rounded-pill bg-danger text-decoration-none text-light{% endif %}"
                       href="https://www.rfc-editor.org/errata_search.php?rfc={{ doc.rfc_number }}" title="Click to view errata." rel="nofollow">
                        {% if document_html %}View errata{% else %}Errata{% endif %}
                    </a>
                {% endif %}
                {% if document_html and doc.get_state_slug == "rfc" and not snapshot %}
                    <a class="btn btn-sm btn-warning"
                       title="Click to report an error in the document."
                       href="https://www.rfc-editor.org/errata.php#reportnew"
                       target="_blank">
                        Report errata
                    </a>
                {% endif %}
                {% if doc.related_ipr %}
                    <a title="Click to view IPR declarations." class="{% if document_html %}btn btn-warning btn-sm my-1{% else %}badge rounded-pill bg-warning text-decoration-none text-light{% endif %}" href="{% url 'ietf.ipr.views.search' %}?submit=draft&amp;id={{ doc.name }}">IPR</a>
                {% endif %}
                {% if obsoleted_by %}<div>Obsoleted by {{ obsoleted_by|urlize_related_source_list:document_html|join:", " }}</div>{% endif %}
                {% if updated_by %}<div>Updated by {{ updated_by|urlize_related_source_list:document_html|join:", " }}</div>{% endif %}
                {% if obsoletes %}<div>Obsoletes {{ obsoletes|urlize_related_target_list:document_html|join:", " }}</div>{% endif %}
                {% if updates %}<div>Updates {{ updates|urlize_related_target_list:document_html|join:", " }}</div>{% endif %}
                {% if status_changes %}
                    <div>Status changed by {{ status_changes|urlize_related_source_list|join:", " }}</div>
                {% endif %}
                {% if proposed_status_changes %}
                    <div>Proposed status changed by {{ proposed_status_changes|urlize_related_source_list|join:", " }}</div>
                {% endif %}
                {% if draft_name %}
                    <div>
                        Was
                        <a href="{% url 'ietf.doc.views_doc.document_main' name=draft_name %}">{{ draft_name }}</a>
                        {% if submission %}({{ submission|safe }}){% endif %}
                    </div>
                {% endif %}
            {% else %}
                {% if snapshot and doc.doc.get_state_slug == 'rfc' %}
                   <div{% if document_html %} class="alert alert-warning small"{% endif %}>This is an older version of an Internet-Draft that was ultimately published as <a href="{% url 'ietf.doc.views_doc.document_html' name=doc.doc.canonical_name %}">{{doc.doc.canonical_name|prettystdname}}</a>.</div>
                {% elif snapshot and doc.rev != latest_rev  %}
                    <div{% if document_html %} class="alert alert-warning small"{% endif %}>This is an older version of an Internet-Draft whose latest revision state is "{{ doc.doc.get_state }}".</div>
                 {% else %}
                    <span class="{% if doc.get_state_slug == 'active' %}text-success{% elif doc.get_state_slug == 'expired' or doc.get_state_slug == 'repl' %}text-danger{% endif %}">{% if snapshot and doc.rev == latest_rev %}{{ doc.doc.get_state }}{% else %}{{ doc.get_state }}{% endif %} Internet-Draft</span>
                    {% if submission %}({{ submission|safe }}){% endif %}
                    {% if resurrected_by %}- resurrect requested by {{ resurrected_by }}{% endif %}
                {% endif %}
            {% endif %}
            {% if doc.get_state_slug != "active" and doc.get_state_slug != "rfc" %}
                <div class="badge rounded-pill bg-warning{% if not document_html %} float-end{% endif %}">
                    Expired &amp; archived
                </div>
            {% endif %}
        </td>
    </tr>
    {% if document_html %}
        <tr>
            <td></td>
            <th scope="row">Select version</th>
            <td class="edit"></td>
            <td>
                {% include "doc/revisions_list.html" with document_html=document_html %}
            </td>
        </tr>
        {% if diff_revisions|length > 1 %}
            <tr>
                <td></td>
                <th scope="row">Compare versions</th>
                <td class="edit"></td>
                <td>
                    {% include "doc/document_history_form.html" with doc=doc diff_revisions=diff_revisions action=rfcdiff_base_url document_html=document_html snapshot=snapshot only %}
                </td>
            </tr>
        {% endif %}
    {% endif %}
    <tr>
        <td></td>
        <th scope="row">Author{% if doc.pk %}{{ doc.authors|pluralize }}{% endif %}</th>
        <td class="edit">
            {% if can_edit_authors %}
                <a class="btn btn-primary btn-sm"
                   href="{%  url 'ietf.doc.views_doc.edit_authors' name=doc.name %}">Edit</a>
            {% endif %}
        </td>
        <td>
            {# Implementation that uses the current primary email for each author #}
            {% if doc.pk %}{% for author in doc.authors %}
                {% person_link author %}{% if not forloop.last %},{% endif %}
            {% endfor %}{% endif %}
            {% if document_html and not snapshot or document_html and doc.rev == latest_rev%}
                <br>
                <a class="btn btn-primary btn-sm mt-1" href="mailto:{{ doc.name }}@ietf.org?subject={{ doc.name}}" title="Send email to the document authors">Email authors</a>
            {% endif %}
        </td>
    </tr>
    {% if not document_html %}
    {# FIXME: This shows the date of the last history event, which is not what participants necessarily expect here. #}
    <tr>
        <td></td>
        <th scope="row">Last updated</th>
        <td class="edit"></td>
        <td>
            {{ doc.time|date:"Y-m-d" }}
            {% if latest_revision and latest_revision.time|date:"Y-m-d" != doc.time|date:"Y-m-d" %}
                <span class="text-body-secondary">(Latest revision {{ latest_revision.time|date:"Y-m-d" }})</span>
            {% endif %}
        </td>
    </tr>
    {% endif %}
<<<<<<< HEAD
    {% if doc.type_id != "rfc" %}
        {% if replaces or not document_html and can_edit_stream_info %}
=======
    {% if replaces or not document_html and can_edit_stream_info %}
        <tr>
            <td></td>
            <th scope="row">Replaces</th>
            <td class="edit">
                {% if can_edit_stream_info and not snapshot %}
                    <a class="btn btn-primary btn-sm"
                       href="{% url 'ietf.doc.views_draft.replaces' name=doc.name %}">Edit</a>
                {% endif %}
            </td>
            <td>
                {% if replaces %}
                    {% if document_html %}
                        {{ replaces|urlize_related_target_list:document_html|join:"<br>" }}
                    {% else %}
                        {{ replaces|urlize_related_target_list:document_html|join:", " }}
                    {% endif %}
                {% else %}
                    <span class="text-body-secondary">(None)</span>
                {% endif %}
            </td>
        </tr>
    {% endif %}
    {% if replaced_by %}
        <tr>
            <td></td>
            <th scope="row">
                Replaced by
            </th>
            <td class="edit">
            </td>
            <td>
                {% if document_html %}
                    {{ replaced_by|urlize_related_source_list:document_html|join:"<br>" }}
                {% else %}
                    {{ replaced_by|urlize_related_source_list:document_html|join:", " }}
                {% endif %}
            </td>
        </tr>
    {% endif %}
    {% if can_view_possibly_replaces %}
        {% if possibly_replaces %}
>>>>>>> f52d0ddc
            <tr>
                <td></td>
                <th scope="row">Replaces</th>
                <td class="edit">
                    {% if can_edit_stream_info and not snapshot %}
                        <a class="btn btn-primary btn-sm"
                           href="{% url 'ietf.doc.views_draft.replaces' name=doc.name %}">Edit</a>
                    {% endif %}
                </td>
                <td>
                    {% if replaces %}
                        {% if document_html %}
                            {{ replaces|urlize_related_target_list:document_html|join:"<br>" }}
                        {% else %}
                            {{ replaces|urlize_related_target_list:document_html|join:", " }}
                        {% endif %}
                    {% else %}
                        <span class="text-muted">(None)</span>
                    {% endif %}
                </td>
            </tr>
        {% endif %}
        {% if replaced_by %}
            <tr>
                <td></td>
                <th scope="row">
                    Replaced by
                </th>
                <td class="edit">
                </td>
                <td>
                    {% if document_html %}
                        {{ replaced_by|urlize_related_source_list:document_html|join:"<br>" }}
                    {% else %}
                        {{ replaced_by|urlize_related_source_list:document_html|join:", " }}
                    {% endif %}
                </td>
            </tr>
        {% endif %}
        {% if can_view_possibly_replaces %}
            {% if possibly_replaces %}
                <tr>
                    <td></td>
                    <th scope="row">
                        Possibly Replaces
                    </th>
                    <td class="edit">
                        {% if can_edit_replaces and not snapshot %}
                            <a class="btn btn-primary btn-sm"
                               href="{% url 'ietf.doc.views_draft.review_possibly_replaces' name=doc.name %}">
                                Edit
                            </a>
                        {% endif %}
                    </td>
                    <td>
                        {% if document_html %}
                            {{ possibly_replaces|urlize_related_target_list:document_html|join:"<br>" }}
                        {% else %}
                            {{ possibly_replaces|urlize_related_target_list:document_html|join:", " }}
                        {% endif %}
                    </td>
                </tr>
            {% endif %}
            {% if possibly_replaced_by %}
                <tr>
                    <td></td>
                    <th scope="row">
                        Possibly Replaced By
                    </th>
                    <td class="edit">
                        {% if can_edit_replaces and not snapshot %}
                            {% comment %}<a class="btn btn-primary btn-sm"
    href="{% url 'ietf.doc.views_draft.review_possibly_replaces' name=doc.name %}">Edit</a>{% endcomment %}
                        {% endif %}
                    </td>
                    <td>
                        {% if document_html %}
                            {{ possibly_replaced_by|urlize_related_source_list:document_html|join:"<br>" }}
                        {% else %}
                            {{ possibly_replaced_by|urlize_related_source_list:document_html|join:", " }}
                        {% endif %}
                    </td>
                </tr>
            {% endif %}
        {% endif %}
    {% endif %}
    <tr>
        <td></td>
        <th scope="row">
            RFC stream
        </th>
        <td class="edit">
            {% if can_change_stream and not snapshot %}
                <a class="btn btn-primary btn-sm"
                   href="{% url 'ietf.doc.views_draft.change_stream' name=doc.name %}">
                    Edit
                </a>
            {% endif %}
        </td>
<<<<<<< HEAD
        <td {% if doc.stream is None %}class="text-muted"{%endif%}>
            {% if doc.stream is not None %}
=======
        <td {% if stream_desc == "(None)" %}class="text-body-secondary"{%endif%}>
            {% if stream_desc != "(None)" %}
>>>>>>> f52d0ddc
                {% if doc.stream.name|lower in 'iab,irtf,ise,editorial' %}
                    <a href="{% url 'ietf.group.views.stream_documents' acronym=doc.stream.name|lower %}">
                {% endif %}
                {% if document_html %}
                    {% if doc.stream.name|lower in 'iab,ietf,irtf' %}
                        <img alt="{{ doc.stream.name|upper }} Logo"
                             title="{{ doc.stream.desc }}"
                             class="w-25 mt-1"
                             {% if doc.stream.name|lower == 'iab' %}
                                 src="{% static 'ietf/images/iab-logo.svg' %}"
                             {% elif doc.stream.name|lower == 'ietf' %}
                                 src="{% static 'ietf/images/ietf-logo.svg' %}"
                             {% elif doc.stream.name|lower == 'irtf' %}
                                 src="{% static 'ietf/images/irtf-logo.svg' %}"
                             {% endif %}
                             >
                    {% else %}
                        {{ doc.stream.desc }}
                    {% endif %}
                {% else %}
                    {{ doc.stream.desc }}
                {% endif %}
                {% if doc.stream.name|lower in 'iab,irtf,ise,editorial' %}
                    </a>
                {% endif %}
            {% else %}
                (None)
            {% endif %}
        </td>
    </tr>
    {% if doc.type_id != "rfc" and not snapshot %}
        <tr>
            <td></td>
            <th scope="row">
                Intended RFC status
            </th>
            <td class="edit">
                {% if can_edit_stream_info and not snapshot %}
                    <a class="btn btn-primary btn-sm"
                       href="{% url 'ietf.doc.views_draft.change_intention' name=doc.name %}">
                        Edit
                    </a>
                {% endif %}
            </td>
            <td>
                {% if doc.intended_std_level %}
                    {{ doc.intended_std_level }}
                {% else %}
                    <span class="text-body-secondary">
                        (None)
                    </span>
                {% endif %}
            </td>
        </tr>
    {% endif %}
    <tr>
        <td></td>
        <th scope="row">
            {% if document_html %}Other formats{% else %}Formats{% endif %}
        </th>
        <td class="edit">
        </td>
        <td>
            {% if document_html %}
                {% include "doc/document_format_buttons.html" with skip_format="htmlized" %}
            {% else %}
                {% include "doc/document_format_buttons.html" %}
            {% endif %}
        </td>
    </tr>
    {% if not document_html %}
    {% for check in doc.submission.latest_checks %}
        {% if check.passed != None and check.symbol.strip %}
            <tr>
                <td></td>
                <th scope="row">
                    {{ check.checker|title }}
                </th>
                <td class="edit">
                </td>
                <td>
                    {% if check.errors or check.warnings %}
                        <span class="checker-warning"
                              data-bs-toggle="modal"
                              data-bs-target="#check-{{ check.pk }}"
                              title="{{ check.checker|title }} returned warnings or errors.">
                            {{ check.symbol|safe }}
                        </span>
                    {% else %}
                        <span class="checker-success"
                              data-bs-toggle="modal"
                              data-bs-target="#check-{{ check.pk }}"
                              title="{{ check.checker|title }} passed">
                            {{ check.symbol|safe }}
                        </span>
                    {% endif %}
                    <a href="#"
                       data-bs-toggle="modal"
                       data-bs-target="#check-{{ check.pk }}">
                        {{ check.errors }} errors, {{ check.warnings }} warnings
                    </a>
                    {% include "doc/yang-check-modal-overlay.html" %}
                </td>
            </tr>
        {% endif %}
    {% endfor %}
        {% if doc.type_id != "rfc" %}{# do not show reviews or conflict_reviews for RFCs, even if present #}
            {% if review_assignments or can_request_review %}
                <tr>
                    <td></td>
                    <th scope="row">
                        Reviews
                    </th>
                    <td class="edit">
                    </td>
                    <td>
                        {% for review_assignment in review_assignments %}
                            {% include "doc/review_assignment_summary.html" with current_doc_name=doc.name current_rev=doc.rev %}
                        {% endfor %}
                        {% if no_review_from_teams %}
                            {% for team in no_review_from_teams %}
                                {{ team.acronym.upper }}{% if not forloop.last %},{% endif %}
                            {% endfor %}
                            will not review this version
                        {% endif %}
                        {% if can_request_review or can_submit_unsolicited_review_for_teams %}
                            <div {% if review_assignments or no_review_from_teams %}class="mt-3"{% endif %}>
                                {% if can_request_review %}
                                    <a class="btn btn-primary btn-sm"
                                       href="{% url "ietf.doc.views_review.request_review" doc.name %}">
                                        <i class="bi bi-check-circle">
                                        </i>
                                        Request review
                                    </a>
                                {% endif %}
                                {% if can_submit_unsolicited_review_for_teams|length == 1 %}
                                    <a class="btn btn-primary btn-sm"
                                       href="{% url "ietf.doc.views_review.complete_review" doc.name can_submit_unsolicited_review_for_teams.0.acronym %}">
                                        <i class="bi bi-pencil-square">
                                        </i>
                                        Submit unsolicited review
                                    </a>
                                {% elif can_submit_unsolicited_review_for_teams %}
                                    <a class="btn btn-primary btn-sm"
                                       href="{% url "ietf.doc.views_review.submit_unsolicited_review_choose_team" doc.name %}">
                                        <i class="bi bi-pencil-square">
                                        </i>
                                        Submit unsolicited review
                                    </a>
                                {% endif %}
                            </div>
                        {% endif %}
                    </td>
                </tr>
            {% endif %}
            {% if conflict_reviews %}
                <tr>
                    <td></td>
                    <th scope="row">
                        IETF conflict review
                    </th>
                    <td class="edit">
                    </td>
                    <td>
                        {{ conflict_reviews|join:", "|urlize_ietf_docs }}
                    </td>
                </tr>
            {% endif %}
        {% endif %}
    {% endif %}
    {% with doc.docextresource_set.all as resources %}
        {% if resources or doc.group and doc.group.list_archive or can_edit_stream_info or can_edit_individual %}
            <tr>
                <td>
                </td>
                <th scope="row">
                    Additional resources
                </th>
                <td class="edit">
                    {% if can_edit_stream_info or can_edit_individual %}
                        <a class="btn btn-primary btn-sm"
                           href="{% url 'ietf.doc.views_draft.edit_doc_extresources' name=doc.name %}">
                            Edit
                        </a>
                    {% endif %}
                </td>
                <td>
                    {% if resources or doc.group and doc.group.list_archive %}
                        {% for resource in resources|dictsort:"display_name" %}
                            {% if resource.name.type.slug == 'url' or resource.name.type.slug == 'email' %}
                                <a href="{{ resource.value }}" title="{{ resource.name.name }}">
                                    {% firstof resource.display_name resource.name.name %}
                                </a>
                                <br>
                                {# Maybe make how a resource displays itself a method on the class so templates aren't doing this switching #}
                            {% else %}
                                <span title="{{ resource.name.name }}">
                                    {% firstof resource.display_name resource.name.name %}: {{ resource.value|escape }}
                                </span>
                                <br>
                            {% endif %}
                        {% endfor %}
                        {% if doc.group and doc.group.list_archive %}
                            {% if doc.group.list_archive|startswith:settings.MAILING_LIST_ARCHIVE_URL %}
                                <a href="{{ doc.group.list_archive }}?q={{ doc.name }}">
                                    Mailing list discussion
                                </a>
                            {% elif doc.group.list_archive|is_valid_url %}
                                <a href="{{ doc.group.list_archive }}">
                                    Mailing list discussion
                                </a>
                            {% else %}
                                {{ doc.group.list_archive|urlencode }}
                            {% endif %}
                        {% endif %}
                    {% endif %}
                </td>
            </tr>
        {% endif %}
    {% endwith %}
</tbody><|MERGE_RESOLUTION|>--- conflicted
+++ resolved
@@ -131,53 +131,8 @@
         </td>
     </tr>
     {% endif %}
-<<<<<<< HEAD
     {% if doc.type_id != "rfc" %}
         {% if replaces or not document_html and can_edit_stream_info %}
-=======
-    {% if replaces or not document_html and can_edit_stream_info %}
-        <tr>
-            <td></td>
-            <th scope="row">Replaces</th>
-            <td class="edit">
-                {% if can_edit_stream_info and not snapshot %}
-                    <a class="btn btn-primary btn-sm"
-                       href="{% url 'ietf.doc.views_draft.replaces' name=doc.name %}">Edit</a>
-                {% endif %}
-            </td>
-            <td>
-                {% if replaces %}
-                    {% if document_html %}
-                        {{ replaces|urlize_related_target_list:document_html|join:"<br>" }}
-                    {% else %}
-                        {{ replaces|urlize_related_target_list:document_html|join:", " }}
-                    {% endif %}
-                {% else %}
-                    <span class="text-body-secondary">(None)</span>
-                {% endif %}
-            </td>
-        </tr>
-    {% endif %}
-    {% if replaced_by %}
-        <tr>
-            <td></td>
-            <th scope="row">
-                Replaced by
-            </th>
-            <td class="edit">
-            </td>
-            <td>
-                {% if document_html %}
-                    {{ replaced_by|urlize_related_source_list:document_html|join:"<br>" }}
-                {% else %}
-                    {{ replaced_by|urlize_related_source_list:document_html|join:", " }}
-                {% endif %}
-            </td>
-        </tr>
-    {% endif %}
-    {% if can_view_possibly_replaces %}
-        {% if possibly_replaces %}
->>>>>>> f52d0ddc
             <tr>
                 <td></td>
                 <th scope="row">Replaces</th>
@@ -195,7 +150,7 @@
                             {{ replaces|urlize_related_target_list:document_html|join:", " }}
                         {% endif %}
                     {% else %}
-                        <span class="text-muted">(None)</span>
+                        <span class="text-body-secondary">(None)</span>
                     {% endif %}
                 </td>
             </tr>
@@ -277,13 +232,8 @@
                 </a>
             {% endif %}
         </td>
-<<<<<<< HEAD
-        <td {% if doc.stream is None %}class="text-muted"{%endif%}>
+        <td {% if doc.stream is None %}class="text-body-secondary"{%endif%}>
             {% if doc.stream is not None %}
-=======
-        <td {% if stream_desc == "(None)" %}class="text-body-secondary"{%endif%}>
-            {% if stream_desc != "(None)" %}
->>>>>>> f52d0ddc
                 {% if doc.stream.name|lower in 'iab,irtf,ise,editorial' %}
                     <a href="{% url 'ietf.group.views.stream_documents' acronym=doc.stream.name|lower %}">
                 {% endif %}

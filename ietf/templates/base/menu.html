<<<<<<< HEAD
{# Copyright The IETF Trust 2015-2019, All Rights Reserved #}
{% load origin %}
{% origin %}
{% load ietf_filters managed_groups wg_menu active_groups_menu group_filters %}
{% if flavor != 'top' %}
    {% include "base/menu_user.html" %}
=======
{# Copyright The IETF Trust 2015-2019, All Rights Reserved #}{% load origin %}{% origin %}
{% load ietf_filters managed_groups wg_menu active_groups_menu group_filters cache %}

{% if flavor != "top" %}
  {% include "base/menu_user.html" %}
>>>>>>> 8fd6f332
{% endif %}
<li class="nav-item dropdown">
    {% if flavor == "top" %}
        <a href="#"
           class="nav-link dropdown-toggle"
           role="button"
           data-bs-auto-close="false"
           data-bs-toggle="dropdown"
           aria-expanded="false">
            Groups
        </a>
        <ul class="dropdown-menu {% if flavor == 'top' %}mt-n1{% else %}ms-n1{% endif %}">
        {% else %}
            <span class="fw-bolder">Groups</span>
        </li>
    {% endif %}
    {% if flavor == 'top' %}<li class="dropdown-header">By area/parent</li>{% endif %}
    {% wg_menu flavor %}
    <li class="dropend">
        <a class="dropdown-item dropdown-toggle {% if flavor != 'top' %}text-wrap link-primary{% endif %}"
           href="{% url "ietf.group.views.active_groups" %}">
            Other
        </a>
        {% active_groups_menu flavor %}
    </li>
    {% if flavor == 'top' %}<li><hr class="dropdown-divider"></li>{% endif %}
    <li {% if flavor == 'top' %}class="dropdown-header"{% else %}class="nav-item fw-bolder"{% endif %}>New work</li>
    <li>
        <a class="dropdown-item {% if flavor != 'top' %}text-wrap link-primary{% endif %}"
           href="{% url "ietf.group.views.chartering_groups" %}">
            Chartering groups
        </a>
    </li>
    <li>
        <a class="dropdown-item {% if flavor != 'top' %}text-wrap link-primary{% endif %}"
           href="{% url "ietf.group.views.bofs" group_type="wg" %}">
            BOFs
        </a>
    </li>
    <li>
        <a class="dropdown-item {% if flavor != 'top' %}text-wrap link-primary{% endif %}"
           href="{% url "ietf.doc.views_bofreq.bof_requests" %}">
            BOF Requests
        </a>
    </li>
    {% if flavor == 'top' %}<li><hr class="dropdown-divider"></li>{% endif %}
    <li {% if flavor == 'top' %}class="dropdown-header"{% else %}class="nav-item fw-bolder"{% endif %}>Other groups</li>
    <li>
        <a class="dropdown-item {% if flavor != 'top' %}text-wrap link-primary{% endif %}"
           href="{% url "ietf.group.views.concluded_groups" %}">
            Concluded groups
        </a>
    </li>
    <li>
        <a class="dropdown-item {% if flavor != 'top' %}text-wrap link-primary{% endif %}"
           href="{% url 'ietf.mailinglists.views.nonwg' %}">
            Non-WG lists
        </a>
    </li>
    {% if flavor == "top" %}
    </ul>
</li>
{% endif %}
<li class="nav-item dropdown">
    {% if flavor == "top" %}
        <a href="#"
           class="nav-link dropdown-toggle"
           role="button"
           data-bs-toggle="dropdown"
           aria-expanded="false">
            Documents
        </a>
        <ul class="dropdown-menu {% if flavor == 'top' %}mt-n1{% else %}ms-n1{% endif %}">
        {% else %}
            <span class="fw-bolder">Documents</span>
        </li>
    {% endif %}
    <li>
        <a class="dropdown-item {% if flavor != 'top' %}text-wrap link-primary{% endif %}"
           href="{% url "ietf.doc.views_search.search" %}">
            Search
        </a>
    </li>
    <li>
        <a class="dropdown-item {% if flavor != 'top' %}text-wrap link-primary{% endif %}"
           href="{% url "ietf.doc.views_search.recent_drafts" %}">
            Recent drafts
        </a>
    </li>
    <li>
        <a class="dropdown-item {% if flavor != 'top' %}text-wrap link-primary{% endif %}"
           href="{% url "ietf.submit.views.upload_submission" %}">
            Draft submission
        </a>
    </li>
    {% if user and user.is_authenticated %}
        <li>
            <a class="dropdown-item {% if flavor != 'top' %}text-wrap link-primary{% endif %}"
               href="{% url "ietf.community.views.view_list" user.username %}">
                My tracked docs
            </a>
        </li>
        {% if user|has_role:"Area Director,Secretariat" %}
            {% if flavor == 'top' %}<li><hr class="dropdown-divider"></li>{% endif %}
            <li>
                <a class="dropdown-item {% if flavor != 'top' %}text-wrap link-primary{% endif %}"
                   href="{% url 'ietf.doc.views_status_change.rfc_status_changes' %}">
                    RFC status changes
                </a>
            </li>
        {% endif %}
        {% if flavor == 'top' %}<li><hr class="dropdown-divider"></li>{% endif %}
        <li>
            <a class="dropdown-item {% if flavor != 'top' %}text-wrap link-primary{% endif %}"
               href="{% url 'ietf.doc.views_ballot.irsg_ballot_status' %}">
                IRSG ballot status
            </a>
        </li>
        {% if user|has_role:"WG Chair,RG Chair" %}
            {% if flavor == 'top' %}<li><hr class="dropdown-divider"></li>{% endif %}
            <li {% if flavor == 'top' %}class="dropdown-header"{% else %}class="nav-item fw-bolder"{% endif %}>Manage</li>
            <li>
                <a class="dropdown-item {% if flavor != 'top' %}text-wrap link-primary{% endif %}"
                   href="{% url "ietf.submit.views.approvals" %}">
                    Approve a draft
                </a>
            </li>
            {% for g in user|docman_groups %}
                <li>
                    <a class="dropdown-item {% if flavor != 'top' %}text-wrap link-primary{% endif %}"
                       href="{% url "ietf.group.views.group_documents" g.acronym %}">
                        {{ g.acronym }} {{ g.type.slug }} docs
                    </a>
                </li>
            {% endfor %}
            {% for g in user|matman_groups %}
                <li>
                    <a class="dropdown-item {% if flavor != 'top' %}text-wrap link-primary{% endif %}"
                       href="{% url "ietf.group.views.meetings" g.acronym %}">
                        {{ g.acronym }} {{ g.type.slug }} meetings
                    </a>
                </li>
            {% endfor %}
        {% endif %}
        {% if user|has_role:"Review Team Secretary" %}
            {% if flavor == 'top' %}
                <li><hr class="dropdown-divider">
                </li>
            {% endif %}
            <li {% if flavor == 'top' %}class="dropdown-header"{% else %}class="nav-item fw-bolder"{% endif %}>
                Review Teams
            </li>
            {% for g in user|managed_review_groups %}
                <li>
                    <a class="dropdown-item {% if flavor != 'top' %}text-wrap link-primary{% endif %}"
                       href="{% url "ietf.group.views.review_requests" g.acronym %}">
                        {{ g.acronym }} reviews
                    </a>
                </li>
            {% endfor %}
        {% endif %}
        {% if user|active_nomcoms %}
            {% if flavor == 'top' %}
                <li><hr class="dropdown-divider">
                </li>
            {% endif %}
            <li {% if flavor == 'top' %}class="dropdown-header"{% else %}class="nav-item fw-bolder"{% endif %}>
                NomComs
            </li>
            {% for g in user|active_nomcoms %}
                <li>
                    <a class="dropdown-item {% if flavor != 'top' %}text-wrap link-primary{% endif %}"
                       href="{% url "ietf.nomcom.views.private_index" g.nomcom_set.first.year %}">
                        {{ g.acronym|capfirst }}
                    </a>
                </li>
            {% endfor %}
        {% endif %}
    {% endif %}
    {% if flavor == 'top' %}
        <li><hr class="dropdown-divider">
        </li>
    {% endif %}
    <li {% if flavor == 'top' %}class="dropdown-header"{% else %}class="nav-item fw-bolder"{% endif %}>
        RFC streams
    </li>
    <li>
        <a class="dropdown-item {% if flavor != 'top' %}text-wrap link-primary{% endif %}"
           href="{% url "ietf.group.views.stream_documents" acronym="iab" %}">
            IAB
        </a>
    </li>
    <li>
        <a class="dropdown-item {% if flavor != 'top' %}text-wrap link-primary{% endif %}"
           href="{% url "ietf.group.views.stream_documents" acronym="irtf" %}">
            IRTF
        </a>
    </li>
    <li>
        <a class="dropdown-item {% if flavor != 'top' %}text-wrap link-primary{% endif %}"
           href="{% url "ietf.group.views.stream_documents" acronym="ise" %}">
            ISE
        </a>
    </li>
    {% if flavor == 'top' %}
    </ul>
</li>
{% endif %}
<li class="nav-item dropdown">
    {% if flavor == "top" %}
        <a href="#"
           class="nav-link dropdown-toggle"
           role="button"
           data-bs-toggle="dropdown"
           aria-expanded="false">
            Meetings
        </a>
        <ul class="dropdown-menu {% if flavor == 'top' %}mt-n1{% else %}ms-n1{% endif %}">
        {% else %}
            <span class="fw-bolder">
                Meetings
            </span>
        </li>
    {% endif %}
    <li>
        <a class="dropdown-item {% if flavor != 'top' %}text-wrap link-primary{% endif %}"
           href="/meeting/agenda/">
            Agenda
        </a>
    </li>
    <li>
        <a class="dropdown-item {% if flavor != 'top' %}text-wrap link-primary{% endif %}"
           href="/meeting/materials/">
            Materials
        </a>
    </li>
    <li>
        <a class="dropdown-item {% if flavor != 'top' %}text-wrap link-primary{% endif %}"
           href="/meeting/floor-plan/">
            Floor plan
        </a>
    </li>
    <li>
        <a class="dropdown-item {% if flavor != 'top' %}text-wrap link-primary{% endif %}"
           href="https://www.ietf.org/how/meetings/register/">
            Registration
        </a>
    </li>
    <li>
        <a class="dropdown-item {% if flavor != 'top' %}text-wrap link-primary{% endif %}"
           href="{% url 'ietf.meeting.views.important_dates' %}">
            Important dates
        </a>
    </li>
    <li>
        <a class="dropdown-item {% if flavor != 'top' %}text-wrap link-primary{% endif %}"
           href="/secr/sreq/">
            Request a session
        </a>
    </li>
    <li>
        <a class="dropdown-item {% if flavor != 'top' %}text-wrap link-primary{% endif %}"
           href="/meeting/requests">
            Session requests
        </a>
    </li>
    {% if flavor == 'top' %}
        {% if flavor == 'top' %}
            <li><hr class="dropdown-divider">
            </li>
        {% endif %}
        <li {% if flavor == 'top' %}class="dropdown-header"{% else %}class="nav-item fw-bolder"{% endif %}>
            Upcoming meetings
        </li>
    {% endif %}
    <li>
        <a class="dropdown-item {% if flavor != 'top' %}text-wrap link-primary{% endif %}"
           href="/meeting/upcoming">
            Upcoming meetings
        </a>
    </li>
    {% if flavor == 'top' %}
        {% if flavor == 'top' %}
            <li><hr class="dropdown-divider">
            </li>
        {% endif %}
        <li {% if flavor == 'top' %}class="dropdown-header"{% else %}class="nav-item fw-bolder"{% endif %}>
            Past meetings
        </li>
    {% endif %}
    <li>
        <a class="dropdown-item {% if flavor != 'top' %}text-wrap link-primary{% endif %}"
           href="/meeting/past">
            Past meetings
        </a>
    </li>
    <li>
        <a class="dropdown-item {% if flavor != 'top' %}text-wrap link-primary{% endif %}"
           href="https://www.ietf.org/how/meetings/past/">
            Meeting proceedings
        </a>
    </li>
    {% if flavor == 'top' %}
    </ul>
</li>
{% endif %}
<li class="nav-item dropdown">
    {% if flavor == "top" %}
        <a href="#"
           class="nav-link dropdown-toggle"
           role="button"
           data-bs-toggle="dropdown"
           aria-expanded="false">
            Other
        </a>
        <ul class="dropdown-menu {% if flavor == 'top' %}mt-n1{% else %}ms-n1{% endif %}">
        {% else %}
            <span class="fw-bolder">
                Other
            </span>
        </li>
    {% endif %}
    <li>
        <a class="dropdown-item {% if flavor != 'top' %}text-wrap link-primary{% endif %}"
           href="/ipr/">
            IPR disclosures
        </a>
    </li>
    <li>
        <a class="dropdown-item {% if flavor != 'top' %}text-wrap link-primary{% endif %}"
           href="/liaison/">
            Liaison statements
        </a>
    </li>
    <li>
        <a class="dropdown-item {% if flavor != 'top' %}text-wrap link-primary{% endif %}"
           href="/iesg/agenda/">
            IESG agenda
        </a>
    </li>
    <li>
        <a class="dropdown-item {% if flavor != 'top' %}text-wrap link-primary{% endif %}"
           href="{% url 'ietf.nomcom.views.index' %}">
            NomComs
        </a>
    </li>
    <li>
        <a class="dropdown-item {% if flavor != 'top' %}text-wrap link-primary{% endif %}"
           href="/doc/downref/">
            Downref registry
        </a>
    </li>
    <li>
        <a class="dropdown-item {% if flavor != 'top' %}text-wrap link-primary{% endif %}"
           href="{% url "ietf.stats.views.stats_index" %}">
            Statistics
        </a>
        <ul class="dropdown-menu {% if flavor == 'top' %}mt-n1{% else %}ms-n1{% endif %}">
            <li>
                <a class="dropdown-item {% if flavor != 'top' %}text-wrap link-primary{% endif %}"
                   href="{% url 'ietf.stats.views.document_stats' %}">
                    Drafts/RFCs
                </a>
            </li>
            <li>
                <a class="dropdown-item {% if flavor != 'top' %}text-wrap link-primary{% endif %}"
                   href="{% url 'ietf.stats.views.meeting_stats' %}">
                    Meetings
                </a>
            </li>
            {% if user and user.is_authenticated %}
                <li>
                    <a class="dropdown-item {% if flavor != 'top' %}text-wrap link-primary{% endif %}"
                       href="{% url 'ietf.stats.views.review_stats' %}">
                        Reviews
                    </a>
                </li>
            {% endif %}
        </ul>
    </li>
    <li>
        <a class="dropdown-item {% if flavor != 'top' %}text-wrap link-primary{% endif %}"
           href="/group/edu/materials/">
            Tutorials
        </a>
    </li>
    <li>
        <a class="dropdown-item {% if flavor != 'top' %}text-wrap link-primary{% endif %}"
           href="/api/">
            API Help
        </a>
    </li>
    <li>
        <a class="dropdown-item {% if flavor != 'top' %}text-wrap link-primary{% endif %}"
           href="{% url 'ietf.release.views.release' %}">
            Release notes
        </a>
    </li>
    {% if flavor == 'top' %}
        <li><hr class="dropdown-divider">
        </li>
    {% endif %}
    <li>
        <a class="dropdown-item {% if flavor != 'top' %}text-wrap link-primary{% endif %}"
           href="https://trac.ietf.org/trac/ietfdb/newticket">
            <i class="bi bi-bug">
            </i>
            Report a bug
        </a>
    </li>
    {% if flavor == 'top' %}
    </ul>
</li>
{% endif %}
{% if flavor == 'top' %}
    {% include "base/menu_user.html" %}
{% endif %}<|MERGE_RESOLUTION|>--- conflicted
+++ resolved
@@ -1,17 +1,9 @@
-<<<<<<< HEAD
 {# Copyright The IETF Trust 2015-2019, All Rights Reserved #}
 {% load origin %}
 {% origin %}
-{% load ietf_filters managed_groups wg_menu active_groups_menu group_filters %}
+{% load ietf_filters managed_groups wg_menu active_groups_menu group_filters cache %}
 {% if flavor != 'top' %}
     {% include "base/menu_user.html" %}
-=======
-{# Copyright The IETF Trust 2015-2019, All Rights Reserved #}{% load origin %}{% origin %}
-{% load ietf_filters managed_groups wg_menu active_groups_menu group_filters cache %}
-
-{% if flavor != "top" %}
-  {% include "base/menu_user.html" %}
->>>>>>> 8fd6f332
 {% endif %}
 <li class="nav-item dropdown">
     {% if flavor == "top" %}

{% extends "base.html" %}
{# Copyright The IETF Trust 2015-2019, All Rights Reserved #}
{% load origin %}
{% origin %}
{% load ietf_filters static django_bootstrap5 person_filters textfilters %}
{% block title %}Manage open review requests for {{ group.acronym }}{% endblock %}
{% block pagehead %}
    <link rel="stylesheet" href="{% static "ietf/css/list.css" %}">
{% endblock %}
{% block content %}
    {% origin %}
    <h1>
        Manage {{ assignment_status }} open review requests
        <br>
        <small class="text-muted">{{ group.acronym }}</small>
    </h1>
    {% if newly_closed > 0 or newly_opened > 0 or newly_assigned > 0 %}
        <p class="my-3 alert alert-danger my-3">
            Changes since last refresh:
            {% if newly_closed %}{{ newly_closed }} request{{ newly_closed|pluralize }} closed.{% endif %}
            {% if newly_opened %}{{ newly_opened }} request{{ newly_opened|pluralize }} opened.{% endif %}
            {% if newly_assigned %}{{ newly_assigned }} request{{ newly_assigned|pluralize }} changed assignment.{% endif %}
            {% if saving %}Check that you are happy with the results, then re-save.{% endif %}
        </p>
    {% endif %}
    {% if review_requests %}
        <form class="review-requests" method="post">
            {% csrf_token %}
            {% for r in review_requests %}
                <div class="my-3 card review-request">
                    <div class="card-header">
                        <span class="float-end">
                            {% if r.in_lc_and_telechat %}
                                Last Call and telechat
                            {% else %}
                                {{ r.type.name }}
                            {% endif %}
                            deadline {{ r.deadline|date:"Y-m-d" }}
                            {% if r.due %}<span class="badge bg-warning">{{ r.due }} day{{ r.due|pluralize }}</span>{% endif %}
                        </span>
                        <a href="{% if r.requested_rev %}{% url "ietf.doc.views_doc.document_main" name=r.doc.name rev=r.requested_rev %}{% else %}{% url "ietf.doc.views_doc.document_main" name=r.doc.name %}{% endif %}?include_text=1">
                            {{ r.doc.name }}-
                            {% if r.requested_rev %}
                                {{ r.requested_rev }}
                            {% else %}
                                {{ r.doc.rev }}
                            {% endif %}
                        </a>
                    </div>
                    <div class="card-body">
                        <div class="row request-metadata">
                            <div class="col-sm-6">
                                <p class="lead">
                                    {{ r.doc.title|linkify|urlize_ietf_docs }}
                                </p>
                                {% if r.pk != None %}
                                    <span class="fw-bold">Requested:</span>
                                    <a href="{% url "ietf.doc.views_review.review_request" name=r.doc.name request_id=r.pk %}">
                                        {{ r.time|date:"Y-m-d" }}
                                    </a>
                                    {% if r.requested_by %}
                                        by {% person_link r.requested_by %}
                                    {% endif %}
                                    <br>
                                {% else %}
                                    <span class="badge bg-info">Auto-suggested</span>
                                    <br>
                                {% endif %}
                                {% if r.doc.authors %}
                                    <span class="fw-bold">Authors:</span>
                                    {% for person in r.doc.authors %}
                                        {% person_link person %}{% if not forloop.last %},{% endif %}
                                    {% endfor %}
                                    <br>
                                {% endif %}
                                {% if r.doc.group.type_id != "individ" %}
                                    <span class="fw-bold">{{ r.doc.group.type.name }}:</span>
                                    <a href="{% url "ietf.group.views.group_home" acronym=r.doc.group.acronym group_type=r.doc.group.type_id %}">
                                        {{ r.doc.group.acronym }}
                                    </a>
                                    <br>
                                {% endif %}
                                {% if r.wg_chairs %}
                                    <span class="fw-bold">{{ r.doc.group.type.name }} chairs:</span>
                                    {% for person in r.wg_chairs %}
                                        {% person_link person %}{% if not forloop.last %},{% endif %}
                                    {% endfor %}
                                    <br>
                                {% endif %}
                                {% if r.latest_reqs %}
                                    {% for rlatest in r.latest_reqs %}
                                        {% for alatest in rlatest.reviewassignment_set.all %}
                                            <div>
                                                {% if alatest.reviewed_rev %}
                                                    Previous review of
                                                    <a href="{% url "ietf.doc.views_doc.document_main" name=rlatest.doc.name rev=alatest.reviewed_rev %}?include_text=1">
                                                        {% if rlatest.doc.name != r.doc.name %}{{ rlatest.doc.name }}{% endif %}
                                                        -{{ alatest.reviewed_rev }}
                                                    </a>
                                                    {% if alatest.reviewed_rev != r.doc.rev %}
                                                        (<a href="{{ rfcdiff_base_url }}?url1={{ rlatest.doc.name }}-{{ alatest.reviewed_rev }}&amp;url2={{ r.doc.name }}-{{ r.doc.rev }}">diff</a>)
                                                    {% endif %}
                                                    :
                                                    <a href="{{ alatest.review.get_absolute_url }}">
                                                        {% if alatest.result %}
                                                            {{ alatest.result.name }}
                                                        {% else %}
                                                            result unavail.
                                                        {% endif %}
                                                    </a>
                                                    by {% person_link alatest.reviewer.person %}
                                                    {% if alatest.closed_review_request_event %}{{ alatest.closed_review_request_event.time.date|date }}{% endif %}
                                                {% else %}
                                                    Previous review of
                                                    <a href="{% url "ietf.doc.views_doc.document_main" name=rlatest.doc.name %}?include_text=1">
                                                        {% if rlatest.doc.name != r.doc.name %}
                                                            {{ rlatest.doc.name }}
                                                        {% else %}
                                                            this document
                                                        {% endif %}
                                                    </a>
                                                    :
                                                    <a href="{% url "ietf.doc.views_review.review_request" name=rlatest.doc.name request_id=rlatest.pk %}">
                                                        {% if alatest.result %}
                                                            {{ alatest.result.name }}
                                                        {% else %}
                                                            result unavail.
                                                        {% endif %}
                                                    </a>
                                                    by {% person_link alatest.reviewer.person %}
                                                    {% if alatest.closed_review_request_event %}{{ alatest.closed_review_request_event.time.date|date }}{% endif %}
                                                {% endif %}
                                            </div>
                                        {% endfor %}
                                    {% endfor %}
                                {% endif %}
                                <div>
                                    <span class="badge bg-secondary">{{ r.doc.pages }} page{{ r.doc.pages|pluralize }}</span>
                                    <span class="badge bg-info">{{ r.doc.friendly_state }}</span>
                                </div>
                                {% if r.doc.telechat_date %}<span class="badge bg-warning">IESG telechat {{ r.doc.telechat_date }}</span>{% endif %}
                                {% if r.comment %}<pre class="border p-3 pasted">{{ r.comment }}</pre>{% endif %}
                            </div>
                            <div class="col-sm-6">
                                <span class="fw-bold">Abstract:</span>
                                {{ r.doc.abstract|linkify|urlize_ietf_docs }}
                            </div>
                            {% if r.form.non_field_errors %}
                                <div class="alert alert-danger my-3">
                                    {% for e in r.form.non_field_errors %}{{ e }}{% endfor %}
                                </div>
                            {% endif %}
                            <input type="hidden" name="reviewrequest" value="{{ r.pk }}">
                            <input type="hidden"
                                   name="{{ r.form.prefix }}-existing_reviewer"
                                   value="{{ r.reviewer_id|default:"" }}">
                            <div class="assign-action">
                                {% if r.reviewer %}
                                    <button type="button"
                                            class="btn btn-sm btn-primary btn-success"
                                            title="Click to reassign reviewer">
                                        {% person_link r.reviewer.person %}
                                    </button>
                                    {% if r.state_id == "accepted" %}<span class="badge bg-secondary">Accepted</span>{% endif %}
                                    {% if r.reviewer_unavailable %}<span class="badge bg-danger">Unavailable</span>{% endif %}
                                {% else %}
                                    <button type="button"
                                            class="btn btn-sm btn-primary btn-success"
                                            title="Click to assign reviewer">
                                        Assign reviewer
                                    </button>
                                {% endif %}
                            </div>
                            {% bootstrap_field r.form.action layout="horizontal" size="sm" %}
                            <div class="reviewer-controls">
                                {% if r.form.review_type %}
                                    {% bootstrap_field r.form.review_type layout="horizontal" size="sm" %}
                                {% endif %}
                                {% bootstrap_field r.form.reviewer layout="horizontal" size="sm" %}
                                {% bootstrap_field r.form.add_skip layout="horizontal" size="sm" %}
                                <button type="button"
                                        class="btn btn-sm btn-primary undo"
                                        title="Cancel assignment"
                                        data-initial="{{ r.form.fields.reviewer.initial|default:"" }}">
                                    Cancel
                                </button>
                                {% if r.form.reviewer.errors or r.form.add_skip.errors %}
                                    <div class="alert alert-danger my-3">
                                        {% for e in r.form.reviewer.errors %}{{ e }}{% endfor %}
                                        {% for e in r.form.add_skip.errors %}{{ e }}{% endfor %}
                                    </div>
                                {% endif %}
                            </div>
                            <div class="close-action">
                                <button type="button" class="btn btn-sm btn-primary btn-danger">Close</button>
                                {% if r.doc.past_telechat_date %}(was on {{ r.doc.past_telechat_date }} telechat){% endif %}
                            </div>
                            <div class="close-controls">
                                {% bootstrap_field r.form.close layout="horizontal" size="sm" %}
                                {% bootstrap_field r.form.close_comment layout="horizontal" size="sm" %}
                                <button type="button"
                                        class="btn btn-sm btn-primary undo"
                                        title="Cancel closing">Cancel</button>
                                {% if r.form.close.errors %}
                                    {% bootstrap_field r.form.close.errors layout="horizontal" size="sm" %}
                                {% endif %}
                            </div>
                        </div>
                    </div>
                </div>
<<<<<<< HEAD
            {% endfor %}
            <a href="{% url "ietf.group.views.review_requests" group_type=group.type_id acronym=group.acronym %}"
               class="btn btn-secondary float-end">
                Back
            </a>
            <button class="btn btn-primary" type="submit" name="action" value="save">Save changes</button>
            <button class="btn btn-primary"
                    type="submit"
                    name="action"
                    value="save-continue">Save and continue editing</button>
            <button class="btn btn-primary" type="submit" name="action" value="refresh">Refresh (keeping changes)</button>
        </form>
    {% else %}
        <p>
            There are currently no {{ assignment_status }} open requests.
        </p>
    {% endif %}
=======

                <div><strong>{{ r.doc.title }}</strong></div>

                <div>
                  {{ r.doc.pages }} page{{ r.doc.pages|pluralize }}
                  - {{ r.doc.friendly_state }}
                  {% if r.doc.telechat_date %}
                    - IESG telechat: {{ r.doc.telechat_date }}
                  {% endif %}
                  {% if r.doc.group.type_id != "individ" %}
                    - <a href="{% url "ietf.group.views.group_home" acronym=r.doc.group.acronym  %}">{{ r.doc.group.acronym }} {{ r.doc.group.type.name }}</a>
                  {% endif %}
                </div>
                {% if r.comment %}
                  <div><pre class="pasted">{{ r.comment }}</pre></div>
                {% endif %}
              </div>

              <div class="col-sm-6 abstract">
                {{ r.doc.abstract|linebreaks }}
              </div>
            </div>
          </div>
          
          <div class="panel-footer">
            {% if r.form.non_field_errors %}
              <div class="alert alert-danger">
                {% for e in r.form.non_field_errors %}
                  {{ e }}
                {% endfor %}
              </div>
            {% endif %}

            <input type="hidden" name="reviewrequest" value="{{ r.pk }}">
            <input type="hidden" name="{{ r.form.prefix }}-existing_reviewer" value="{{ r.reviewer_id|default:"" }}">

            <span class="assign-action">
              {% if r.reviewer %}
                <button type="button" class="btn btn-default btn-success" title="Click to reassign reviewer">
                  {{ r.reviewer.person }}
                  {% if r.state_id == "accepted" %} <span class="label label-default">accepted</span>{% endif %}
                  {% if r.reviewer_unavailable %}<span class="label label-danger">unavailable</span>{% endif %}
                </button>
              {% else %}
                <button type="button" class="btn btn-default btn-success" title="Click to assign reviewer"><em>Not yet assigned</em></button>
              {% endif %}
            </span>

            {{ r.form.action }}

            <span class="reviewer-controls form-inline">
              {% if r.form.review_type %}
                <label for="{{ r.form.review_type.id_for_label }}">Review Type:</label>
                {{ r.form.review_type }}
              {% endif %}
              <label for="{{ r.form.reviewer.id_for_label }}">Assign:</label>
              {{ r.form.reviewer }} 
              {{ r.form.add_skip }} <label for="{{ r.form.add_skip.id_for_label }}">Skip next time</label>
              <button type="button" class="btn btn-default undo" title="Cancel assignment" data-initial="{{ r.form.fields.reviewer.initial|default:"" }}">Cancel</button>
              {% if r.form.reviewer.errors or r.form.add_skip.errors %}
                <div class="alert alert-danger">
                  {% for e in r.form.reviewer.errors %}
                    {{ e }}
                  {% endfor %}
                  {% for e in r.form.add_skip.errors %}
                    {{ e }}
                  {% endfor %}
                </div>
              {% endif %}
            </span>

            <span class="close-action">
              <button type="button" class="btn btn-default btn-danger">Close...</button>
              {% if r.doc.past_telechat_date %} (was on {{r.doc.past_telechat_date}} telechat) {% endif %}
            </span>

            <span class="close-controls form-inline">
              <label for="{{ r.form.reviewer.id_for_label }}">Close:</label>
              {{ r.form.close }}
              <label for="{{ r.form.reviewer.id_for_close_comment }}">Optional comment:</label>
              {{ r.form.close_comment }}
              <button type="button" class="btn btn-default undo" title="Cancel closing">Cancel</button>
              {% if r.form.close.errors %}
                <br>
                {{ r.form.close.errors }}
              {% endif %}
            </span>
          </div>
        </div>
      {% endfor %}

      {% buttons %}
      <a href="{% url "ietf.group.views.review_requests" group_type=group.type_id acronym=group.acronym %}" class="btn btn-default pull-right">Cancel</a>
      <button class="btn btn-primary" type="submit" name="action" value="save">Save changes</button>
      <button class="btn btn-primary" type="submit" name="action" value="save-continue">Save and continue editing</button>
      <button class="btn btn-default" type="submit" name="action" value="refresh">Refresh (keeping changes)</button>
      {% endbuttons %}
    </form>
  {% else %}
    <p>There are currently no {{ assignment_status }} open requests.</p>
  {% endif %}
>>>>>>> 8fd6f332
{% endblock %}
{% block js %}
    <script src="{% static "ietf/js/list.js" %}"></script>
    <script src="{% static "ietf/js/manage-review-requests.js" %}">
    </script>
{% endblock %}<|MERGE_RESOLUTION|>--- conflicted
+++ resolved
@@ -75,7 +75,7 @@
                                 {% endif %}
                                 {% if r.doc.group.type_id != "individ" %}
                                     <span class="fw-bold">{{ r.doc.group.type.name }}:</span>
-                                    <a href="{% url "ietf.group.views.group_home" acronym=r.doc.group.acronym group_type=r.doc.group.type_id %}">
+                                    <a href="{% url "ietf.group.views.group_home" acronym=r.doc.group.acronym %}">
                                         {{ r.doc.group.acronym }}
                                     </a>
                                     <br>
@@ -208,7 +208,6 @@
                         </div>
                     </div>
                 </div>
-<<<<<<< HEAD
             {% endfor %}
             <a href="{% url "ietf.group.views.review_requests" group_type=group.type_id acronym=group.acronym %}"
                class="btn btn-secondary float-end">
@@ -226,109 +225,6 @@
             There are currently no {{ assignment_status }} open requests.
         </p>
     {% endif %}
-=======
-
-                <div><strong>{{ r.doc.title }}</strong></div>
-
-                <div>
-                  {{ r.doc.pages }} page{{ r.doc.pages|pluralize }}
-                  - {{ r.doc.friendly_state }}
-                  {% if r.doc.telechat_date %}
-                    - IESG telechat: {{ r.doc.telechat_date }}
-                  {% endif %}
-                  {% if r.doc.group.type_id != "individ" %}
-                    - <a href="{% url "ietf.group.views.group_home" acronym=r.doc.group.acronym  %}">{{ r.doc.group.acronym }} {{ r.doc.group.type.name }}</a>
-                  {% endif %}
-                </div>
-                {% if r.comment %}
-                  <div><pre class="pasted">{{ r.comment }}</pre></div>
-                {% endif %}
-              </div>
-
-              <div class="col-sm-6 abstract">
-                {{ r.doc.abstract|linebreaks }}
-              </div>
-            </div>
-          </div>
-          
-          <div class="panel-footer">
-            {% if r.form.non_field_errors %}
-              <div class="alert alert-danger">
-                {% for e in r.form.non_field_errors %}
-                  {{ e }}
-                {% endfor %}
-              </div>
-            {% endif %}
-
-            <input type="hidden" name="reviewrequest" value="{{ r.pk }}">
-            <input type="hidden" name="{{ r.form.prefix }}-existing_reviewer" value="{{ r.reviewer_id|default:"" }}">
-
-            <span class="assign-action">
-              {% if r.reviewer %}
-                <button type="button" class="btn btn-default btn-success" title="Click to reassign reviewer">
-                  {{ r.reviewer.person }}
-                  {% if r.state_id == "accepted" %} <span class="label label-default">accepted</span>{% endif %}
-                  {% if r.reviewer_unavailable %}<span class="label label-danger">unavailable</span>{% endif %}
-                </button>
-              {% else %}
-                <button type="button" class="btn btn-default btn-success" title="Click to assign reviewer"><em>Not yet assigned</em></button>
-              {% endif %}
-            </span>
-
-            {{ r.form.action }}
-
-            <span class="reviewer-controls form-inline">
-              {% if r.form.review_type %}
-                <label for="{{ r.form.review_type.id_for_label }}">Review Type:</label>
-                {{ r.form.review_type }}
-              {% endif %}
-              <label for="{{ r.form.reviewer.id_for_label }}">Assign:</label>
-              {{ r.form.reviewer }} 
-              {{ r.form.add_skip }} <label for="{{ r.form.add_skip.id_for_label }}">Skip next time</label>
-              <button type="button" class="btn btn-default undo" title="Cancel assignment" data-initial="{{ r.form.fields.reviewer.initial|default:"" }}">Cancel</button>
-              {% if r.form.reviewer.errors or r.form.add_skip.errors %}
-                <div class="alert alert-danger">
-                  {% for e in r.form.reviewer.errors %}
-                    {{ e }}
-                  {% endfor %}
-                  {% for e in r.form.add_skip.errors %}
-                    {{ e }}
-                  {% endfor %}
-                </div>
-              {% endif %}
-            </span>
-
-            <span class="close-action">
-              <button type="button" class="btn btn-default btn-danger">Close...</button>
-              {% if r.doc.past_telechat_date %} (was on {{r.doc.past_telechat_date}} telechat) {% endif %}
-            </span>
-
-            <span class="close-controls form-inline">
-              <label for="{{ r.form.reviewer.id_for_label }}">Close:</label>
-              {{ r.form.close }}
-              <label for="{{ r.form.reviewer.id_for_close_comment }}">Optional comment:</label>
-              {{ r.form.close_comment }}
-              <button type="button" class="btn btn-default undo" title="Cancel closing">Cancel</button>
-              {% if r.form.close.errors %}
-                <br>
-                {{ r.form.close.errors }}
-              {% endif %}
-            </span>
-          </div>
-        </div>
-      {% endfor %}
-
-      {% buttons %}
-      <a href="{% url "ietf.group.views.review_requests" group_type=group.type_id acronym=group.acronym %}" class="btn btn-default pull-right">Cancel</a>
-      <button class="btn btn-primary" type="submit" name="action" value="save">Save changes</button>
-      <button class="btn btn-primary" type="submit" name="action" value="save-continue">Save and continue editing</button>
-      <button class="btn btn-default" type="submit" name="action" value="refresh">Refresh (keeping changes)</button>
-      {% endbuttons %}
-    </form>
-  {% else %}
-    <p>There are currently no {{ assignment_status }} open requests.</p>
-  {% endif %}
->>>>>>> 8fd6f332
 {% endblock %}
 {% block js %}
     <script src="{% static "ietf/js/list.js" %}"></script>

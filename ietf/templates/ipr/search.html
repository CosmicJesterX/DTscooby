--- conflicted
+++ resolved
@@ -1,144 +1,16 @@
-<<<<<<< HEAD
-{% extends "base.html" %}
-{# Copyright The IETF Trust 2007, All Rights Reserved #}
-{% block title %}IPR Search{% endblock %}
+{% extends "ietf.html" %}
 
 {% block pagehead %}
 <link rel="stylesheet" type="text/css" href="/css/ipr.css"></link>
 {% endblock %}
 
+{% block title %}IPR search{% endblock %}
+
 {% block content %}
-
-{% include "ipr/search_form.html" %}
-
-<p><a href="{% url "ietf.ipr.views.showlist" %}">Back to IPR Disclosure Page</a></p>
+  {% include "ipr/search_form.html" %}
 {% endblock %}
 
 {% block js %}
 <script type="text/javascript" src="/js/lib/jquery-1.8.2.min.js"></script>
 <script type="text/javascript" src="/js/ipr-search.js"></script>
-=======
-{% extends "ietf.html" %}
-
-{% block title %}IPR search{% endblock %}
-
-{% block content %}
-
-<h1>IPR search</h1>
-
-<div class="row">
-	<div class="col-md-6">
-
-		<h2>Document search</h2>
-
-		<form role="form">
-			<input type="hidden" name="option" value="document_search">
-			<div class="form-group">
-				<label for="document_search">I-D name</label>
-				<div class="input-group">
-					<input type="text" class="form-control" id="document_search" name="document_search" placeholder="draft-...">
-					<span class="input-group-btn">
-						<button class="btn btn-primary" type="submit"><span class="fa fa-search"></span> Search</button>
-					</span>
-				</div>
-			</div>
-		</form>
-
-		<form role="form">
-			<input type="hidden" name="option" value="rfc_search">
-			<div class="form-group">
-				<label for="rfc_search">RFC number</label>
-				<div class="input-group">
-					<input type="number" class="form-control" id="rfc_search" name="rfc_search" placeholder="123...">
-					<span class="input-group-btn">
-						<button class="btn btn-primary" type="submit"><span class="fa fa-search"></span> Search</button>
-					</span>
-				</div>
-			</div>
-		</form>
-
-		<form role="form">
-			<input type="hidden" name="option" value="title_search">
-			<div class="form-group">
-				<label for="title_search">Words in document title</label>
-				<div class="input-group">
-					<input type="text" class="form-control" id="title_search" name="title_search" placeholder="protocol...">
-					<span class="input-group-btn">
-						<button class="btn btn-primary" type="submit"><span class="fa fa-search"></span> Search</button>
-					</span>
-				</div>
-			</div>
-		</form>
-
-		<form role="form">
-			<input type="hidden" name="option" value="wg_search">
-			<div class="form-group">
-				<label for="wg_search">Working group</label>
-				<div class="row">
-					<div class="col-sm-8">
-						<select class="form-control" id="wg_search" name="wg_search">
-							<option value="">(Select WG)</option>
-							{% for wg in wgs %}
-								<option value="{{ wg.acronym }}">{{ wg.acronym }}</option>
-							{% endfor %}
-						</select>
-					</div>
-					<div class="col-sm-4">
-						<button class="btn btn-primary btn-block" type="submit"><span class="fa fa-search"></span> Search</button>
-					</div>
-				</div>
-			</div>
-		</form>
-
-	</div>
-	<div class="col-md-6">
-
-		<h2>IPR search</h2>
-
-		<form role="form">
-			<input type="hidden" name="option" value="patent_search">
-			<div class="form-group">
-				<label for="patent_search">Name of patent owner/applicant</label>
-				<div class="input-group">
-					<input type="text" class="form-control" id="patent_search" name="patent_search" placeholder="John Doe...">
-					<span class="input-group-btn">
-						<button class="btn btn-primary" type="submit"><span class="fa fa-search"></span> Search</button>
-					</span>
-				</div>
-			</div>
-		</form>
-
-		<form role="form">
-			<input type="hidden" name="option" value="ipr_title_search">
-			<div class="form-group">
-				<label for="ipr_title_search">Words in IPR disclosure title</label>
-				<div class="input-group">
-					<input type="text" class="form-control" id="ipr_title_search" name="ipr_title_search" placeholder="protocol...">
-					<span class="input-group-btn">
-						<button class="btn btn-primary" type="submit"><span class="fa fa-search"></span> Search</button>
-					</span>
-				</div>
-			</div>
-		</form>
-
-		<form role="form">
-			<input type="hidden" name="option" value="patent_info_search">
-			<div class="form-group">
-				<label for="patent_info_search">Text in patent information</label>
-				<div class="input-group">
-					<input type="text" class="form-control" id="patent_info_search" name="patent_info_search" placeholder="">
-					<span class="input-group-btn">
-						<button class="btn btn-primary" type="submit"><span class="fa fa-search"></span> Search</button>
-					</span>
-				</div>
-				<span class="help-block">This search string must contain at least three characters, including at least one digit, and include punctuation marks. For best results, please enter the entire string, or as much of it as possible.</span>
-			</div>
-		</form>
-
-	</div>
-</div>
-
-
-<a class="btn btn-default pull-right" href="{% url "ietf.ipr.views.showlist" %}">Back</a>
->>>>>>> 9a25b002
 {% endblock %}
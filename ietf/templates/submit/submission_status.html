{# Copyright The IETF Trust 2007, All Rights Reserved #}
{% extends "submit/submit_base.html" %}
{% load ietf_filters submit_tags %}
{% load future %}

{% block title %}Submission status of {{ submission.name }}-{{ submission.rev }}{% endblock %}

{% block submit_content %}

{% if submission.state_id != "uploaded" %}
	<h2>Submission status: {{ submission.state.name }}</h2>
{% endif %}

{% if message %}
	<p class="alert alert-info">{{ message.1 }}</p>
{% endif %}

{% if submission.state_id == "aut-appr" and submission.submitter_parsed.email not in confirmation_list|join:", " %}
	<p class="alert alert-warning">
		Please note that since the database does not have your email address in the list of authors of previous
		revisions of the document, you are <b>not</b> receiving a confirmation email yourself; one of the
		addressees above will have to send a confirmation in order to complete the submission.  This is done
		to avoid document hijacking.  If none of the known previous authors will be able to confirm the
		submission, please contact <a href="mailto:ietf-action@ietf.org">the Secretariat</a> for action.
	</p>
{% endif %}

{% if submitter_form.errors %}
	<p class="alert alert-danger">Please fix errors in the form below.</p>
{% endif %}

<h2>I-D nits</h2>
<p>
	{% if passes_idnits %}
		Your draft has been verified to meet I-D nits requirements.
	{% else %}
		Your draft has <b>NOT</b> been verified to meet I-D nits requirements.
	{% endif %}
</p>
<button class="btn btn-default" data-toggle="modal" data-target="#nits">View I-D nits</button>

<div class="modal fade" id="nits" tabindex="-1" role="dialog" aria-labelledby="nits" aria-hidden="true">
	<div class="modal-dialog modal-lg">
		<div class="modal-content">
			<div class="modal-header">
				<button type="button" class="close" data-dismiss="modal" aria-hidden="true">&times;</button>
				<h4 class="modal-title" id="nitslabel">I-D nits for {{ submission.name }}-{{ submission.rev }}</h4>
			</div>
			<div class="modal-body">
				<pre>{{ submission.idnits_message }}</pre>
			</div>
			<div class="modal-footer">
				<button type="button" class="btn btn-default" data-dismiss="modal">Close</button>
			</div>
		</div>
	</div>
</div>

<div class="modal fade" id="twopages" tabindex="-1" role="dialog" aria-labelledby="twopageslabel" aria-hidden="true">
	<div class="modal-dialog modal-lg">
		<div class="modal-content">
			<div class="modal-header">
				<button type="button" class="close" data-dismiss="modal" aria-hidden="true">&times;</button>
				<h4 class="modal-title" id="twopageslabel">First two pages of {{ submission.name }}-{{ submission.rev }}</h4>
			</div>
			<div class="modal-body">
				{{ submission|two_pages_decorated_with_errors:errors }}
			</div>
			<div class="modal-footer">
				<button type="button" class="btn btn-default" data-dismiss="modal">Close</button>
			</div>
		</div>
	</div>
</div>


<h2>Meta-data from the submission</h2>

{% if errors %}
	<div class="alert alert-danger">
		<p><b>Meta-Data errors found!</b></p>
		<p>Please make sure that your Internet-Draft includes all of the required meta-data in the proper format.</p>

		<p>If your Internet-Draft <b>does</b> include all of the required meta-data in the proper format, and if
			the error(s) identified above are due to the failure of the tool to extract the meta-data correctly,
			then please use the "Adjust meta-data" button below, which will take you to the "Adjust screen" where
			you can correct the improperly extracted meta-data. You will then be able to submit your Internet-Draft
			to the Secretariat for manual posting.</p>

			<p>If your Internet-Draft <b>does not</b> include all of the required meta-data in the proper format, then
			please cancel this submission, update your Internet-Draft, and resubmit it.</p>

			<p><b>Note:</b> The secretariat will <b>not</b> add any
			meta-data to your Internet-Draft or edit the meta-data. An
			Internet-Draft that does not include all of the required meta-data in
			the proper format <b>will</b> be returned to the submitter.</p>
	</div>
{% endif %}

<table class="table table-condensed table-striped">
	<tr>
		<th>Document</th>
		<td>
			{% if submission.state_id == "posted" %}
				<a href="//www.ietf.org/id/{{ submission.name }}-{{submission.rev}}.txt">{{ submission.name }}</a>
			{% else %}
				{{ submission.name }}
			{% endif %}

			<button class="btn btn-default btn-xs pull-right" data-toggle="modal" data-target="#twopages">View first two pages</button>

			{% show_submission_files submission %}

			{% if errors.files %}
				<p class="text-danger"><b>{{ errors.files|safe }}</b></p>
			{% endif %}
		 </td>
	</tr>

	<tr>
		<th>Revision</th>
		<td>
			{{ submission.rev }}

			{% if errors.rev %}
				<button class="btn btn-default btn-xs pull-right" data-toggle="modal" data-target="#twopages">View errors in document</button>
				<p class="text-danger"><b>{{ errors.rev }}</b></p>
			{% endif %}
		</td>
	</tr>

	<tr>
		<th>Group</th>
		<td>
			{{ submission.group|default:"Individual Submission" }}
			{% if errors.group %}
				<p class="text-danger"><b>{{ errors.group }}</b></p>
			{% endif %}
		</td>
	</tr>

	<tr>
		<th>Document date</th>
		<td>
			{{ submission.document_date }}
			{% if errors.document_date %}
				<p class="text-danger"><b>{{ errors.document_date }}</b></p>
			{% endif %}
		</td>
	</tr>

	<tr>
		<th>Submission date</th>
		<td>{{ submission.submission_date }}</td>
	</tr>

	<tr>
		<th>Title</th>
		<td>
			{{ submission.title|default:"" }}
			{% if errors.title %}<p class="text-danger"><b>{{ errors.title }}</b></p>{% endif %}
		</td>
	</tr>

	<tr>
		<th>Authors</th>
		<td>
			{% with submission.authors_parsed as authors %}
				{{ authors|length }} author{{ authors|pluralize }}
			{% endwith %}
			{% if errors.authors %}<p class="text-danger"><b>{{ errors.authors|safe }}</b></p>{% endif %}
		</td>
	</tr>

	{% for author in submission.authors_parsed %}
		<tr>
			<th>Author {{ forloop.counter }}</th>
			<td>{{ author.name }} {% if author.email %}&lt;{{ author.email }}&gt;{% endif %}</td>
		</tr>
	{% endfor %}

	<tr>
		<th>Abstract</th>
		<td>
			{{ submission.abstract|linebreaksbr }}
			{% if errors.abstract %}<p class="text-danger"><b>{{ errors.abstract }}</b></p>{% endif %}
		</td>
	</tr>

	<tr>
		<th>Pages</th>
		<td>
			{{ submission.pages }}
			{% if errors.pages %}<p class="text-danger"><b>{{ errors.pages }}</b></p>{% endif %}
		</td>
	</tr>

	<tr>
		<th>File size</th>
		<td>{{ submission.file_size|filesizeformat }}</td>
	</tr>
</table>

{% if can_edit %}
	<p>
		<form method="post">
			{% csrf_token %}
			<input type="hidden" name="action" value="edit">
                        <button class="btn btn-warning" type="submit" value="adjust">Adjust meta-data</button>
		</form>
	</p>
	<p>Leads to manual post by the secretariat.</p>

	{% if passes_idnits and not errors %}
		<h2>Please edit the following meta-data before posting:</h2>

		<form class="idsubmit" method="post">
			{% csrf_token %}
			{% include "submit/submitter_form.html" %}
			<input type="hidden" name="action" value="autopost">
                        <button class="btn btn-primary" type="submit">Post submission</button>
		</form>

		<p>
			{% if requires_group_approval %}
				Notifies group chairs to get approval.
			{% else %}
				{% if requires_prev_authors_approval %}
					Notifies authors of previous revision of draft to get approval.
				{% else %}
					Notifies submitter and authors for confirmation.
				{% endif %}
			{% endif %}
		</p>
	{% endif %}

{% else %}
	{% if submission.submitter %}
		<h3>Submitter information</h3>
		<table class="table table-condensed table-striped">
			<tr><th>Name</th><td>{{ submission.submitter_parsed.name }}</td></tr>
			<tr><th>Email address</th><td>{{ submission.submitter_parsed.email }}</td></tr>
		</table>
	{% endif %}
{% endif %}

{% if can_cancel %}
	<h2>Cancel submission</h2>
	<p>
		<form id="cancel-submission" method="post">
			{% csrf_token %}
			<input type="hidden" name="action" value="cancel">
                        <button class="btn btn-danger" type="submit">Cancel submission</button>
                </form>
	</p>
	<p>Deletes the uploaded file{{ submission.file_types|split:","|pluralize }} permanently.</p>
{% endif %}

{% if can_group_approve %}
	<h2>Approve submission</h2>
	<p>
		<form method="post">
			{% csrf_token %}
			<input type="hidden" name="action" value="approve">
                        <button class="btn btn-danger" type="submit">Approve this submission</button>
                </form>
	</p>
{% endif %}

{% if can_force_post %}
	<p>
		<form method="post">
			{% csrf_token %}
			<input type="hidden" name="action" value="forcepost">
                        <button class="btn btn-danger" type="submit">Force post of submission</button>
		</form>
	</p>
{% endif %}

{% if show_send_full_url %}
<div class="alert alert-danger">
	<p>You are not allowed to modify or cancel this submission. You can
		only modify or cancel this submission from the same URL you were
		redirected to after the submission.</p>

	<p>If you are the submitter check your browser history to find this
		URL. You can share it with any person you need.</p>

	<p>If you are one of the authors you can request the URL from which
		you can modify or cancel this submission by clicking the next
		button. An email will then be sent to the authors and submitter
		(if submitter email was entered): {{ confirmation_list|join:", " }}.</p>

	<p>
	<form method="post">{% csrf_token %}
		<input type="hidden" name="action" value="sendfullurl">
                <button class="btn btn-danger" type="submit">Request full access URL</button>
        </form>
	</p>
</div>
{% endif %}

<h2>History</h2>

<<<<<<< HEAD
<table class="ietf-table history">
  <tr><th>Date</th><th>By</th><th>Text</th></tr>

  {% for e in submission.submissionevent_set.all %}
  <tr class="{% cycle 'oddrow','evenrow' %}">
    <td>{{ e.time|date:"Y-m-d" }}</td>
    <td>{{ e.by|default:"" }}</td>
    <td>{{ e.desc }}
    </td>
  </tr>
  {% endfor %}
=======
<table class="table table-condensed table-striped">
	<thead>
		<tr><th>Date</th><th>By</th><th>Event</th></tr>
	</thead>
	<tbody>
		{% for e in submission.submissionevent_set.all %}
			<tr>
				<td class="text-nowrap">{{ e.time|date:"Y-m-d" }}</td>
				<td>{{ e.by|default:"" }}</td>
				<td>{{ e.desc }}</td>
			</tr>
		{% endfor %}
	</tbody>
>>>>>>> ab74e5c0
</table>

{% include "submit/problem-reports-footer.html" %}

{% endblock %}<|MERGE_RESOLUTION|>--- conflicted
+++ resolved
@@ -302,19 +302,6 @@
 
 <h2>History</h2>
 
-<<<<<<< HEAD
-<table class="ietf-table history">
-  <tr><th>Date</th><th>By</th><th>Text</th></tr>
-
-  {% for e in submission.submissionevent_set.all %}
-  <tr class="{% cycle 'oddrow','evenrow' %}">
-    <td>{{ e.time|date:"Y-m-d" }}</td>
-    <td>{{ e.by|default:"" }}</td>
-    <td>{{ e.desc }}
-    </td>
-  </tr>
-  {% endfor %}
-=======
 <table class="table table-condensed table-striped">
 	<thead>
 		<tr><th>Date</th><th>By</th><th>Event</th></tr>
@@ -328,7 +315,6 @@
 			</tr>
 		{% endfor %}
 	</tbody>
->>>>>>> ab74e5c0
 </table>
 
 {% include "submit/problem-reports-footer.html" %}

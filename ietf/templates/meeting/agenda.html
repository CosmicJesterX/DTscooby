{% extends "base.html" %}
{# Copyright The IETF Trust 2015, All Rights Reserved #}
{% load origin %}
{% load static %}
{% load ietf_filters %}
{% load textfilters %}
{% load htmlfilters %}

{% block title %}
  IETF {{ schedule.meeting.number }} meeting agenda
  {% if "-utc" in request.path %}
    (UTC)
  {% endif %}
{% endblock %}

{% block morecss %}
  iframe#weekview { height: 600px; width: 100%; }
  tr:not(:first-child) th.gap {
  height: 3em !important;
  background-color: inherit !important;
  border: none !important;
  }
  tr:first-child th.gap {
  height: 0 !important;
  background-color: inherit !important;
  border: none !important;
  }
{% endblock %}

{% block bodyAttrs %}data-spy="scroll" data-target="#affix"{% endblock %}

{% block content %}
  {% origin %}

  <div class="row">
    <div class="col-md-12">
      {% if "-utc" in request.path %}
        {% include "meeting/meeting_heading.html" with meeting=schedule.meeting updated=updated selected="agenda-utc" title_extra="(UTC)" %}
      {% else %}
        {% include "meeting/meeting_heading.html" with meeting=schedule.meeting updated=updated selected="agenda"     title_extra="" %}
      {% endif %}

    </div>
  </div>
  <div class="row">
     <div class="col-md-10">
      {# cache this part -- it takes 3-6 seconds to generate #}
      {% load cache %}
      {% cache cache_time ietf_meeting_agenda_utc schedule.meeting.number request.path %}
        <h1>Agenda</h1>

      {% if is_current_meeting %}
	<p class="alert alert-info">
	  <b>Note:</b> IETF agendas are subject to change, up to and during a meeting.
	</p>
      {% endif %}

  {% if schedule.meeting.agenda_info_note %}
    <p class="alert alert-info">
      {{ schedule.meeting.agenda_info_note|removetags:"h1"|safe }}
    </p>
  {% endif %}


        <div class="panel-group" id="accordion">
          <div class="panel panel-default">
	    <div class="panel-heading">
	      <h4 class="panel-title">
	        <a data-toggle="collapse" data-parent="#accordion" href="#customize">
	          <span class="fa fa-caret-down"></span> Customize the agenda view...
	        </a>
	      </h4>
	    </div>
	    <div id="customize" class="panel-collapse collapse">
	      <div class="panel-body">

	        <p>
	          You can customize the agenda view to show only selected sessions,
	          by clicking on groups and areas in the table below.
	          To be able to return to the customized view later, bookmark the resulting URL.
	        </p>

		{% if group_parents|length %}
	        <p>Groups displayed in <b><i>italics</i></b> are BOFs.</p>

                <table class="table table-condensed">
	          <thead>
		    <tr>
                      {% for p in group_parents %}
                        <th style="width:{% widthratio 1 group_parents|length 100 %}%">
                          <button class="btn btn-default btn-block pickview {{p.acronym|lower}}">{{p.acronym|upper}}</button>
		        </th>
		      {% endfor %}
		    </tr>
	          </thead>
	          <tbody>
		    <tr>
                      {% for p in group_parents %}
                        <td class="view {{p.acronym|lower}}">
		          <div class="btn-group-vertical btn-block">
                            {% for group in p.group_list %}
		              <div class="btn-group btn-group-xs btn-group-justified">
                                <button class="btn btn-default pickview {{group.acronym}}">
                                  {% if group.is_bof %}
                                    <i>{{group.acronym}}</i>
			          {% else %}
                                    {{group.acronym}}
			          {% endif %}
			        </button>
		              </div>
		            {% endfor %}
		          </div>
		        </td>
		      {% endfor %}
		    </tr>
	          </tbody>
	        </table>
		{% else %}
		<blockquote><i>No WG / RG data available -- no WG / RG sessions have been scheduled yet.</i></blockquote>
		{% endif %}
	        <p>Also show special sessions of these groups:</p>
	        <div class="btn-group btn-group-justified">
	          <div class="btn-group"><button class="btn btn-default pickviewneg active iepg"> IEPG</button></div>
	          <div class="btn-group"><button class="btn btn-default pickviewneg active tools"> Tools</button></div>
	          <div class="btn-group"><button class="btn btn-default pickviewneg active edu"> EDU</button></div>
	          <div class="btn-group"><button class="btn btn-default pickviewneg active ietf"> IETF</button></div>
	          <div class="btn-group"><button class="btn btn-default pickviewneg active iesg"> IESG</button></div>
	          <div class="btn-group"><button class="btn btn-default pickviewneg active iab"> IAB</button></div>
	        </div>
	      </div>
	    </div>
          </div>
        </div>

        <h2>Download as .ics</h2>
        <p class="buttonlist">
          {% for p in group_parents %}
            <a class="btn btn-default" href="{% url "ietf.meeting.views.agenda_ical" num=schedule.meeting.number %}?{{p.acronym|upper}},-~Other,-~Plenary">{{p.acronym|upper}}</a>
          {% endfor %}
          <a class="btn btn-default" href="{% url "ietf.meeting.views.agenda_ical" num=schedule.meeting.number %}?~Plenary,~Other">Non-area events</a>
          <a id="ical-link" class="hidden btn btn-primary" href="{% url "ietf.meeting.views.agenda_ical" num=schedule.meeting.number %}">Customized schedule</a>
        </p>


        <h2>
          Schedule
          {% if schedule.meeting.agenda_warning_note %}
            <span class="label label-danger">{{ schedule.meeting.agenda_warning_note|removetags:"h1"|safe }}</span>
          {% endif %}
        </h2>

        <iframe seamless class="hidden" id="weekview"></iframe>

        <table class="table table-condensed table-striped">
          {% for item in filtered_assignments %}

            {% ifchanged item.timeslot.time|date:"Y-m-d" %}
              <tr><th class="gap" colspan="5"></th></tr>
              <tr class="warning">
                <th colspan="5">
		   {# The anchor here needs to be in a div, not in the th, in order for the anchor-target margin hack to work #}
		   <div class="anchor-target" id="{{item.timeslot.time|slugify}}"></div>
	          {% if "-utc" in request.path %}
	            {{ item.timeslot.utc_start_time|date:"l, F j, Y" }} (UTC)
	          {% else %}
	            {{ item.timeslot.time|date:"l, F j, Y" }} ({{item.timeslot.tzname}})
	          {% endif %}
	        </th>
              </tr>
            {% endifchanged %}

            {% if item.timeslot.type_id == 'regular' %}
              {% ifchanged %}
                <tr class="info">
	          <th class="text-nowrap text-right">
                    <span class="hidden-xs">
                       {% include "meeting/timeslot_start_end.html" %}
                    </span>
	          </th>
	          <th colspan="4">
                    <span class="hidden-sm hidden-md hidden-lg">
                       {% include "meeting/timeslot_start_end.html" %}
                    </span>
	            {% if "-utc" in request.path %}
	              {{ item.timeslot.utc_start_time|date:"l"}}
	            {% else %}
	              {{ item.timeslot.time|date:"l"}}
	            {% endif %}
	            {{item.timeslot.name|capfirst_allcaps}}
	          </th>
                </tr>
              {% endifchanged %}
            {% endif %}

            {% if item.timeslot.type.slug == 'break' or item.timeslot.type.slug == 'reg' or item.timeslot.type.slug == 'other' %}
                <tr id="row-{{ item.slug }}" timeslot-type="{{item.timeslot.type.slug}}">
	          <td class="text-nowrap text-right">
                    <span class="hidden-xs">
                       {% include "meeting/timeslot_start_end.html" %}
                    </span>
	          </td>
                  <td colspan="3">
                    <span class="hidden-sm hidden-md hidden-lg">
                       {% include "meeting/timeslot_start_end.html" %}
                    </span>
                    {% if item.timeslot.show_location and item.timeslot.get_html_location %}
		      {% if schedule.meeting.number|add:"0" < 96 %}
                      <a href="https://tools.ietf.org/agenda/{{schedule.meeting.number}}/venue/?room={{ item.timeslot.get_html_location|xslugify }}">{{item.timeslot.get_html_location}}</a>
                      {% elif item.timeslot.location.floorplan %}
		      <a href="{% url 'ietf.meeting.views.floor_plan' num=schedule.meeting.number %}?room={{ item.timeslot.get_html_location|xslugify }}">{{item.timeslot.get_html_location}}</a>
		      {% else %}
                      {{item.timeslot.get_html_location}}
		      {% endif %}
		      {% with item.timeslot.location.floorplan as floor %}
		      {% if item.timeslot.location.floorplan %}
                      <span class="hidden-xs">
			<a href="{% url 'ietf.meeting.views.floor_plan' num=schedule.meeting.number %}#{{floor.name|xslugify}}"
			  class="pull-right" title="{{floor.name}}"><span class="label label-blank label-wide">{{floor.short}}</span></a>
                      </span>
		      {% endif %}
		      {% endwith %}
	            {% endif %}
	          </td>
                  <td>
		    {% if item.session.agenda %}
		      <a href="{{ item.session.agenda.get_href }}">
			{{item.timeslot.name}}
		      </a>
		    {% else %}
		      {{item.timeslot.name}}
		    {% endif %}

                    {% if item.session.current_status == 'canceled' %}
		      <span class="label label-danger pull-right">CANCELLED</span>
                    {% else %}
                      <div class="pull-right padded-left">
                        {% if item.timeslot.type.slug == 'other' %}
                          {% if item.session.agenda or item.session.remote_instructions or item.session.agenda_note %}
                            {% include "meeting/session_buttons_include.html" with show_agenda=True session=item.session meeting=schedule.meeting %}
                          {% else %}
                            {% for slide in item.session.slides %}
                              <a href="{{slide.get_href}}">{{ slide.title|clean_whitespace }}</a>
                              <br>
                            {% endfor %}
                          {% endif %}
                        {% endif %}
                      </div>
		    {% endif %}
<<<<<<< HEAD
=======

	          </td>
		  <td class="col-md-2 text-right">
		    <span class="hidden-xs">
		      {% if item.timeslot.type.slug == 'other' %}
		        {% if item.session.agenda or item.session.remote_instructions or item.session.agenda_note %}
                          {% include "meeting/session_buttons_include.html" with show_agenda=True session=item.session meeting=schedule.meeting %}
			{% else %}
			  {% for slide in item.session.slides %}
			    <a href="{{slide.get_href}}">{{ slide.title|clean_whitespace }}</a>
			    <br>
			  {% endfor %}
			{% endif %}
		      {% endif %}
		    </span>
>>>>>>> 72665a3f
		  </td>
                </tr>
            {% endif %}

            {% if item.timeslot.type_id == 'regular' or item.timeslot.type.slug == 'plenary' %}
              {% if item.session.historic_group %}
                <tr id="row-{{item.slug}}"  timeslot-type="{{item.timeslot.type.slug}}" data-ske="row-{{ item.slug }}" {% if item.timeslot.type.slug == 'plenary' %}class="{{item.timeslot.type.slug}}danger"{% endif %}>
		  {% if item.timeslot.type.slug == 'plenary' %}
	            <th class="text-nowrap text-right">
                      <span class="hidden-xs">
                         {% include "meeting/timeslot_start_end.html" %}
                      </span>
		    </th>
		    <td colspan="3">
                      <span class="hidden-sm hidden-md hidden-lg">
                         {% include "meeting/timeslot_start_end.html" %}
                      </span>
		      {% if item.timeslot.show_location and item.timeslot.get_html_location %}
			{% if schedule.meeting.number|add:"0" < 96 %}
			<a href="https://tools.ietf.org/agenda/{{schedule.meeting.number}}/venue/?room={{ item.timeslot.get_html_location|xslugify }}">{{item.timeslot.get_html_location}}</a>
                        {% elif item.timeslot.location.floorplan %}
			<a href="{% url 'ietf.meeting.views.floor_plan' num=schedule.meeting.number %}?room={{ item.timeslot.get_html_location|xslugify }}">{{item.timeslot.get_html_location}}</a>
			{% else %}
                        {{item.timeslot.get_html_location}}
			{% endif %}
		      {% endif %}
		    </td>

		  {% else %}
		    <td>
		      {% with item.timeslot.location.floorplan as floor %}
		      {% if item.timeslot.location.floorplan %}
                      <span class="hidden-xs">
			<a href="{% url 'ietf.meeting.views.floor_plan' num=schedule.meeting.number %}#{{floor.name|xslugify}}"
			  class="pull-right" title="{{floor.name}}"><span class="label label-blank">{{floor.short}}</span></a>
                      </span>
		      {% endif %}
		      {% endwith %}
		    </td>
                    <td>
                      {% if item.timeslot.show_location and item.timeslot.get_html_location %}
			{% if schedule.meeting.number|add:"0" < 96 %}
			<a href="https://tools.ietf.org/agenda/{{schedule.meeting.number}}/venue/?room={{ item.timeslot.get_html_location|xslugify }}">{{item.timeslot.get_html_location}}</a>
                        {% elif item.timeslot.location.floorplan %}
			<a href="{% url 'ietf.meeting.views.floor_plan' num=schedule.meeting.number %}?room={{ item.timeslot.get_html_location|xslugify }}">{{item.timeslot.get_html_location}}</a>
                        {% else %}
                        {{item.timeslot.get_html_location}}
			{% endif %}
                      {% endif %}
                    </td>

		      <td><span class="hidden-xs">{{item.session.historic_group.historic_parent.acronym}}</span></td>

                    <td>
                      {% if item.session.historic_group %}
                        <a href="{% url 'ietf.group.views.group_about' acronym=item.session.historic_group.acronym %}">{{item.session.historic_group.acronym}}</a>
                      {% else %}
                        {{item.session.historic_group.acronym}}
                      {% endif %}
                    </td>
                  {% endif %}

                  <td>
                    {% if item.session.agenda %}
		      <a href="{{ item.session.agenda.get_href }}">
                    {% endif %}
                    {% if item.timeslot.type.slug == 'plenary' %}
                      {{item.timeslot.name}}
                    {% else %}
                      {{item.session.historic_group.name}}
                    {% endif %}
                    {% if item.session.agenda %}
                      </a>
                    {% endif %}

                    {% if item.session.current_status == 'canceled' %}
                      <span class="label label-danger pull-right">CANCELLED</span>
                    {% else %}
                      <div class="pull-right padded-left">
                         {% include "meeting/session_buttons_include.html" with show_agenda=True session=item.session meeting=schedule.meeting %}
                      </div>
                    {% endif %}

                    {% if item.session.historic_group.state_id == "bof" %}
                      <span class="label label-success pull-right">BOF</span>
                    {% endif %}

                    {% if item.session.current_status == 'resched' %}
                      <span class="label label-danger pull-right">
                        RESCHEDULED
                        {% if item.session.rescheduled_to %}
                          TO
		          {% if "-utc" in request.path %}
                            {{ item.session.rescheduled_to.utc_start_time|date:"l G:i"|upper }}-{{ item.session.rescheduled_to.utc_end_time|date:"G:i" }}
		          {% else %}
                            {{ item.session.rescheduled_to.time|date:"l G:i"|upper }}-{{ item.session.rescheduled_to.end_time|date:"G:i" }}
		          {% endif %}
                        {% endif %}
                      </span>
                    {% endif %}

                    {% if item.session.agenda_note|first_url|conference_url %}
                      <br><a href={{item.session.agenda_note|first_url}}>{{item.session.agenda_note|slice:":23"}}</a>
                    {% elif item.session.agenda_note %}
                      <br><span class="text-danger">{{item.session.agenda_note}}</span>
                    {% endif %}
<<<<<<< HEAD
=======

		  </td>
		  <td class="text-nowrap text-right">
		  <span class="hidden-xs">
                    {% include "meeting/session_buttons_include.html" with show_agenda=True session=item.session meeting=schedule.meeting %}
		  </span>
>>>>>>> 72665a3f
		  </td>
		</tr>
              {% endif %}
            {% endif %}
          {% endfor %}
        </table>

    </div>
    <div class="col-md-2 hidden-print bs-docs-sidebar" id="affix">
      <ul class="nav nav-pills nav-stacked small" data-spy="affix">
        {% for item in filtered_assignments %}
          {% ifchanged item.timeslot.time|date:"Y-m-d" %}
            <li><a href="#{{item.timeslot.time|slugify}}">{{ item.timeslot.time|date:"l, F j, Y" }}</a></li>
          {% endifchanged %}
        {% endfor %}
      </ul>
    </div>
  </div>

  {% endcache %}
{% endblock %}

{% block js %}
  <script>
   function toggle_visibility() {
       var h = window.location.hash;
       h = h.replace(/^#?,?/, '');

       // reset UI elements to default state
       $(".pickview").removeClass("active disabled");
       $(".pickviewneg").addClass("active");

       if (h) {
           // if there are items in the hash, hide all rows that are
           // hidden by default, show all rows that are shown by default
           $('[id^="row-"]').hide();
           $.each($(".pickviewneg").text().trim().split(/ +/), function (i, v) {
               v = v.trim().toLowerCase();
               $('[id^="row-"]').filter('[id*="-' + v + '"]').show();
           });

           // show the customizer
           $("#customize").collapse("show");

           // loop through the has items and change the UI element and row visibilities accordingly
           $.each(h.split(","), function (i, v) {
               if (v.indexOf("-") == 0) {
                   // this is a "negative" item: when present, hide these rows
                   v = v.replace(/^-/, '');
                   $('[id^="row-"]').filter('[id*="-' + v + '"]').hide();
                   $(".view." + v).find("button").removeClass("active disabled");
                   $("button.pickviewneg." + v).removeClass("active");
               } else {
                   // this is a regular item: when present, show these rows
                   $('[id^="row-"]').filter('[id*="-' + v + '"]').show();
                   $(".view." + v).find("button").addClass("active disabled");
                   $("button.pickview." + v).addClass("active");
               }
           });

           // show the week view
           $("#weekview").attr("src", "week-view.html" + window.location.hash).removeClass("hidden");

           // show the custom .ics link
           $("#ical-link").attr("href",$("#ical-link").attr("href").split("?")[0]+"?"+h);
           $("#ical-link").removeClass("hidden");

       } else {
           // if the hash is empty, show all and hide weekview
           $('[id^="row-"]').show();
           $("#ical-link, #weekview").addClass("hidden");
       }
   }

   $(".pickview, .pickviewneg").click(function () {
       var h = window.location.hash;
       var item = $(this).text().trim().toLowerCase();
       if ($(this).hasClass("pickviewneg")) {
           item = "-" + item;
       }

       re = new RegExp('(^|#|,)' + item + "(,|$)");
       if (h.match(re) == null) {
           if (h.replace("#", "").length == 0) {
               h = item;
           } else {
               h += "," + item;
           }
           h = h.replace(/^#?,/, '');
       } else {
           h = h.replace(re, "$2").replace(/^#?,/, '');
       }
       window.location.hash = h.replace(/^#$/, '');
       toggle_visibility();
   });

   $(document).ready(function () {
       toggle_visibility();
   });

   $(".modal").on("show.bs.modal", function () {
       var i = $(this).find(".frame");
       if ($(i).data("src")) {
           $.get($(i).data("src"), function (data, status, xhr) {
               var t = xhr.getResponseHeader("content-type");
               if (t.indexOf("text/plain") > -1) {
                   data = "<pre class='agenda'>" + data + "</pre>";
               } else if (t.indexOf("text/markdown") > -1) {
                   data = "<pre class='agenda'>" + data + "</pre>";
               } else if(t.indexOf("text/html") > -1) {
                   // nothing to do here
               } else {
                   data = "<p>Unknown type: " + xhr.getResponseHeader("content-type") + "</p>";
               }
               $(i).html(data);
           });
       }
       var j = $(this).find(".frame2");
       if ($(j).data("src")) {
           $.get($(j).data("src"), function (data, status, xhr) {
               var t = xhr.getResponseHeader("content-type");
               if (t.indexOf("text/plain") > -1) {
                   data = "<pre class='agenda'>" + data + "</pre>";
               } else if (t.indexOf("text/markdown") > -1) {
                   data = "<pre class='agenda'>" + data + "</pre>";
               } else if(t.indexOf("text/html") > -1) {
                   // nothing to do here
               } else {
                   data = "<p>Unknown type: " + xhr.getResponseHeader("content-type") + "</p>";
               }
               $(j).html(data);
           });
       }
   });
  </script>
{% endblock %}<|MERGE_RESOLUTION|>--- conflicted
+++ resolved
@@ -246,24 +246,6 @@
                         {% endif %}
                       </div>
 		    {% endif %}
-<<<<<<< HEAD
-=======
-
-	          </td>
-		  <td class="col-md-2 text-right">
-		    <span class="hidden-xs">
-		      {% if item.timeslot.type.slug == 'other' %}
-		        {% if item.session.agenda or item.session.remote_instructions or item.session.agenda_note %}
-                          {% include "meeting/session_buttons_include.html" with show_agenda=True session=item.session meeting=schedule.meeting %}
-			{% else %}
-			  {% for slide in item.session.slides %}
-			    <a href="{{slide.get_href}}">{{ slide.title|clean_whitespace }}</a>
-			    <br>
-			  {% endfor %}
-			{% endif %}
-		      {% endif %}
-		    </span>
->>>>>>> 72665a3f
 		  </td>
                 </tr>
             {% endif %}
@@ -370,15 +352,6 @@
                     {% elif item.session.agenda_note %}
                       <br><span class="text-danger">{{item.session.agenda_note}}</span>
                     {% endif %}
-<<<<<<< HEAD
-=======
-
-		  </td>
-		  <td class="text-nowrap text-right">
-		  <span class="hidden-xs">
-                    {% include "meeting/session_buttons_include.html" with show_agenda=True session=item.session meeting=schedule.meeting %}
-		  </span>
->>>>>>> 72665a3f
 		  </td>
 		</tr>
               {% endif %}

--- conflicted
+++ resolved
@@ -54,10 +54,7 @@
   <li><a href="{% url ietf.iesg.views.milestones_needing_review %}">Milestones</a></li>
   {# FIXME: this link should be removed when the old WG Actions are completely dead #}
   <li><a href="{% url ietf.iesg.views.working_group_actions %}">Working Groups</a></li>
-<<<<<<< HEAD
   <li><a href="{% url ietf.sync.views.discrepancies %}">Sync discrepancies</a>
-=======
->>>>>>> bbe51020
 {% endif %}
 {% if user %}
 {% get_user_managed_streams user as stream_list %}

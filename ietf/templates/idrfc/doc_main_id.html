{% extends "idrfc/doc_main.html" %}
{% comment %}
Copyright (C) 2009-2010 Nokia Corporation and/or its subsidiary(-ies).
All rights reserved. Contact: Pasi Eronen <pasi.eronen@nokia.com> 

Redistribution and use in source and binary forms, with or without
modification, are permitted provided that the following conditions 
are met:

 * Redistributions of source code must retain the above copyright
   notice, this list of conditions and the following disclaimer.

 * Redistributions in binary form must reproduce the above
   copyright notice, this list of conditions and the following
   disclaimer in the documentation and/or other materials provided
   with the distribution.

 * Neither the name of the Nokia Corporation and/or its
   subsidiary(-ies) nor the names of its contributors may be used
   to endorse or promote products derived from this software
   without specific prior written permission.

THIS SOFTWARE IS PROVIDED BY THE COPYRIGHT HOLDERS AND CONTRIBUTORS
"AS IS" AND ANY EXPRESS OR IMPLIED WARRANTIES, INCLUDING, BUT NOT
LIMITED TO, THE IMPLIED WARRANTIES OF MERCHANTABILITY AND FITNESS FOR
A PARTICULAR PURPOSE ARE DISCLAIMED. IN NO EVENT SHALL THE COPYRIGHT
OWNER OR CONTRIBUTORS BE LIABLE FOR ANY DIRECT, INDIRECT, INCIDENTAL,
SPECIAL, EXEMPLARY, OR CONSEQUENTIAL DAMAGES (INCLUDING, BUT NOT
LIMITED TO, PROCUREMENT OF SUBSTITUTE GOODS OR SERVICES; LOSS OF USE,
DATA, OR PROFITS; OR BUSINESS INTERRUPTION) HOWEVER CAUSED AND ON ANY
THEORY OF LIABILITY, WHETHER IN CONTRACT, STRICT LIABILITY, OR TORT
(INCLUDING NEGLIGENCE OR OTHERWISE) ARISING IN ANY WAY OUT OF THE USE
OF THIS SOFTWARE, EVEN IF ADVISED OF THE POSSIBILITY OF SUCH DAMAGE.
{% endcomment %}
{% load ietf_filters ietf_streams %}

{% block title %}{{ doc.draft_name_and_revision }}{% endblock %}
{% block doc_meta_description %}{{ doc.title }} ({{info.type}}; {{doc.publication_date|date:"Y"}}){% endblock %}
{% block doc_h1 %}{{ doc.title|escape }}<br/>{{ doc.draft_name_and_revision }}{% endblock %}

{% block doc_metatable %}
<tr><td>Document Stream:</td><td> {{ stream_info.stream.name|default:"No stream defined" }}</td></tr>
<tr><td>I-D availability status:</td><td> {{ doc.draft_status }}
{% ifequal doc.draft_status "Expired" %}
{% if doc.resurrect_requested_by %}(resurrect requested by {{ doc.resurrect_requested_by }}){% endif %}
{% endifequal %}
{% with doc.replaces as r %}{% if r %}<br />Replaces {% filter urlize_ietf_docs %}{{ r|join:", "}}{% endfilter %}{% endif %}{% endwith %}
</td></tr>
<tr><td>Last updated:</td><td> {{ doc.publication_date|default:"(data missing)" }}</td></tr>
<<<<<<< HEAD
<tr><td>IETF WG State:</td><td>{{ stream_info.state.name }} ({{ stream_info.streamed.group }})
=======
<tr><td>IETF WG status:</td><td>{{ stream_info.state.name }} ({{ stream_info.streamed.get_group }})
>>>>>>> cfe6afce
{% if stream_info.tags %}<br /><i>{% for tag in stream_info.tags %}{{ tag.name }}{% if not forloop.last %}, {% endif %}{% endfor %}{% endif %}
</td></tr>
<tr><td>Intended RFC status:</td><td>{% if doc.in_ietf_process %}{{ doc.ietf_process.intended_maturity_level|default:"-"  }}{% else %}-{%endif%}</td></tr>
<tr><td>Document shepherd:</td><td>{{ stream_info.shepherd }}</td></tr>
<tr><td><a href="/idtracker/help/state/">IESG State</>:</td><td> {{ doc.friendly_state|safe }}
{% if doc.rfc_editor_state %}<br />RFC Editor State: <a href="http://www.rfc-editor.org/queue2.html#{{doc.draft_name}}">{{ doc.rfc_editor_state|escape }}</a>{% endif %}
{% if doc.in_ietf_process %}{% if doc.ietf_process.telechat_date %}<br/>On agenda of {{ doc.ietf_process.telechat_date }} IESG telechat {% if doc.ietf_process.telechat_returning_item %} (returning item){%endif%}{%endif%}{% if doc.ietf_process.has_active_iesg_ballot %}<br/><i>({{ doc.ietf_process.iesg_ballot_needed }})</i>{%endif%}{%endif%}
</td></tr>
<tr><td>Submission:</td><td>{{ doc.submission }}</td></tr>
<tr><td>Responsible AD:</td><td>{% if doc.in_ietf_process %}{{ doc.ietf_process.ad_name|default:"-"|escape }}{%else%}-{%endif%}</td></tr>
{% if doc.in_ietf_process and doc.ietf_process.iesg_note %}<tr><td>IESG Note:</td><td>{{ doc.ietf_process.iesg_note|format_textarea|safe }}</td></tr>{% endif %}
{% if user|in_group:"Area_Director,Secretariat" %}
{% if doc.in_ietf_process %}<tr><td>Send notices to:</td><td>{{ doc.ietf_process.state_change_notice_to}}</td></tr>{% endif %}
{% endif %}{# if user|in_group:... #}

{% ifequal doc.draft_status "Active" %}
<tr><td>Other versions:</td><td>
<a href="http://www.ietf.org/id/{{doc.draft_name_and_revision}}.txt">plain text</a>,
{% for ext in doc.file_types %}
{% ifnotequal ext ".txt" %}
<a href="http://www.ietf.org/id/{{doc.draft_name_and_revision}}{{ext}}">{{ext|cut:"."}}</a>,
{% endifnotequal %}
{% endfor %}
{% if not info.has_pdf %}
<a href="http://tools.ietf.org/pdf/{{doc.draft_name_and_revision}}.pdf">pdf</a>,
{% endif %}
<a href="http://tools.ietf.org/html/{{doc.draft_name_and_revision}}">html</a>
</td></tr>
{% endifequal %}
{% endblock doc_metatable %}

{% block doc_metalinks %}
{% edit_actions doc %}
<div>
  <a href="mailto:{{doc.draft_name}}@tools.ietf.org?subject=Mail%20regarding%20{{doc.draft_name}}" rel="nofollow">Email Authors</a>
| <a href="/ipr/search/?option=document_search&amp;id_document_tag={{doc.tracker_id}}" rel="nofollow">IPR Disclosures</a>
| <a href="http://www.fenron.net/~fenner/ietf/deps/index.cgi?dep={{doc.draft_name}}" rel="nofollow">Dependencies to this draft</a>
| <a href="http://tools.ietf.org/idnits?url=http://tools.ietf.org/id/{{doc.draft_name_and_revision}}.txt" rel="nofollow" target="_blank">Check nits</a>
{% if doc.in_ietf_process %}| <a href="/feed/comments/{% if info.is_rfc %}rfc{{doc.rfc_number}}{% else %}{{doc.draft_name}}{% endif %}/">Comments feed</a>{% endif %}
| <a href="http://www.google.com/search?as_q={{doc.draft_name}}&as_sitesearch={{ doc.search_archive }}" rel="nofollow" target="_blank">Search Mailing Lists</a>
{% if user|in_group:"Area_Director" %}
| <a href="https://www.iesg.org/bin/c5i?mid=6&rid=77&target={{doc.draft_name}}" rel="nofollow" target="_blank">Search Mailing Lists (ARO)</a>
{% endif %}
</div>
{% if user|in_group:"Area_Director,Secretariat" %}
<div>
{% if doc.in_ietf_process %}
  <a href="{% url doc_ballot_lastcall name=doc.draft_name %}">Last Call Text</a>
| <a href="{% url doc_ballot_writeupnotes name=doc.draft_name %}">Ballot Text</a>
| <a href="{% url doc_ballot_approvaltext name=doc.draft_name %}">Announcement Text</a>
{% endif %}
</div>
{% endif %}
{% endblock %}

{% block doc_text1 %}
{% ifequal doc.draft_status "Active" %}
<div class="markup_draft">
{{ content1|safe }}
</div>
{% else %}
<p>This Internet-Draft is no longer active. Unofficial copies of old Internet-Drafts can be found here:<br/>
<a href="http://tools.ietf.org/id/{{doc.draft_name}}">http://tools.ietf.org/id/{{doc.draft_name}}</a>.</p>

<p style="max-width: 400px;"><b>Abstract:</b><br/> {{ doc.abstract|escape }}</p>

<p><b>Authors:</b><br/>
{% for author in doc.authors.all %}

{% if author.email %}
<a href="mailto:{{ author.email }}">{{ author.person }} &lt;{{author.email}}&gt;</a>
{% else %}
{% if author.person %}
{{ author.person }}
{% else %}
Missing author info #{{ author.person_id }}
{% endif %}
{% endif %}<br />

{% endfor %}</p>

<p>(Note: The e-mail addresses provided for the authors of this Internet-Draft may no longer be valid)</p>

{% endifequal %}
{% endblock %}{# doc_text1 #}

{% block doc_text2 %}
{% ifequal doc.draft_status "Active" %}
<div class="markup_draft">
{{ content2|safe }}
</div>
{% endifequal %}
{% endblock %} {# doc_text2 #}<|MERGE_RESOLUTION|>--- conflicted
+++ resolved
@@ -47,11 +47,7 @@
 {% with doc.replaces as r %}{% if r %}<br />Replaces {% filter urlize_ietf_docs %}{{ r|join:", "}}{% endfilter %}{% endif %}{% endwith %}
 </td></tr>
 <tr><td>Last updated:</td><td> {{ doc.publication_date|default:"(data missing)" }}</td></tr>
-<<<<<<< HEAD
-<tr><td>IETF WG State:</td><td>{{ stream_info.state.name }} ({{ stream_info.streamed.group }})
-=======
-<tr><td>IETF WG status:</td><td>{{ stream_info.state.name }} ({{ stream_info.streamed.get_group }})
->>>>>>> cfe6afce
+<tr><td>IETF WG state:</td><td>{{ stream_info.state.name }} ({{ stream_info.streamed.get_group }})
 {% if stream_info.tags %}<br /><i>{% for tag in stream_info.tags %}{{ tag.name }}{% if not forloop.last %}, {% endif %}{% endfor %}{% endif %}
 </td></tr>
 <tr><td>Intended RFC status:</td><td>{% if doc.in_ietf_process %}{{ doc.ietf_process.intended_maturity_level|default:"-"  }}{% else %}-{%endif%}</td></tr>

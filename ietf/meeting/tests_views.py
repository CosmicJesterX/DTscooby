--- conflicted
+++ resolved
@@ -13,10 +13,6 @@
 from pyquery import PyQuery
 
 from ietf.doc.models import Document
-<<<<<<< HEAD
-from ietf.meeting.models import Session, TimeSlot, Meeting
-from ietf.meeting.test_data import make_meeting_test_data
-=======
 from ietf.group.models import Group
 from ietf.meeting.helpers import can_approve_interim_request, can_view_interim_request
 from ietf.meeting.helpers import send_interim_approval_request
@@ -25,7 +21,6 @@
 from ietf.meeting.models import Session, TimeSlot, Meeting
 from ietf.meeting.test_data import make_meeting_test_data, make_interim_meeting
 from ietf.name.models import SessionStatusName
->>>>>>> ead00565
 from ietf.utils.test_utils import TestCase, login_testing_unauthorized, unicontent
 from ietf.utils.mail import outbox
 
@@ -356,7 +351,6 @@
         self.assertTrue(mars_slot.slot_to_the_right)
         self.assertTrue(mars_scheduled.slot_to_the_right)
 
-<<<<<<< HEAD
 class SessionDetailsTests(TestCase):
 
     def test_session_details(self):
@@ -461,7 +455,7 @@
         self.assertTrue(r.status_code, 302)
         mtg = Meeting.objects.get(number=self.mtg.number)
         self.assertEqual(mtg.agenda,schedule)
-=======
+
 # -------------------------------------------------
 # Interim Meeting Tests
 # -------------------------------------------------
@@ -961,6 +955,7 @@
     def test_interim_request_edit(self):
         make_meeting_test_data()
         meeting = Meeting.objects.filter(type='interim', session__status='apprw', session__group__acronym='mars').first()
+        group = meeting.session_set.first().group
         url = urlreverse('ietf.meeting.views.interim_request_edit', kwargs={'number': meeting.number})
         # test unauthorized access
         self.client.login(username="ameschairman", password="ameschairman+password")
@@ -970,7 +965,32 @@
         login_testing_unauthorized(self, "secretary", url)
         r = self.client.get(url)
         self.assertEqual(r.status_code, 200)
-
+        # post changes
+        length_before = len(outbox)
+        form_initial = r.context['form'].initial
+        formset_initial =  r.context['formset'].forms[0].initial
+        new_time = formset_initial['time'] + datetime.timedelta(hours=1)
+        data = {'group':group.pk,
+                'meeting_type':'single',
+                'session_set-0-id':meeting.session_set.first().id,
+                'session_set-0-date':formset_initial['date'].strftime('%Y-%m-%d'),
+                'session_set-0-time':new_time.strftime('%H:%M'),
+                'session_set-0-requested_duration':formset_initial['requested_duration'],
+                'session_set-0-remote_instructions':formset_initial['remote_instructions'],
+                #'session_set-0-agenda':formset_initial['agenda'],
+                'session_set-0-agenda_note':formset_initial['agenda_note'],
+                'session_set-TOTAL_FORMS':1,
+                'session_set-INITIAL_FORMS':1}
+        data.update(form_initial)
+        r = self.client.post(url, data)
+        self.assertRedirects(r, urlreverse('ietf.meeting.views.interim_request_details', kwargs={'number': meeting.number}))
+        self.assertEqual(len(outbox),length_before+1)
+        self.assertTrue('CHANGED' in outbox[-1]['Subject'])
+        session = meeting.session_set.first()
+        timeslot = session.official_timeslotassignment().timeslot
+        self.assertEqual(timeslot.time,new_time)
+        
+        
     def test_interim_request_details_permissions(self):
         make_meeting_test_data()
         meeting = Meeting.objects.filter(type='interim',session__status='apprw',session__group__acronym='mars').first()
@@ -1030,5 +1050,4 @@
         self.assertTrue('time' in data)
         self.assertTrue('utc' in data)
         self.assertTrue('error' not in data)
-        self.assertEqual(data['utc'], '20:00')
->>>>>>> ead00565
+        self.assertEqual(data['utc'], '20:00')
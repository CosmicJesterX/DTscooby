# Copyright The IETF Trust 2007-2020, All Rights Reserved
# -*- coding: utf-8 -*-


import csv
import datetime
import glob
import io
import itertools
import json
import math
import os
import pytz
import re
import tarfile
import tempfile
import markdown2


from calendar import timegm
from collections import OrderedDict, Counter, deque, defaultdict
from urllib.parse import unquote
from tempfile import mkstemp
from wsgiref.handlers import format_date_time

import debug                            # pyflakes:ignore

from django import forms
from django.shortcuts import render, redirect, get_object_or_404
<<<<<<< HEAD
from django.http import HttpResponse, HttpResponseRedirect, Http404
=======
from django.http import HttpResponse, HttpResponseRedirect, HttpResponseForbidden, Http404, JsonResponse
>>>>>>> 5ea30519
from django.conf import settings
from django.contrib import messages
from django.contrib.auth.decorators import login_required
from django.core.exceptions import ValidationError
from django.core.validators import URLValidator
from django.urls import reverse,reverse_lazy
from django.db.models import F, Min, Max, Q
from django.forms.models import modelform_factory, inlineformset_factory
from django.template import TemplateDoesNotExist
from django.template.loader import render_to_string
from django.utils.encoding import force_str
from django.utils.functional import curry
from django.utils.text import slugify
from django.views.decorators.cache import cache_page
from django.utils.html import format_html
from django.views.decorators.csrf import ensure_csrf_cookie, csrf_exempt
from django.views.generic import RedirectView

from ietf.doc.fields import SearchableDocumentsField
from ietf.doc.models import Document, State, DocEvent, NewRevisionDocEvent, DocAlias
from ietf.group.models import Group
from ietf.group.utils import can_manage_session_materials, can_manage_some_groups, can_manage_group
from ietf.person.models import Person
<<<<<<< HEAD
from ietf.ietfauth.utils import role_required, has_role
=======
from ietf.ietfauth.utils import role_required, has_role, user_is_person
>>>>>>> 5ea30519
from ietf.mailtrigger.utils import gather_address_lists
from ietf.meeting.models import Meeting, Session, Schedule, FloorPlan, SessionPresentation, TimeSlot, SlideSubmission
from ietf.meeting.models import SessionStatusName, SchedulingEvent, SchedTimeSessAssignment, Room, TimeSlotTypeName
from ietf.meeting.forms import CustomDurationField
from ietf.meeting.helpers import get_areas, get_person_by_email, get_schedule_by_name
from ietf.meeting.helpers import build_all_agenda_slices, get_wg_name_list
from ietf.meeting.helpers import get_all_assignments_from_schedule
from ietf.meeting.helpers import get_modified_from_assignments
from ietf.meeting.helpers import get_wg_list, find_ads_for_meeting
from ietf.meeting.helpers import get_meeting, get_ietf_meeting, get_current_ietf_meeting_num
from ietf.meeting.helpers import get_schedule, schedule_permissions
from ietf.meeting.helpers import preprocess_assignments_for_agenda, read_agenda_file
from ietf.meeting.helpers import convert_draft_to_pdf, get_earliest_session_date
from ietf.meeting.helpers import can_view_interim_request, can_approve_interim_request
from ietf.meeting.helpers import can_edit_interim_request
from ietf.meeting.helpers import can_request_interim_meeting, get_announcement_initial
from ietf.meeting.helpers import sessions_post_save, is_interim_meeting_approved
from ietf.meeting.helpers import send_interim_cancellation_notice
from ietf.meeting.helpers import send_interim_approval_request
from ietf.meeting.helpers import send_interim_announcement_request
from ietf.meeting.utils import finalize, sort_accept_tuple, condition_slide_order
from ietf.meeting.utils import add_event_info_to_session_qs
from ietf.meeting.utils import session_time_for_sorting
from ietf.meeting.utils import session_requested_by
from ietf.meeting.utils import current_session_status
from ietf.meeting.utils import data_for_meetings_overview
from ietf.meeting.utils import preprocess_constraints_for_meeting_schedule_editor
from ietf.meeting.utils import diff_meeting_schedules, prefetch_schedule_diff_objects
from ietf.meeting.utils import swap_meeting_schedule_timeslot_assignments
from ietf.message.utils import infer_message
from ietf.secr.proceedings.utils import handle_upload_file
from ietf.secr.proceedings.proc_utils import (get_progress_stats, post_process, import_audio_files,
    create_recording)
from ietf.utils.decorators import require_api_key
from ietf.utils.history import find_history_replacements_active_at
from ietf.utils.log import assertion
from ietf.utils.mail import send_mail_message, send_mail_text
from ietf.utils.mime import get_mime_type
from ietf.utils.pipe import pipe
from ietf.utils.pdf import pdf_pages
from ietf.utils.response import permission_denied
from ietf.utils.text import xslugify

from .forms import (InterimMeetingModelForm, InterimAnnounceForm, InterimSessionModelForm,
    InterimCancelForm, InterimSessionInlineFormSet, FileUploadForm, RequestMinutesForm,)


def get_interim_menu_entries(request):
    '''Setup menu entries for interim meeting view tabs'''
    entries = []
    if can_manage_some_groups(request.user):
        entries.append(("Upcoming", reverse("ietf.meeting.views.upcoming")))
        entries.append(("Pending", reverse("ietf.meeting.views.interim_pending")))
        if has_role(request.user, "Secretariat"):
            entries.append(("Announce", reverse("ietf.meeting.views.interim_announce")))
    return entries

def send_interim_change_notice(request, meeting):
    """Sends an email notifying changes to a previously scheduled / announced meeting"""
    group = meeting.session_set.first().group
    form = InterimAnnounceForm(get_announcement_initial(meeting, is_change=True))
    message = form.save(user=request.user)
    message.related_groups.add(group)
    send_mail_message(request, message)

# -------------------------------------------------
# View Functions
# -------------------------------------------------

def materials(request, num=None):
    meeting = get_meeting(num)
    begin_date = meeting.get_submission_start_date()
    cut_off_date = meeting.get_submission_cut_off_date()
    cor_cut_off_date = meeting.get_submission_correction_date()
    now = datetime.date.today()
    old = datetime.datetime.now() - datetime.timedelta(days=1)
    if settings.SERVER_MODE != 'production' and '_testoverride' in request.GET:
        pass
    elif now > cor_cut_off_date:
        if meeting.number.isdigit() and int(meeting.number) > 96:
            return redirect('ietf.meeting.views.proceedings', num=meeting.number)
        else:
            return render(request, "meeting/materials_upload_closed.html", {
                'meeting_num': meeting.number,
                'begin_date': begin_date,
                'cut_off_date': cut_off_date,
                'cor_cut_off_date': cor_cut_off_date
            })

    past_cutoff_date = datetime.date.today() > meeting.get_submission_correction_date()

    schedule = get_schedule(meeting, None)

    sessions  = add_event_info_to_session_qs(Session.objects.filter(
        meeting__number=meeting.number,
        timeslotassignments__schedule__in=[schedule, schedule.base if schedule else None]
    ).distinct().select_related('meeting__schedule', 'group__state', 'group__parent'))

    plenaries = sessions.filter(name__icontains='plenary')
    ietf      = sessions.filter(group__parent__type__slug = 'area').exclude(group__acronym='edu')
    irtf      = sessions.filter(group__parent__acronym = 'irtf')
    training  = sessions.filter(group__acronym__in=['edu','iaoc'], type_id__in=['regular', 'other', ])
    iab       = sessions.filter(group__parent__acronym = 'iab')

    session_pks = [s.pk for ss in [plenaries, ietf, irtf, training, iab] for s in ss]
    other     = sessions.filter(type__in=['regular'], group__type__features__has_meetings=True).exclude(pk__in=session_pks)

    for topic in [plenaries, ietf, training, irtf, iab]:
        for event in topic:
            date_list = []
            for slide_event in event.all_meeting_slides(): date_list.append(slide_event.time)
            for agenda_event in event.all_meeting_agendas(): date_list.append(agenda_event.time)
            if date_list: setattr(event, 'last_update', sorted(date_list, reverse=True)[0])

    for session_list in [plenaries, ietf, training, irtf, iab, other]:
        for session in session_list:
            session.past_cutoff_date = past_cutoff_date
            
    return render(request, "meeting/materials.html", {
        'meeting': meeting,
        'plenaries': plenaries,
        'ietf': ietf,
        'training': training,
        'irtf': irtf,
        'iab': iab,
        'other': other,
        'cut_off_date': cut_off_date,
        'cor_cut_off_date': cor_cut_off_date,
        'submission_started': now > begin_date,
        'old': old,
    })

def current_materials(request):
    today = datetime.date.today()
    meetings = Meeting.objects.exclude(number__startswith='interim-').filter(date__lte=today).order_by('-date')
    if meetings:
        return redirect(materials, meetings[0].number)
    else:
        raise Http404('No such meeting')

@cache_page(1 * 60)
def materials_document(request, document, num=None, ext=None):
    meeting=get_meeting(num,type_in=['ietf','interim'])
    num = meeting.number
    if (re.search(r'^\w+-\d+-.+-\d\d$', document) or
        re.search(r'^\w+-interim-\d+-.+-\d\d-\d\d$', document) or
        re.search(r'^\w+-interim-\d+-.+-sess[a-z]-\d\d$', document) or
        re.search(r'^minutes-interim-\d+-.+-\d\d$', document) or
        re.search(r'^slides-interim-\d+-.+-\d\d$', document)):
        name, rev = document.rsplit('-', 1)
    else:
        name, rev = document, None
    # This view does not allow the use of DocAliases. Right now we are probably only creating one (identity) alias, but that may not hold in the future.
    doc = Document.objects.filter(name=name).first()
    # Handle edge case where the above name, rev splitter misidentifies the end of a document name as a revision mumber
    if not doc:
        if rev:
            name = name + '-' + rev
            rev = None
            doc = get_object_or_404(Document, name=name)
        else:
            raise Http404("No such document")

    if not doc.meeting_related():
        raise Http404("Not a meeting related document")
    if not doc.session_set.filter(meeting__number=num).exists():
        raise Http404("No such document for meeting %s" % num)
    if not rev:
        filename = doc.get_file_name()
    else:
        filename = os.path.join(doc.get_file_path(), document)
    if ext:
        if not filename.endswith(ext):
            name, _ = os.path.splitext(filename)
            filename = name + ext
    else:
        filenames = glob.glob(filename+'.*')
        if filenames:
            filename = filenames[0]
    _, basename = os.path.split(filename)
    if not os.path.exists(filename):
        raise Http404("File not found: %s" % filename)

    old_proceedings_format = meeting.number.isdigit() and int(meeting.number) <= 96

    if settings.MEETING_MATERIALS_SERVE_LOCALLY or old_proceedings_format:
        with io.open(filename, 'rb') as file:
            bytes = file.read()
        
        mtype, chset = get_mime_type(bytes)
        content_type = "%s; charset=%s" % (mtype, chset)

        file_ext = os.path.splitext(filename)
        if len(file_ext) == 2 and file_ext[1] == '.md' and mtype == 'text/plain':
            sorted_accept = sort_accept_tuple(request.META.get('HTTP_ACCEPT'))
            for atype in sorted_accept:
                if atype[0] == 'text/markdown':
                    content_type = content_type.replace('plain', 'markdown', 1)
                    break;
                elif atype[0] == 'text/html':
                    bytes = "<html>\n<head></head>\n<body>\n%s\n</body>\n</html>\n" % markdown2.markdown(bytes)
                    content_type = content_type.replace('plain', 'html', 1)
                    break;
                elif atype[0] == 'text/plain':
                    break;

        response = HttpResponse(bytes, content_type=content_type)
        response['Content-Disposition'] = 'inline; filename="%s"' % basename
        return response
    else:
        return HttpResponseRedirect(redirect_to=doc.get_href(meeting=meeting))

@login_required
def materials_editable_groups(request, num=None):
    meeting = get_meeting(num)
    return render(request, "meeting/materials_editable_groups.html", {
        'meeting_num': meeting.number})

def ascii_alphanumeric(string):
    return re.match(r'^[a-zA-Z0-9]*$', string)

class SaveAsForm(forms.Form):
    savename = forms.CharField(max_length=16)

@role_required('Area Director','Secretariat')
def schedule_create(request, num=None, owner=None, name=None):
    meeting  = get_meeting(num)
    person   = get_person_by_email(owner)
    schedule = get_schedule_by_name(meeting, person, name)

    if schedule is None:
        # here we have to return some ajax to display an error.
        messages.error("Error: No meeting information for meeting %s owner %s schedule %s available" % (num, owner, name)) # pylint: disable=no-value-for-parameter
        return redirect(edit_schedule, num=num, owner=owner, name=name)

    # authorization was enforced by the @group_require decorator above.

    saveasform = SaveAsForm(request.POST)
    if not saveasform.is_valid():
        messages.info(request, "This name is not valid. Please choose another one.")
        return redirect(edit_schedule, num=num, owner=owner, name=name)

    savedname = saveasform.cleaned_data['savename']

    if not ascii_alphanumeric(savedname):
        messages.info(request, "This name contains illegal characters. Please choose another one.")
        return redirect(edit_schedule, num=num, owner=owner, name=name)

    # create the new schedule, and copy the assignments
    try:
        sched = meeting.schedule_set.get(name=savedname, owner=request.user.person)
        if sched:
            return redirect(edit_schedule, num=meeting.number, owner=sched.owner_email(), name=sched.name)
        else:
            messages.info(request, "Schedule creation failed. Please try again.")
            return redirect(edit_schedule, num=num, owner=owner, name=name)

    except Schedule.DoesNotExist:
        pass

    # must be done
    newschedule = Schedule(name=savedname,
                           owner=request.user.person,
                           meeting=meeting,
                           base=schedule.base,
                           origin=schedule,
                           visible=False,
                           public=False)

    newschedule.save()
    if newschedule is None:
        return HttpResponse(status=500)

    # keep a mapping so that extendedfrom references can be chased.
    mapping = {};
    for ss in schedule.assignments.all():
        # hack to copy the object, creating a new one
        # just reset the key, and save it again.
        oldid = ss.pk
        ss.pk = None
        ss.schedule=newschedule
        ss.save()
        mapping[oldid] = ss.pk
        #print "Copying %u to %u" % (oldid, ss.pk)

    # now fix up any extendedfrom references to new set.
    for ss in newschedule.assignments.all():
        if ss.extendedfrom is not None:
            oldid = ss.extendedfrom.id
            newid = mapping[oldid]
            #print "Fixing %u to %u" % (oldid, newid)
            ss.extendedfrom = newschedule.assignments.get(pk = newid)
            ss.save()


    # now redirect to this new schedule.
    return redirect(edit_schedule, meeting.number, newschedule.owner_email(), newschedule.name)


@role_required('Secretariat')
def edit_timeslots(request, num=None):

    meeting = get_meeting(num)

    time_slices,date_slices,slots = meeting.build_timeslices()

    ts_list = deque()
    rooms = meeting.room_set.order_by("capacity","name","id")
    for room in rooms:
        for day in time_slices:
            for slice in date_slices[day]:
                ts_list.append(room.timeslot_set.filter(time=slice[0],duration=datetime.timedelta(seconds=slice[2])).first())
            

    return render(request, "meeting/timeslot_edit.html",
                                         {"rooms":rooms,
                                          "time_slices":time_slices,
                                          "slot_slices": slots,
                                          "date_slices":date_slices,
                                          "meeting":meeting,
                                          "ts_list":ts_list,
                                      })

class NewScheduleForm(forms.ModelForm):
    class Meta:
        model = Schedule
        fields = ['name', 'visible', 'public', 'notes', 'base']

    def __init__(self, meeting, schedule, new_owner, *args, **kwargs):
        super().__init__(*args, **kwargs)

        self.meeting = meeting
        self.schedule = schedule
        self.new_owner = new_owner

        username = new_owner.user.username

        name_suggestion = username
        counter = 2

        existing_names = set(Schedule.objects.filter(meeting=meeting, owner=new_owner).values_list('name', flat=True))
        while name_suggestion in existing_names:
            name_suggestion = username + str(counter)
            counter += 1

        self.fields['name'].initial = name_suggestion
        self.fields['name'].label = "Name of new agenda"

        self.fields['base'].queryset = self.fields['base'].queryset.filter(meeting=meeting)

        if schedule:
            self.fields['visible'].initial = schedule.visible
            self.fields['public'].initial = schedule.public
            self.fields['base'].queryset = self.fields['base'].queryset.exclude(pk=schedule.pk)
            self.fields['base'].initial = schedule.base_id
        else:
            base = Schedule.objects.filter(meeting=meeting, name='base').first()
            if base:
                self.fields['base'].initial = base.pk

    def clean_name(self):
        name = self.cleaned_data.get('name')
        if name and Schedule.objects.filter(meeting=self.meeting, owner=self.new_owner, name=name):
            raise forms.ValidationError("Schedule with this name already exists.")
        return name

@role_required('Area Director','Secretariat')
def new_meeting_schedule(request, num, owner=None, name=None):
    meeting  = get_meeting(num)
    schedule = get_schedule_by_name(meeting, get_person_by_email(owner), name)

    if request.method == 'POST':
        form = NewScheduleForm(meeting, schedule, request.user.person, request.POST)

        if form.is_valid():
            new_schedule = form.save(commit=False)
            new_schedule.meeting = meeting
            new_schedule.owner = request.user.person
            new_schedule.origin = schedule
            new_schedule.save()

            if schedule:
                # keep a mapping so that extendedfrom references can be chased
                old_pk_to_new_pk = {}
                extendedfroms = {}
                for assignment in schedule.assignments.all():
                    extendedfrom_id = assignment.extendedfrom_id

                    # clone by resetting primary key
                    old_pk = assignment.pk
                    assignment.pk = None
                    assignment.schedule = new_schedule
                    assignment.extendedfrom = None
                    assignment.save()

                    old_pk_to_new_pk[old_pk] = assignment.pk
                    if extendedfrom_id is not None:
                        extendedfroms[assignment.pk] = extendedfrom_id

                for pk, extendedfrom_id in extendedfroms.values():
                    if extendedfrom_id in old_pk_to_new_pk:
                        SchedTimeSessAssignment.objects.filter(pk=pk).update(extendedfrom=old_pk_to_new_pk[extendedfrom_id])

            # now redirect to this new schedule
            return redirect(edit_meeting_schedule, meeting.number, new_schedule.owner_email(), new_schedule.name)
            
    else:
        form = NewScheduleForm(meeting, schedule, request.user.person)

    return render(request, "meeting/new_meeting_schedule.html", {
        'meeting': meeting,
        'schedule': schedule,
        'form': form,
    })


class SwapDaysForm(forms.Form):
    source_day = forms.DateField(required=True)
    target_day = forms.DateField(required=True)

@ensure_csrf_cookie
def edit_meeting_schedule(request, num=None, owner=None, name=None):
    meeting = get_meeting(num)
    if name is None:
        schedule = meeting.schedule
    else:
        schedule = get_schedule_by_name(meeting, get_person_by_email(owner), name)

    if schedule is None:
        raise Http404("No meeting information for meeting %s owner %s schedule %s available" % (num, owner, name))

    can_see, can_edit, secretariat = schedule_permissions(meeting, schedule, request.user)

    if not can_see:
        if request.method == 'POST':
            permission_denied(request, "Can't view this schedule.")

        return render(request, "meeting/private_schedule.html", {
            "schedule":schedule,
            "meeting": meeting,
            "meeting_base_url": request.build_absolute_uri(meeting.base_url()),
            "hide_menu": True
        }, status=403, content_type="text/html")

    assignments = SchedTimeSessAssignment.objects.filter(
        schedule__in=[schedule, schedule.base],
        timeslot__location__isnull=False,
        session__type='regular',
    ).order_by('timeslot__time','timeslot__name')

    assignments_by_session = defaultdict(list)
    for a in assignments:
        assignments_by_session[a.session_id].append(a)

    rooms = meeting.room_set.filter(session_types__slug='regular').distinct().order_by("capacity")

    tombstone_states = ['canceled', 'canceledpa', 'resched']

    sessions = add_event_info_to_session_qs(
        Session.objects.filter(
            meeting=meeting,
            type='regular',
        ).order_by('pk'),
        requested_time=True,
        requested_by=True,
    ).filter(
        Q(current_status__in=['appr', 'schedw', 'scheda', 'sched'])
        | Q(current_status__in=tombstone_states, pk__in={a.session_id for a in assignments})
    ).prefetch_related(
        'resources', 'group', 'group__parent', 'group__type', 'joint_with_groups',
    )

    timeslots_qs = TimeSlot.objects.filter(meeting=meeting, type='regular').prefetch_related('type').order_by('location', 'time', 'name')

    min_duration = min(t.duration for t in timeslots_qs)
    max_duration = max(t.duration for t in timeslots_qs)

    def timedelta_to_css_ems(timedelta):
        # we scale the session and slots a bit according to their
        # length for an added visual clue
        capped_min_d = max(min_duration, datetime.timedelta(minutes=30))
        capped_max_d = min(max_duration, datetime.timedelta(hours=4))
        capped_timedelta = min(max(capped_min_d, timedelta), capped_max_d)

        min_d_css_rems = 8
        max_d_css_rems = 10
        # interpolate
        scale = (capped_timedelta - capped_min_d) / (capped_max_d - capped_min_d) if capped_min_d != capped_max_d else 1
        return min_d_css_rems + (max_d_css_rems - min_d_css_rems) * scale

    def prepare_sessions_for_display(sessions):
        # requesters
        requested_by_lookup = {p.pk: p for p in Person.objects.filter(pk__in=set(s.requested_by for s in sessions if s.requested_by))}

        # constraints
        constraints_for_sessions, formatted_constraints_for_sessions, constraint_names = preprocess_constraints_for_meeting_schedule_editor(meeting, sessions)

        sessions_for_group = defaultdict(list)
        for s in sessions:
            sessions_for_group[s.group_id].append(s)

        for s in sessions:
            s.requested_by_person = requested_by_lookup.get(s.requested_by)

            s.scheduling_label = "???"
            if s.group:
                s.scheduling_label = s.group.acronym
            elif s.name:
                s.scheduling_label = s.name

            s.requested_duration_in_hours = round(s.requested_duration.seconds / 60.0 / 60.0, 1)

            session_layout_margin = 0.2
            s.layout_width = timedelta_to_css_ems(s.requested_duration) - 2 * session_layout_margin
            s.parent_acronym = s.group.parent.acronym if s.group and s.group.parent else ""

            # compress the constraints, so similar constraint labels are
            # shared between the conflicting sessions they cover - the JS
            # then simply has to detect violations and show the
            # preprocessed labels
            constrained_sessions_grouped_by_label = defaultdict(set)
            for name_id, ts in itertools.groupby(sorted(constraints_for_sessions.get(s.pk, [])), key=lambda t: t[0]):
                ts = list(ts)
                session_pks = (t[1] for t in ts)
                constraint_name = constraint_names[name_id]
                if "{count}" in constraint_name.formatted_editor_label:
                    for session_pk, grouped_session_pks in itertools.groupby(session_pks):
                        count = sum(1 for i in grouped_session_pks)
                        constrained_sessions_grouped_by_label[format_html(constraint_name.formatted_editor_label, count=count)].add(session_pk)

                else:
                    constrained_sessions_grouped_by_label[constraint_name.formatted_editor_label].update(session_pks)

            s.constrained_sessions = list(constrained_sessions_grouped_by_label.items())
            s.formatted_constraints = formatted_constraints_for_sessions.get(s.pk, {})

            s.other_sessions = [s_other for s_other in sessions_for_group.get(s.group_id) if s != s_other]

            s.readonly = s.current_status in tombstone_states or any(a.schedule_id != schedule.pk for a in assignments_by_session.get(s.pk, []))


    if request.method == 'POST':
        if not can_edit:
            permission_denied(request, "Can't edit this schedule.")

        action = request.POST.get('action')

        # handle ajax requests
        if action == 'assign' and request.POST.get('session', '').isdigit() and request.POST.get('timeslot', '').isdigit():
            session = get_object_or_404(sessions, pk=request.POST['session'])
            timeslot = get_object_or_404(timeslots_qs, pk=request.POST['timeslot'])

            tombstone_session = None

            existing_assignments = SchedTimeSessAssignment.objects.filter(session=session, schedule=schedule)
            if existing_assignments:
                if schedule.pk == meeting.schedule_id and session.current_status == 'sched':
                    old_timeslot = existing_assignments[0].timeslot
                    # clone session and leave it as a tombstone
                    tombstone_session = session
                    tombstone_session.tombstone_for_id = session.pk
                    tombstone_session.pk = None
                    tombstone_session.save()

                    session = None

                    SchedulingEvent.objects.create(
                        session=tombstone_session,
                        status=SessionStatusName.objects.get(slug='resched'),
                        by=request.user.person,
                    )

                    tombstone_session.current_status = 'resched' # rematerialize status for the rendering

                    SchedTimeSessAssignment.objects.create(
                        session=tombstone_session,
                        schedule=schedule,
                        timeslot=old_timeslot,
                    )

                existing_assignments.update(timeslot=timeslot, modified=datetime.datetime.now())
            else:
                SchedTimeSessAssignment.objects.create(
                    session=session,
                    schedule=schedule,
                    timeslot=timeslot,
                )

            r = {'success': True}
            if tombstone_session:
                prepare_sessions_for_display([tombstone_session])
                r['tombstone'] = render_to_string("meeting/edit_meeting_schedule_session.html", {'session': tombstone_session})
            return JsonResponse(r)

        elif action == 'unassign' and request.POST.get('session', '').isdigit():
            session = get_object_or_404(sessions, pk=request.POST['session'])
            SchedTimeSessAssignment.objects.filter(session=session, schedule=schedule).delete()

            return JsonResponse({'success': True})

        elif action == 'swapdays':
            # updating the client side is a bit complicated, so just
            # do a full refresh

            swap_days_form = SwapDaysForm(request.POST)
            if not swap_days_form.is_valid():
                return HttpResponse("Invalid swap: {}".format(swap_days_form.errors), status=400)

            source_day = swap_days_form.cleaned_data['source_day']
            target_day = swap_days_form.cleaned_data['target_day']

            source_timeslots = [ts for ts in timeslots_qs if ts.time.date() == source_day]
            target_timeslots = [ts for ts in timeslots_qs if ts.time.date() == target_day]
            swap_meeting_schedule_timeslot_assignments(schedule, source_timeslots, target_timeslots, target_day - source_day)

            return HttpResponseRedirect(request.get_full_path())

        return HttpResponse("Invalid parameters", status=400)

    # prepare timeslot layout

    timeslots_by_room_and_day = defaultdict(list)
    room_has_timeslots = set()
    for t in timeslots_qs:
        room_has_timeslots.add(t.location_id)
        timeslots_by_room_and_day[(t.location_id, t.time.date())].append(t)

    days = []
    for day in sorted(set(t.time.date() for t in timeslots_qs)):
        room_timeslots = []
        for r in rooms:
            if r.pk not in room_has_timeslots:
                continue

            timeslots = []
            for t in timeslots_by_room_and_day.get((r.pk, day), []):
                t.layout_width = timedelta_to_css_ems(t.end_time() - t.time)
                timeslots.append(t)

            room_timeslots.append((r, timeslots))

        days.append({
            'day': day,
            'room_timeslots': room_timeslots,
        })

    room_labels = [[r for r in rooms if r.pk in room_has_timeslots] for i in range(len(days))]

    # possible timeslot start/ends
    timeslot_groups = defaultdict(set)
    for ts in timeslots_qs:
        ts.start_end_group = "ts-group-{}-{}".format(ts.time.strftime("%Y%m%d-%H%M"), int(ts.duration.total_seconds() / 60))
        timeslot_groups[ts.time.date()].add((ts.time, ts.end_time(), ts.start_end_group))

    # prepare sessions
    prepare_sessions_for_display(sessions)

    for ts in timeslots_qs:
        ts.session_assignments = []
    timeslots_by_pk = {ts.pk: ts for ts in timeslots_qs}

    unassigned_sessions = []
    for s in sessions:
        assigned = False
        for a in assignments_by_session.get(s.pk, []):
            timeslot = timeslots_by_pk.get(a.timeslot_id)
            if timeslot:
                timeslot.session_assignments.append((a, s))
                assigned = True

        if not assigned:
            unassigned_sessions.append(s)

    # group parent colors
    def cubehelix(i, total, hue=1.2, start_angle=0.5):
        # theory in https://arxiv.org/pdf/1108.5083.pdf
        rotations = total // 4
        x = float(i + 1) / (total + 1)
        phi = 2 * math.pi * (start_angle / 3 + rotations * x)
        a = hue * x * (1 - x) / 2.0

        return (
            max(0, min(x + a * (-0.14861 * math.cos(phi) + 1.78277 * math.sin(phi)), 1)),
            max(0, min(x + a * (-0.29227 * math.cos(phi) + -0.90649 * math.sin(phi)), 1)),
            max(0, min(x + a * (1.97294 * math.cos(phi)), 1)),
        )

    session_parents = sorted(set(
        s.group.parent for s in sessions
        if s.group and s.group.parent and (s.group.parent.type_id == 'area' or s.group.parent.acronym == 'irtf')
    ), key=lambda p: p.acronym)
    for i, p in enumerate(session_parents):
        rgb_color = cubehelix(i, len(session_parents))
        p.scheduling_color = "rgb({}, {}, {})".format(*tuple(int(round(x * 255)) for x in rgb_color))
        p.light_scheduling_color = "rgb({}, {}, {})".format(*tuple(int(round((0.9 + 0.1 * x) * 255)) for x in rgb_color))

    return render(request, "meeting/edit_meeting_schedule.html", {
        'meeting': meeting,
        'schedule': schedule,
        'can_edit': can_edit,
        'can_edit_properties': can_edit or secretariat,
        'secretariat': secretariat,
        'days': days,
        'room_labels': room_labels,
        'timeslot_groups': sorted((d, list(sorted(t_groups))) for d, t_groups in timeslot_groups.items()),
        'unassigned_sessions': unassigned_sessions,
        'session_parents': session_parents,
        'hide_menu': True,
    })


class RoomNameModelChoiceField(forms.ModelChoiceField):
    def label_from_instance(self, obj):
        return obj.name

class TimeSlotForm(forms.Form):
    day = forms.TypedChoiceField(coerce=lambda t: datetime.datetime.strptime(t, "%Y-%m-%d").date())
    time = forms.TimeField()
    duration = CustomDurationField() # this is just to make 1:30 turn into 1.5 hours instead of 1.5 minutes
    location = RoomNameModelChoiceField(queryset=Room.objects.all(), required=False, empty_label="(No location)")
    show_location = forms.BooleanField(initial=True, required=False)
    type = forms.ModelChoiceField(queryset=TimeSlotTypeName.objects.filter(used=True), empty_label=None, required=False)
    name = forms.CharField(help_text='Name that appears on the agenda', required=False)
    short = forms.CharField(max_length=32,label='Short name', help_text='Abbreviated session name used for material file names', required=False)
    group = forms.ModelChoiceField(queryset=Group.objects.filter(type__in=['ietf', 'team'], state='active'),
        help_text='''Select a group to associate with this session.<br>For example: Tutorials = Education, Code Sprint = Tools Team''',
        required=False)
    agenda_note = forms.CharField(required=False)

    def __init__(self, meeting, schedule, *args, timeslot=None, **kwargs):
        super().__init__(*args,**kwargs)

        self.fields["time"].widget.attrs["placeholder"] = "HH:MM"
        self.fields["duration"].widget.attrs["placeholder"] = "HH:MM"
        self.fields["duration"].initial = ""

        self.fields["day"].choices = [
            ((meeting.date + datetime.timedelta(days=i)).isoformat(), (meeting.date + datetime.timedelta(days=i)).strftime("%a %b %d"))
            for i in range(meeting.days)
        ]

        self.fields['location'].queryset = self.fields['location'].queryset.filter(meeting=meeting)

        self.fields['group'].widget.attrs['data-ietf'] = Group.objects.get(acronym='ietf').pk

        self.active_assignment = None

        if timeslot:
            self.initial = {
                'day': timeslot.time.date(),
                'time': timeslot.time.time(),
                'duration': timeslot.duration,
                'location': timeslot.location_id,
                'show_location': timeslot.show_location,
                'type': timeslot.type_id,
                'name': timeslot.name,
            }

            assignments = sorted(SchedTimeSessAssignment.objects.filter(
                timeslot=timeslot,
                schedule__in=[schedule, schedule.base if schedule else None]
            ).select_related('session', 'session__group'), key=lambda a: 0 if a.schedule_id == schedule.pk else 1)

            if assignments:
                self.active_assignment = assignments[0]

                self.initial['short'] = self.active_assignment.session.short
                self.initial['group'] = self.active_assignment.session.group_id

        if not self.active_assignment or timeslot.type_id != 'regular':
            del self.fields['agenda_note'] # at the moment, the UI only shows this field for regular sessions

        self.timeslot = timeslot

    def clean(self):
        group = self.cleaned_data.get('group')
        ts_type = self.cleaned_data.get('type')
        short = self.cleaned_data.get('short')

        if ts_type:
            if ts_type.slug in ['break', 'reg', 'reserved', 'unavail', 'regular']:
                if ts_type.slug != 'regular':
                    self.cleaned_data['group'] = self.fields['group'].queryset.get(acronym='secretariat')
            else:
                if not group:
                    self.add_error('group', 'When scheduling this type of time slot, a group must be associated')
                if not short:
                    self.add_error('short', 'When scheduling this type of time slot, a short name is required')

            if self.timeslot and self.timeslot.type_id == 'regular' and self.active_assignment and ts_type.pk != self.timeslot.type_id:
                self.add_error('type', "Can't change type on time slots for regular sessions when a session has been assigned")

        if self.active_assignment and self.active_assignment.session.group != self.cleaned_data.get('group') and self.active_assignment.session.materials.exists() and self.timeslot.type_id != 'regular':
            self.add_error('group', "Can't change group after materials have been uploaded")


@role_required('Area Director', 'Secretariat')
def edit_meeting_timeslots_and_misc_sessions(request, num=None, owner=None, name=None):
    meeting = get_meeting(num)
    if name is None:
        schedule = meeting.schedule
    else:
        schedule = get_schedule_by_name(meeting, get_person_by_email(owner), name)

    if schedule is None:
        raise Http404("No meeting information for meeting %s owner %s schedule %s available" % (num, owner, name))

    rooms = list(Room.objects.filter(meeting=meeting).prefetch_related('session_types').order_by('-capacity', 'name'))
    rooms.append(Room(name="(No location)"))

    timeslot_qs = TimeSlot.objects.filter(meeting=meeting).prefetch_related('type').order_by('time')

    can_edit = has_role(request.user, 'Secretariat')

    if request.method == 'GET' and request.GET.get('action') == "edit-timeslot":
        timeslot_pk = request.GET.get('timeslot')
        if not timeslot_pk or not timeslot_pk.isdecimal():
            raise Http404
        timeslot = get_object_or_404(timeslot_qs, pk=timeslot_pk)

        assigned_session = add_event_info_to_session_qs(Session.objects.filter(
            timeslotassignments__schedule__in=[schedule, schedule.base],
            timeslotassignments__timeslot=timeslot,
        )).first()

        timeslot.can_cancel = not assigned_session or assigned_session.current_status not in ['canceled', 'canceled', 'resched']

        return JsonResponse({
            'form': render_to_string("meeting/edit_timeslot_form.html", {
                'timeslot_form_action': 'edit',
                'timeslot_form': TimeSlotForm(meeting, schedule, timeslot=timeslot),
                'timeslot': timeslot,
                'schedule': schedule,
                'meeting': meeting,
                'can_edit': can_edit,
            }, request=request)
        })

    scroll = request.POST.get('scroll')

    def redirect_with_scroll():
        url = request.get_full_path()
        if scroll and scroll.isdecimal():
            url += "#scroll={}".format(scroll)
        return HttpResponseRedirect(url)

    add_timeslot_form = None
    if request.method == 'POST' and request.POST.get('action') == 'add-timeslot' and can_edit:
        add_timeslot_form = TimeSlotForm(meeting, schedule, request.POST)
        if add_timeslot_form.is_valid():
            c = add_timeslot_form.cleaned_data

            timeslot, created = TimeSlot.objects.get_or_create(
                meeting=meeting,
                type=c['type'],
                name=c['name'],
                time=datetime.datetime.combine(c['day'], c['time']),
                duration=c['duration'],
                location=c['location'],
                show_location=c['show_location'],
            )

            if timeslot.type_id != 'regular':
                if not created:
                    Session.objects.filter(timeslotassignments__timeslot=timeslot).delete()

                session = Session.objects.create(
                    meeting=meeting,
                    name=c['name'],
                    short=c['short'],
                    group=c['group'],
                    type=c['type'],
                    agenda_note=c.get('agenda_note') or "",
                )

                SchedulingEvent.objects.create(
                    session=session,
                    status=SessionStatusName.objects.get(slug='sched'),
                    by=request.user.person,
                )

                SchedTimeSessAssignment.objects.create(
                    timeslot=timeslot,
                    session=session,
                    schedule=schedule
                )

            return redirect_with_scroll()

    edit_timeslot_form = None
    if request.method == 'POST' and request.POST.get('action') == 'edit-timeslot' and can_edit:
        timeslot_pk = request.POST.get('timeslot')
        if not timeslot_pk or not timeslot_pk.isdecimal():
            raise Http404

        timeslot = get_object_or_404(TimeSlot, pk=timeslot_pk)

        edit_timeslot_form = TimeSlotForm(meeting, schedule, request.POST, timeslot=timeslot)
        if edit_timeslot_form.is_valid() and edit_timeslot_form.active_assignment.schedule_id == schedule.pk:

            c = edit_timeslot_form.cleaned_data

            timeslot.type = c['type']
            timeslot.name = c['name']
            timeslot.time = datetime.datetime.combine(c['day'], c['time'])
            timeslot.duration = c['duration']
            timeslot.location = c['location']
            timeslot.show_location = c['show_location']
            timeslot.save()

            session = Session.objects.filter(
                timeslotassignments__schedule__in=[schedule, schedule.base if schedule else None],
                timeslotassignments__timeslot=timeslot,
            ).select_related('group').first()

            if session:
                if timeslot.type_id != 'regular':
                    session.name = c['name']
                    session.short = c['short']
                    session.group = c['group']
                    session.type = c['type']
                session.agenda_note = c.get('agenda_note') or ""
                session.save()

            return redirect_with_scroll()

    if request.method == 'POST' and request.POST.get('action') == 'cancel-timeslot' and can_edit:
        timeslot_pk = request.POST.get('timeslot')
        if not timeslot_pk or not timeslot_pk.isdecimal():
            raise Http404

        timeslot = get_object_or_404(TimeSlot, pk=timeslot_pk)
        if timeslot.type_id != 'break':
            sessions = add_event_info_to_session_qs(
                Session.objects.filter(timeslotassignments__schedule=schedule, timeslotassignments__timeslot=timeslot),
            ).exclude(current_status__in=['canceled', 'resched'])
            for session in sessions:
                SchedulingEvent.objects.create(
                    session=session,
                    status=SessionStatusName.objects.get(slug='canceled'),
                    by=request.user.person,
                )

        return redirect_with_scroll()

    if request.method == 'POST' and request.POST.get('action') == 'delete-timeslot' and can_edit:
        timeslot_pk = request.POST.get('timeslot')
        if not timeslot_pk or not timeslot_pk.isdecimal():
            raise Http404

        timeslot = get_object_or_404(TimeSlot, pk=timeslot_pk)

        if timeslot.type_id != 'regular':
            for session in Session.objects.filter(timeslotassignments__schedule=schedule, timeslotassignments__timeslot=timeslot):
                for doc in session.materials.all():
                    doc.set_state(State.objects.get(type=doc.type_id, slug='deleted'))
                    e = DocEvent(doc=doc, rev=doc.rev, by=request.user.person, type='deleted')
                    e.desc = "Deleted meeting session"
                    e.save()

                session.delete()

        timeslot.delete()

        return redirect_with_scroll()
    
    sessions_by_pk = {
        s.pk: s for s in
        add_event_info_to_session_qs(
            Session.objects.filter(
                meeting=meeting,
            ).order_by('pk'),
            requested_time=True,
            requested_by=True,
        ).filter(
            current_status__in=['appr', 'schedw', 'scheda', 'sched', 'canceled', 'canceledpa', 'resched']
        ).prefetch_related(
            'group', 'group', 'group__type',
        )
    }

    assignments_by_timeslot = defaultdict(list)
    for a in SchedTimeSessAssignment.objects.filter(schedule__in=[schedule, schedule.base]):
        assignments_by_timeslot[a.timeslot_id].append(a)

    days = [meeting.date + datetime.timedelta(days=i) for i in range(meeting.days)]

    timeslots_by_day_and_room = defaultdict(list)
    for t in timeslot_qs:
        timeslots_by_day_and_room[(t.time.date(), t.location_id)].append(t)

    min_time = min([t.time.time() for t in timeslot_qs] + [datetime.time(8)])
    max_time = max([t.end_time().time() for t in timeslot_qs] + [datetime.time(22)])
    min_max_delta = datetime.datetime.combine(meeting.date, max_time) - datetime.datetime.combine(meeting.date, min_time)

    day_grid = []
    for d in days:
        room_timeslots = []
        for r in rooms:
            ts = []
            for t in timeslots_by_day_and_room.get((d, r.pk), []):
                # FIXME: the database (as of 2020) contains spurious
                # regular time slots in rooms not intended for regular
                # sessions - once those are gone, this filter can go
                # away
                if t.type_id == 'regular' and not any(t.slug == 'regular' for t in r.session_types.all()):
                    continue

                t.assigned_sessions = []
                for a in assignments_by_timeslot.get(t.pk, []):
                    s = sessions_by_pk.get(a.session_id)
                    if s:
                        t.assigned_sessions.append(s)

                t.left_offset = 100.0 * (t.time - datetime.datetime.combine(t.time.date(), min_time)) / min_max_delta
                t.layout_width = min(100.0 * t.duration / min_max_delta, 100 - t.left_offset)
                ts.append(t)

            room_timeslots.append((r, ts))

        day_grid.append({
            'day': d,
            'room_timeslots': room_timeslots
        })

    return render(request, "meeting/edit_meeting_timeslots_and_misc_sessions.html", {
        'meeting': meeting,
        'schedule': schedule,
        'can_edit': can_edit,
        'day_grid': day_grid,
        'empty_timeslot_form': TimeSlotForm(meeting, schedule),
        'add_timeslot_form': add_timeslot_form,
        'edit_timeslot_form': edit_timeslot_form,
        'scroll': scroll,
        'hide_menu': True,
    })


##############################################################################
#@role_required('Area Director','Secretariat')
# disable the above security for now, check it below.
@ensure_csrf_cookie
def edit_schedule(request, num=None, owner=None, name=None):

    if request.method == 'POST':
        return schedule_create(request, num, owner, name)

    user     = request.user
    meeting  = get_meeting(num)
    person   = get_person_by_email(owner)
    if name is None:
        schedule = meeting.schedule
    else:
        schedule = get_schedule_by_name(meeting, person, name)
    if schedule is None:
        raise Http404("No meeting information for meeting %s owner %s schedule %s available" % (num, owner, name))

    meeting_base_url = request.build_absolute_uri(meeting.base_url())
    site_base_url = request.build_absolute_uri('/')[:-1] # skip the trailing slash

    rooms = meeting.room_set.filter(session_types__slug='regular').distinct().order_by("capacity")
    saveas = SaveAsForm()
    saveasurl=reverse(edit_schedule,
                      args=[meeting.number, schedule.owner_email(), schedule.name])

    can_see, can_edit,secretariat = schedule_permissions(meeting, schedule, user)

    if not can_see:
        return render(request, "meeting/private_schedule.html",
                                             {"schedule":schedule,
                                              "meeting": meeting,
                                              "meeting_base_url":meeting_base_url,
                                              "hide_menu": True
                                          }, status=403, content_type="text/html")

    assignments = get_all_assignments_from_schedule(schedule)

    # get_modified_from needs the query set, not the list
    modified = get_modified_from_assignments(assignments)

    area_list = get_areas()
    wg_name_list = get_wg_name_list(assignments)
    wg_list = get_wg_list(wg_name_list)
    ads = find_ads_for_meeting(meeting)
    for ad in ads:
        # set the default to avoid needing extra arguments in templates
        # django 1.3+
        ad.default_hostscheme = site_base_url

    time_slices,date_slices = build_all_agenda_slices(meeting)

    return render(request, "meeting/landscape_edit.html",
                                         {"schedule":schedule,
                                          "saveas": saveas,
                                          "saveasurl": saveasurl,
                                          "meeting_base_url": meeting_base_url,
                                          "site_base_url": site_base_url,
                                          "rooms":rooms,
                                          "time_slices":time_slices,
                                          "date_slices":date_slices,
                                          "modified": modified,
                                          "meeting":meeting,
                                          "area_list": area_list,
                                          "area_directors" : ads,
                                          "wg_list": wg_list ,
                                          "assignments": assignments,
                                          "show_inline": set(["txt","htm","html"]),
                                          "hide_menu": True,
                                          "can_edit_properties": can_edit or secretariat,
                                      })


class SchedulePropertiesForm(forms.ModelForm):
    class Meta:
        model = Schedule
        fields = ['name', 'notes', 'visible', 'public', 'base']

    def __init__(self, meeting, *args, **kwargs):
        super().__init__(*args, **kwargs)

        self.fields['base'].queryset = self.fields['base'].queryset.filter(meeting=meeting)
        if self.instance.pk is not None:
            self.fields['base'].queryset = self.fields['base'].queryset.exclude(pk=self.instance.pk)

@role_required('Area Director','Secretariat')
def edit_schedule_properties(request, num, owner, name):
    meeting  = get_meeting(num)
    person   = get_person_by_email(owner)
    schedule = get_schedule_by_name(meeting, person, name)
    if schedule is None:
        raise Http404("No agenda information for meeting %s owner %s schedule %s available" % (num, owner, name))

    can_see, can_edit, secretariat = schedule_permissions(meeting, schedule, request.user)

    can_edit_properties = can_edit or secretariat

<<<<<<< HEAD
    if not (canedit or has_role(request.user,'Secretariat')):
        permission_denied(request, "You may not edit this schedule.")
=======
    if not can_edit_properties:
        return HttpResponseForbidden("You may not edit this schedule")

    if request.method == 'POST':
        form = SchedulePropertiesForm(meeting, instance=schedule, data=request.POST)
        if form.is_valid():
           form.save()
           if request.GET.get('next'):
               return HttpResponseRedirect(request.GET.get('next'))
           return redirect('ietf.meeting.views.edit_schedule', num=num, owner=owner, name=name)
>>>>>>> 5ea30519
    else:
        form = SchedulePropertiesForm(meeting, instance=schedule)

    return render(request, "meeting/properties_edit.html", {
        "schedule": schedule,
        "form": form,
        "meeting": meeting,
    })


nat_sort_re = re.compile('([0-9]+)')
def natural_sort_key(s): # from https://stackoverflow.com/questions/4836710/is-there-a-built-in-function-for-string-natural-sort
    return [int(text) if text.isdecimal() else text.lower() for text in nat_sort_re.split(s)]

@role_required('Area Director','Secretariat')
def list_schedules(request, num):
    meeting = get_meeting(num)

    schedules = Schedule.objects.filter(
        meeting=meeting
    ).prefetch_related('owner', 'assignments', 'origin', 'origin__assignments', 'base').order_by('owner', '-name', '-public').distinct()
    if not has_role(request.user, 'Secretariat'):
        schedules = schedules.filter(Q(visible=True) | Q(owner=request.user.person))

    official_schedules = []
    own_schedules = []
    other_public_schedules = []
    other_private_schedules = []

    is_secretariat = has_role(request.user, 'Secretariat')

    for s in schedules:
        s.can_edit_properties = is_secretariat or user_is_person(request.user, s.owner)

        if s.origin:
            s.changes_from_origin = len(diff_meeting_schedules(s.origin, s))

        if s in [meeting.schedule, meeting.schedule.base if meeting.schedule else None]:
            official_schedules.append(s)
        elif user_is_person(request.user, s.owner):
            own_schedules.append(s)
        elif s.public:
            other_public_schedules.append(s)
        else:
            other_private_schedules.append(s)

    schedule_groups = [
        (official_schedules, False, "Official Agenda"),
        (own_schedules, True, "Own Draft Agendas"),
        (other_public_schedules, False, "Other Draft Agendas"),
        (other_private_schedules, False, "Other Private Draft Agendas"),
    ]

    schedule_groups = [(sorted(l, reverse=True, key=lambda s: natural_sort_key(s.name)), own, *t) for l, own, *t in schedule_groups if l or own]

    return render(request, "meeting/schedule_list.html", {
        'meeting': meeting,
        'schedule_groups': schedule_groups,
    })

class DiffSchedulesForm(forms.Form):
    from_schedule = forms.ChoiceField()
    to_schedule = forms.ChoiceField()

    def __init__(self, meeting, user, *args, **kwargs):
        super().__init__(*args, **kwargs)

        qs = Schedule.objects.filter(meeting=meeting).prefetch_related('owner').order_by('-public').distinct()

        if not has_role(user, 'Secretariat'):
            qs = qs.filter(Q(visible=True) | Q(owner__user=user))

        sorted_schedules = sorted(qs, reverse=True, key=lambda s: natural_sort_key(s.name))

        schedule_choices = [(schedule.name, "{} ({})".format(schedule.name, schedule.owner)) for schedule in sorted_schedules]

        self.fields['from_schedule'].choices = schedule_choices
        self.fields['to_schedule'].choices = schedule_choices

@role_required('Area Director','Secretariat')
def diff_schedules(request, num):
    meeting = get_meeting(num)

    diffs = None
    from_schedule = None
    to_schedule = None

    if 'from_schedule' in request.GET:
        form = DiffSchedulesForm(meeting, request.user, request.GET)
        if form.is_valid():
            from_schedule = get_object_or_404(Schedule, name=form.cleaned_data['from_schedule'], meeting=meeting)
            to_schedule = get_object_or_404(Schedule, name=form.cleaned_data['to_schedule'], meeting=meeting)
            raw_diffs = diff_meeting_schedules(from_schedule, to_schedule)

            diffs = prefetch_schedule_diff_objects(raw_diffs)
            for d in diffs:
                s = d['session']
                s.session_label = s.short_name
                if s.requested_duration:
                    s.session_label = "{} ({}h)".format(s.session_label, round(s.requested_duration.seconds / 60.0 / 60.0, 1))
    else:
        form = DiffSchedulesForm(meeting, request.user)

    return render(request, "meeting/diff_schedules.html", {
        'meeting': meeting,
        'form': form,
        'diffs': diffs,
        'from_schedule': from_schedule,
        'to_schedule': to_schedule,
    })


@ensure_csrf_cookie
def agenda(request, num=None, name=None, base=None, ext=None, owner=None, utc=""):
    base = base if base else 'agenda'
    ext = ext if ext else '.html'
    mimetype = {
        ".html":"text/html; charset=%s"%settings.DEFAULT_CHARSET,
        ".txt": "text/plain; charset=%s"%settings.DEFAULT_CHARSET,
        ".csv": "text/csv; charset=%s"%settings.DEFAULT_CHARSET,
    }

    # We do not have the appropriate data in the datatracker for IETF 64 and earlier.
    # So that we're not producing misleading pages...
    
    assert num is None or num.isdigit()

    meeting = get_ietf_meeting(num)
    if not meeting or (meeting.number.isdigit() and int(meeting.number) <= 64 and (not meeting.schedule or not meeting.schedule.assignments.exists())):
        if ext == '.html' or (meeting and meeting.number.isdigit() and 0 < int(meeting.number) <= 64):
            return HttpResponseRedirect( 'https://www.ietf.org/proceedings/%s' % num )
        else:
            raise Http404("No such meeting")

    if name is None:
        schedule = get_schedule(meeting, name)
    else:
        person   = get_person_by_email(owner)
        schedule = get_schedule_by_name(meeting, person, name)

    if schedule == None:
        base = base.replace("-utc", "")
        return render(request, "meeting/no-"+base+ext, {'meeting':meeting }, content_type=mimetype[ext])

    updated = meeting.updated()
    filtered_assignments = SchedTimeSessAssignment.objects.filter(
        schedule__in=[schedule, schedule.base]
    ).exclude(
        timeslot__type__in=['lead', 'offagenda']
    )
    filtered_assignments = preprocess_assignments_for_agenda(filtered_assignments, meeting)

    if ext == ".csv":
        return agenda_csv(schedule, filtered_assignments)

    # extract groups hierarchy, it's a little bit complicated because
    # we can be dealing with historic groups
    seen = set()
    groups = [a.session.historic_group for a in filtered_assignments
              if a.session
              and a.session.historic_group
              and a.session.historic_group.type_id in ('wg', 'rg', 'ag', 'rag', 'iab', 'program')
              and a.session.historic_group.historic_parent]
    group_parents = []
    for g in groups:
        if g.historic_parent.acronym not in seen:
            group_parents.append(g.historic_parent)
            seen.add(g.historic_parent.acronym)

    seen = set()
    for p in group_parents:
        p.group_list = []
        for g in groups:
            if g.acronym not in seen and g.historic_parent.acronym == p.acronym:
                p.group_list.append(g)
                seen.add(g.acronym)

        p.group_list.sort(key=lambda g: g.acronym)

    is_current_meeting = (num is None) or (num == get_current_ietf_meeting_num())
    rendered_page = render(request, "meeting/"+base+ext, {
        "schedule": schedule,
        "filtered_assignments": filtered_assignments,
        "updated": updated,
        "group_parents": group_parents,
        "now": datetime.datetime.now(),
        "is_current_meeting": is_current_meeting,
        "use_codimd": True if meeting.date>=settings.MEETING_USES_CODIMD_DATE else False,
        "cache_time": 150 if is_current_meeting else 3600,
    }, content_type=mimetype[ext])

    return rendered_page

def agenda_csv(schedule, filtered_assignments):
    response = HttpResponse(content_type="text/csv; charset=%s"%settings.DEFAULT_CHARSET)
    writer = csv.writer(response, delimiter=str(','), quoting=csv.QUOTE_ALL)

    headings = ["Date", "Start", "End", "Session", "Room", "Area", "Acronym", "Type", "Description", "Session ID", "Agenda", "Slides"]

    def write_row(row):
        encoded_row = [v.encode('utf-8') if isinstance(v, str) else v for v in row]

        while len(encoded_row) < len(headings):
            encoded_row.append(None) # produce empty entries at the end as necessary

        writer.writerow(encoded_row)

    def agenda_field(item):
        agenda_doc = item.session.agenda()
        if agenda_doc:
            return "http://www.ietf.org/proceedings/{schedule.meeting.number}/agenda/{agenda.uploaded_filename}".format(schedule=schedule, agenda=agenda_doc)
        else:
            return ""

    def slides_field(item):
        return "|".join("http://www.ietf.org/proceedings/{schedule.meeting.number}/slides/{slide.uploaded_filename}".format(schedule=schedule, slide=slide) for slide in item.session.slides())

    write_row(headings)

    for item in filtered_assignments:
        row = []
        row.append(item.timeslot.time.strftime("%Y-%m-%d"))
        row.append(item.timeslot.time.strftime("%H%M"))
        row.append(item.timeslot.end_time().strftime("%H%M"))

        if item.timeslot.type_id == "break":
            row.append(item.timeslot.type.name)
            row.append(schedule.meeting.break_area)
            row.append("")
            row.append("")
            row.append("")
            row.append(item.timeslot.name)
            row.append("b{}".format(item.timeslot.pk))
        elif item.timeslot.type_id == "reg":
            row.append(item.timeslot.type.name)
            row.append(schedule.meeting.reg_area)
            row.append("")
            row.append("")
            row.append("")
            row.append(item.timeslot.name)
            row.append("r{}".format(item.timeslot.pk))
        elif item.timeslot.type_id == "other":
            row.append("None")
            row.append(item.timeslot.location.name if item.timeslot.location else "")
            row.append("")
            row.append(item.session.historic_group.acronym)
            row.append(item.session.historic_group.historic_parent.acronym.upper() if item.session.historic_group.historic_parent else "")
            row.append(item.session.name)
            row.append(item.session.pk)
        elif item.timeslot.type_id == "plenary":
            row.append(item.session.name)
            row.append(item.timeslot.location.name if item.timeslot.location else "")
            row.append("")
            row.append(item.session.historic_group.acronym if item.session.historic_group else "")
            row.append("")
            row.append(item.session.name)
            row.append(item.session.pk)
            row.append(agenda_field(item))
            row.append(slides_field(item))
        elif item.timeslot.type_id == 'regular':
            row.append(item.timeslot.name)
            row.append(item.timeslot.location.name if item.timeslot.location else "")
            row.append(item.session.historic_group.historic_parent.acronym.upper() if item.session.historic_group.historic_parent else "")
            row.append(item.session.historic_group.acronym if item.session.historic_group else "")
            row.append("BOF" if item.session.historic_group.state_id in ("bof", "bof-conc") else item.session.historic_group.type.name)
            row.append(item.session.historic_group.name if item.session.historic_group else "")
            row.append(item.session.pk)
            row.append(agenda_field(item))
            row.append(slides_field(item))

        if len(row) > 3:
            write_row(row)

    return response

@role_required('Area Director','Secretariat','IAB')
def agenda_by_room(request, num=None, name=None, owner=None):
    meeting = get_meeting(num) 
    if name is None:
        schedule = get_schedule(meeting)
    else:
        person   = get_person_by_email(owner)
        schedule = get_schedule_by_name(meeting, person, name)

    assignments = SchedTimeSessAssignment.objects.filter(
        schedule__in=[schedule, schedule.base if schedule else None]
    ).prefetch_related('timeslot', 'timeslot__location', 'session', 'session__group', 'session__group__parent')

    ss_by_day = OrderedDict()
    for day in assignments.dates('timeslot__time','day'):
        ss_by_day[day]=[]
    for ss in assignments.order_by('timeslot__location__functional_name','timeslot__location__name','timeslot__time'):
        day = ss.timeslot.time.date()
        ss_by_day[day].append(ss)
    return render(request,"meeting/agenda_by_room.html",{"meeting":meeting,"schedule":schedule,"ss_by_day":ss_by_day})

@role_required('Area Director','Secretariat','IAB')
def agenda_by_type(request, num=None, type=None, name=None, owner=None):
    meeting = get_meeting(num) 
    if name is None:
        schedule = get_schedule(meeting)
    else:
        person   = get_person_by_email(owner)
        schedule = get_schedule_by_name(meeting, person, name)
    assignments = SchedTimeSessAssignment.objects.filter(
        schedule__in=[schedule, schedule.base if schedule else None]
    ).prefetch_related(
        'timeslot', 'timeslot__location', 'session', 'session__group', 'session__group__parent'
    ).order_by('session__type__slug','timeslot__time','session__group__acronym')

    if type:
        assignments = assignments.filter(session__type__slug=type)
    return render(request,"meeting/agenda_by_type.html",{"meeting":meeting,"schedule":schedule,"assignments":assignments})

@role_required('Area Director','Secretariat','IAB')
def agenda_by_type_ics(request,num=None,type=None):
    meeting = get_meeting(num) 
    schedule = get_schedule(meeting)
    assignments = SchedTimeSessAssignment.objects.filter(
        schedule__in=[schedule, schedule.base if schedule else None]
    ).prefetch_related(
        'timeslot', 'timeslot__location', 'session', 'session__group', 'session__group__parent'
    ).order_by('session__type__slug','timeslot__time')
    if type:
        assignments = assignments.filter(session__type__slug=type)
    updated = meeting.updated()
    return render(request,"meeting/agenda.ics",{"schedule":schedule,"updated":updated,"assignments":assignments},content_type="text/calendar")

def session_draft_list(num, acronym):
    try:
        agendas = Document.objects.filter(type="agenda",
                                         session__meeting__number=num,
                                         session__group__acronym=acronym,
                                         states=State.objects.get(type="agenda", slug="active")).distinct()
    except Document.DoesNotExist:
        raise Http404

    drafts = set()
    for agenda in agendas:
        content, _ = read_agenda_file(num, agenda)
        if content:
            drafts.update(re.findall(b'(draft-[-a-z0-9]*)', content))

    result = []
    for draft in drafts:
        draft = force_str(draft)
        try:
            if re.search('-[0-9]{2}$', draft):
                doc_name = draft
            else:
                doc = Document.objects.get(name=draft)
                doc_name = draft + "-" + doc.rev

            if doc_name not in result:
                result.append(doc_name)
        except Document.DoesNotExist:
            pass

    for sp in SessionPresentation.objects.filter(session__meeting__number=num, session__group__acronym=acronym, document__type='draft'):
        doc_name = sp.document.name + "-" + sp.document.rev
        if doc_name not in result:
            result.append(doc_name)

    return sorted(result)

def session_draft_tarfile(request, num, acronym):
    drafts = session_draft_list(num, acronym);

    response = HttpResponse(content_type='application/octet-stream')
    response['Content-Disposition'] = 'attachment; filename=%s-drafts.tgz'%(acronym)
    tarstream = tarfile.open('','w:gz',response)
    mfh, mfn = mkstemp()
    os.close(mfh)
    manifest = io.open(mfn, "w")

    for doc_name in drafts:
        pdf_path = os.path.join(settings.INTERNET_DRAFT_PDF_PATH, doc_name + ".pdf")

        if not os.path.exists(pdf_path):
            convert_draft_to_pdf(doc_name)

        if os.path.exists(pdf_path):
            try:
                tarstream.add(pdf_path, str(doc_name + ".pdf"))
                manifest.write("Included:  "+pdf_path+"\n")
            except Exception as e:
                manifest.write(("Failed (%s): "%e)+pdf_path+"\n")
        else:
            manifest.write("Not found: "+pdf_path+"\n")

    manifest.close()
    tarstream.add(mfn, "manifest.txt")
    tarstream.close()
    os.unlink(mfn)
    return response

def session_draft_pdf(request, num, acronym):
    drafts = session_draft_list(num, acronym);
    curr_page = 1
    pmh, pmn = mkstemp()
    os.close(pmh)
    pdfmarks = io.open(pmn, "w")
    pdf_list = ""

    for draft in drafts:
        pdf_path = os.path.join(settings.INTERNET_DRAFT_PDF_PATH, draft + ".pdf")
        if not os.path.exists(pdf_path):
            convert_draft_to_pdf(draft)

        if os.path.exists(pdf_path):
            pages = pdf_pages(pdf_path)
            pdfmarks.write("[/Page "+str(curr_page)+" /View [/XYZ 0 792 1.0] /Title (" + draft + ") /OUT pdfmark\n")
            pdf_list = pdf_list + " " + pdf_path
            curr_page = curr_page + pages

    pdfmarks.close()
    pdfh, pdfn = mkstemp()
    os.close(pdfh)
    gs = settings.GHOSTSCRIPT_COMMAND
    code, out, err = pipe(gs + " -dBATCH -dNOPAUSE -q -sDEVICE=pdfwrite -sOutputFile=" + pdfn + " " + pdf_list + " " + pmn)
    assertion('code == 0')

    pdf = io.open(pdfn,"rb")
    pdf_contents = pdf.read()
    pdf.close()

    os.unlink(pmn)
    os.unlink(pdfn)
    return HttpResponse(pdf_contents, content_type="application/pdf")

def week_view(request, num=None, name=None, owner=None):
    meeting = get_meeting(num)

    if name is None:
        schedule = get_schedule(meeting)
    else:
        person   = get_person_by_email(owner)
        schedule = get_schedule_by_name(meeting, person, name)

    if not schedule:
        raise Http404

<<<<<<< HEAD
    filtered_assignments = schedule.assignments.exclude(timeslot__type__in=['lead','offagenda'])
    # Only show assignments from the traditional meeting "week" (Sat-Fri). 
    # We'll determine this using the saturday before the first scheduled regular session.
    first_regular_session_time = meeting.schedule.qs_assignments_with_sessions.filter(session__type_id='regular').order_by('timeslot__time').first().timeslot.time
    saturday_before = first_regular_session_time - datetime.timedelta(days=(first_regular_session_time.weekday() - 5)%7)
#    saturday_after = saturday_before + datetime.timedelta(days=7)
#    filtered_assignments = filtered_assignments.filter(timeslot__time__gte=saturday_before,timeslot__time__lt=saturday_after)
=======
    filtered_assignments = SchedTimeSessAssignment.objects.filter(
        schedule__in=[schedule, schedule.base]
    ).exclude(
        timeslot__type__in=['lead','offagenda']
    )
>>>>>>> 5ea30519
    filtered_assignments = preprocess_assignments_for_agenda(filtered_assignments, meeting)
    
    items = []
    for a in filtered_assignments:
        # we don't HTML escape any of these as the week-view code is using createTextNode
        item = {
            "key": str(a.timeslot.pk),
            "day": (a.timeslot.time - saturday_before).days - 1,
            "time": a.timeslot.time.strftime("%H%M") + "-" + a.timeslot.end_time().strftime("%H%M"),
            "duration": a.timeslot.duration.seconds,
            "time_id": a.timeslot.time.strftime("%m%d%H%M"),
            "dayname": "{weekday}, {month} {day_of_month}, {year}".format(
                weekday=a.timeslot.time.strftime("%A").upper(),
                month=a.timeslot.time.strftime("%B"),
                day_of_month=a.timeslot.time.strftime("%d").lstrip("0"),
                year=a.timeslot.time.strftime("%Y"),
            ),
            "type": a.timeslot.type.name
        }

        if a.session:
            if a.session.historic_group:
                item["group"] = a.session.historic_group.acronym

            if a.session.name:
                item["name"] = a.session.name
            elif a.timeslot.type_id == "break":
                item["name"] = a.timeslot.name
                item["area"] = a.timeslot.type_id
                item["group"] = a.timeslot.type_id
            elif a.session.historic_group:
                item["name"] = a.session.historic_group.name
                if a.session.historic_group.state_id == "bof":
                    item["name"] += " BOF"

                item["state"] = a.session.historic_group.state.name
                if a.session.historic_group.historic_parent:
                    item["area"] = a.session.historic_group.historic_parent.acronym

            if a.timeslot.show_location:
                item["room"] = a.timeslot.get_location()

            if a.session and a.session.agenda():
                item["agenda"] = a.session.agenda().get_href()

            if a.session.current_status == 'canceled':
                item["name"] = "CANCELLED - " + item["name"]

        items.append(item)

    return render(request, "meeting/week-view.html", {
        "items": json.dumps(items),
    })

@role_required('Area Director','Secretariat','IAB')
def room_view(request, num=None, name=None, owner=None):
    meeting = get_meeting(num)

    rooms = meeting.room_set.order_by('functional_name','name')
    if not rooms.exists():
        return HttpResponse("No rooms defined yet")

    if name is None:
        schedule = get_schedule(meeting)
    else:
        person   = get_person_by_email(owner)
        schedule = get_schedule_by_name(meeting, person, name)

    assignments = SchedTimeSessAssignment.objects.filter(
        schedule__in=[schedule, schedule.base if schedule else None]
    ).prefetch_related(
        'timeslot', 'timeslot__location', 'session', 'session__group', 'session__group__parent'
    )
    unavailable = meeting.timeslot_set.filter(type__slug='unavail')
    if not (assignments.exists() or unavailable.exists()):
        return HttpResponse("No sessions/timeslots available yet")

    earliest = None
    latest = None

    if assignments:
        earliest = assignments.aggregate(Min('timeslot__time'))['timeslot__time__min']
        latest =  assignments.aggregate(Max('timeslot__time'))['timeslot__time__max']
        
    if unavailable:
        earliest_unavailable = unavailable.aggregate(Min('time'))['time__min']
        if not earliest or ( earliest_unavailable and earliest_unavailable < earliest ):
            earliest = earliest_unavailable
        latest_unavailable = unavailable.aggregate(Max('time'))['time__max']
        if not latest or ( latest_unavailable and latest_unavailable > latest ):
            latest = latest_unavailable

    if not (earliest and latest):
        raise Http404

    base_time = earliest
    base_day = datetime.datetime(base_time.year,base_time.month,base_time.day)

    day = base_day
    days = []
    while day <= latest :
        days.append(day)
        day += datetime.timedelta(days=1)

    unavailable = list(unavailable)
    for t in unavailable:
        t.delta_from_beginning = (t.time - base_time).total_seconds()
        t.day = (t.time-base_day).days

    assignments = list(assignments)
    for ss in assignments:
        ss.delta_from_beginning = (ss.timeslot.time - base_time).total_seconds()
        ss.day = (ss.timeslot.time-base_day).days

    template = "meeting/room-view.html"
    return render(request, template,{"meeting":meeting,"schedule":schedule,"unavailable":unavailable,"assignments":assignments,"rooms":rooms,"days":days})

def ical_session_status(assignment):
    if assignment.session.current_status == 'canceled':
        return "CANCELLED"
    elif assignment.session.current_status == 'resched':
        t = "RESCHEDULED"
        if assignment.session.tombstone_for_id is not None:
            other_assignment = SchedTimeSessAssignment.objects.filter(schedule=assignment.schedule_id, session=assignment.session.tombstone_for_id).first()
            if other_assignment:
                t = "RESCHEDULED TO {}-{}".format(
                    other_assignment.timeslot.time.strftime("%A %H:%M").upper(),
                    other_assignment.timeslot.end_time().strftime("%H:%M")
                )
        return t
    else:
        return "CONFIRMED"

def agenda_ical(request, num=None, name=None, acronym=None, session_id=None):
    meeting = get_meeting(num, type_in=None)
    schedule = get_schedule(meeting, name)
    updated = meeting.updated()

    if schedule is None and acronym is None and session_id is None:
        raise Http404

    q = request.META.get('QUERY_STRING','') or ""
    filter = set(unquote(q).lower().split(','))
    include = [ i for i in filter if not (i.startswith('-') or i.startswith('~')) ]
    include_types = set(["plenary","other"])
    exclude = []

    # Process the special flags.
    #   "-wgname" will remove a working group from the output.
    #   "~Type" will add that type to the output.
    #   "-~Type" will remove that type from the output
    # Current types are:
    #   Session, Other (default on), Break, Plenary (default on)
    # Non-Working Group "wg names" include:
    #   edu, ietf, tools, iesg, iab

    for item in filter:
        if len(item) > 2 and item[0] == '-' and item[1] == '~':
            include_types -= set([item[2:]])
        elif len(item) > 1 and item[0] == '-':
            exclude.append(item[1:])
        elif len(item) > 1 and item[0] == '~':
            include_types |= set([item[1:]])

    assignments = SchedTimeSessAssignment.objects.filter(schedule__in=[schedule, schedule.base]).exclude(timeslot__type__in=['lead','offagenda'])
    assignments = preprocess_assignments_for_agenda(assignments, meeting)

    if q:
        assignments = [a for a in assignments if
                   (a.timeslot.type_id in include_types
                    or (a.session.historic_group and a.session.historic_group.acronym in include)
                    or (a.session.historic_group and a.session.historic_group.historic_parent and a.session.historic_group.historic_parent.acronym in include))
                   and (not a.session.historic_group or a.session.historic_group.acronym not in exclude)]

    if acronym:
        assignments = [ a for a in assignments if a.session.historic_group and a.session.historic_group.acronym == acronym ]
    elif session_id:
        assignments = [ a for a in assignments if a.session_id == int(session_id) ]

    for a in assignments:
        if a.session:
            a.session.ical_status = ical_session_status(a)

    return render(request, "meeting/agenda.ics", {
        "schedule": schedule,
        "assignments": assignments,
        "updated": updated
    }, content_type="text/calendar")

@cache_page(15 * 60)
<<<<<<< HEAD
def agenda_json(request, num=None ):
=======
def json_agenda(request, num=None):
>>>>>>> 5ea30519
    meeting = get_meeting(num, type_in=['ietf','interim'])

    sessions = []
    locations = set()
    parent_acronyms = set()
    assignments = SchedTimeSessAssignment.objects.filter(
        schedule__in=[meeting.schedule, meeting.schedule.base if meeting.schedule else None]
    ).exclude(
        session__type__in=['lead','offagenda','break','reg']
    )
    # Update the assignments with historic information, i.e., valid at the
    # time of the meeting
    assignments = preprocess_assignments_for_agenda(assignments, meeting, extra_prefetches=[
        "session__materials__docevent_set",
        "session__sessionpresentation_set",
        "timeslot__meeting"
    ])
    for asgn in assignments:
        sessdict = dict()
        sessdict['objtype'] = 'session'
        sessdict['id'] = asgn.pk
        sessdict['is_bof'] = False
        if asgn.session.historic_group:
            sessdict['group'] = {
                    "acronym": asgn.session.historic_group.acronym,
                    "name": asgn.session.historic_group.name,
                    "type": asgn.session.historic_group.type_id,
                    "state": asgn.session.historic_group.state_id,
                }
            if asgn.session.historic_group.is_bof():
                sessdict['is_bof'] = True
            if asgn.session.historic_group.type_id in ['wg','rg', 'ag', 'rag'] or asgn.session.historic_group.acronym in ['iesg',]: # TODO: should that first list be groupfeatures driven?
                if asgn.session.historic_group.historic_parent:
                    sessdict['group']['parent'] = asgn.session.historic_group.historic_parent.acronym
                    parent_acronyms.add(asgn.session.historic_group.historic_parent.acronym)
        if asgn.session.name:
            sessdict['name'] = asgn.session.name
        else:
            sessdict['name'] = asgn.session.historic_group.name
        if asgn.session.short:
            sessdict['short'] = asgn.session.short
        if asgn.session.agenda_note:
            sessdict['agenda_note'] = asgn.session.agenda_note
        if asgn.session.remote_instructions:
            sessdict['remote_instructions'] = asgn.session.remote_instructions
        utc_start = asgn.timeslot.utc_start_time()
        if utc_start:
            sessdict['start'] = utc_start.strftime("%Y-%m-%dT%H:%M:%SZ")
        sessdict['duration'] = str(asgn.timeslot.duration)
        sessdict['location'] = asgn.room_name
        if asgn.timeslot.location:      # Some socials have an assignment but no location
            locations.add(asgn.timeslot.location)
        if asgn.session.agenda():
            sessdict['agenda'] = asgn.session.agenda().get_href()

        if asgn.session.minutes():
            sessdict['minutes'] = asgn.session.minutes().get_href()
        if asgn.session.slides():
            sessdict['presentations'] = []
            presentations = SessionPresentation.objects.filter(session=asgn.session, document__type__slug='slides')
            for pres in presentations:
                sessdict['presentations'].append(
                    {
                        'name':     pres.document.name,
                        'title':    pres.document.title,
                        'order':    pres.order,
                        'rev':      pres.rev,
                        'resource_uri': '/api/v1/meeting/sessionpresentation/%s/'%pres.id,
                    })
        sessdict['session_res_uri'] = '/api/v1/meeting/session/%s/'%asgn.session.id
        sessdict['session_id'] = asgn.session.id
        modified = asgn.session.modified
        for doc in asgn.session.materials.all():
            rev_docevent = doc.latest_event(NewRevisionDocEvent,'new_revision')
            modified = max(modified, (rev_docevent and rev_docevent.time) or modified)
        sessdict['modified'] = modified
        sessdict['status'] = asgn.session.current_status
        sessions.append(sessdict)

    rooms = []
    for room in locations:
        roomdict = dict()
        roomdict['id'] = room.pk
        roomdict['objtype'] = 'location'
        roomdict['name'] = room.name
        if room.floorplan:
            roomdict['level_name'] = room.floorplan.name
            roomdict['level_sort'] = room.floorplan.order
        if room.x1 is not None:
            roomdict['x'] = (room.x1+room.x2)/2.0
            roomdict['y'] = (room.y1+room.y2)/2.0
        roomdict['modified'] = room.modified
        if room.floorplan and room.floorplan.image:
            roomdict['map'] = room.floorplan.image.url
            roomdict['modified'] = max(room.modified, room.floorplan.modified)
        rooms.append(roomdict)

    parents = []
    for parent in Group.objects.filter(acronym__in=parent_acronyms):
        parentdict = dict()
        parentdict['id'] = parent.pk
        parentdict['objtype'] = 'parent'
        parentdict['name'] = parent.acronym
        parentdict['description'] = parent.name
        parentdict['modified'] = parent.time
        parents.append(parentdict)

    meetinfo = []
    meetinfo.extend(sessions)
    meetinfo.extend(rooms)
    meetinfo.extend(parents)
    meetinfo.sort(key=lambda x: x['modified'],reverse=True)
    last_modified = meetinfo and meetinfo[0]['modified']

    tz = pytz.timezone(settings.PRODUCTION_TIMEZONE)

    for obj in meetinfo:
        obj['modified'] = tz.localize(obj['modified']).astimezone(pytz.utc).strftime('%Y-%m-%dT%H:%M:%SZ')

    data = {"%s"%num: meetinfo}

    response = HttpResponse(json.dumps(data, indent=2, sort_keys=True), content_type='application/json;charset=%s'%settings.DEFAULT_CHARSET)
    if last_modified:
        last_modified = tz.localize(last_modified).astimezone(pytz.utc)
        response['Last-Modified'] = format_date_time(timegm(last_modified.timetuple()))
    return response

def meeting_requests(request, num=None):
    meeting = get_meeting(num)
    sessions = add_event_info_to_session_qs(
        Session.objects.filter(
            meeting__number=meeting.number,
            type__slug='regular',
            group__parent__isnull=False
        ),
        requested_by=True,
    ).exclude(
        requested_by=0
    ).order_by(
        "group__parent__acronym", "current_status", "group__acronym"
    ).prefetch_related(
        "group","group__ad_role__person"
    )

    status_names = {n.slug: n.name for n in SessionStatusName.objects.all()}
    session_requesters = {p.pk: p for p in Person.objects.filter(pk__in=[s.requested_by for s in sessions if s.requested_by is not None])}

    for s in sessions:
        s.current_status_name = status_names.get(s.current_status, s.current_status)
        s.requested_by_person = session_requesters.get(s.requested_by)

    groups_not_meeting = Group.objects.filter(state='Active',type__in=['wg','rg','ag','rag','bof','program']).exclude(acronym__in = [session.group.acronym for session in sessions]).order_by("parent__acronym","acronym").prefetch_related("parent")

    return render(request, "meeting/requests.html",
        {"meeting": meeting, "sessions":sessions,
         "groups_not_meeting": groups_not_meeting})

def get_sessions(num, acronym):
    meeting = get_meeting(num=num,type_in=None)
    sessions = Session.objects.filter(meeting=meeting,group__acronym=acronym,type__in=['regular','plenary','other'])

    if not sessions:
        sessions = Session.objects.filter(meeting=meeting,short=acronym,type__in=['regular','plenary','other']) 

    sessions = add_event_info_to_session_qs(sessions)

    return sorted(sessions, key=lambda s: session_time_for_sorting(s, use_meeting_date=False))

def session_details(request, num, acronym):
    meeting = get_meeting(num=num,type_in=None)
    sessions = get_sessions(num, acronym)

    if not sessions:
        raise Http404

    # Find the time of the meeting, so that we can look back historically 
    # for what the group was called at the time. 
    meeting_time = datetime.datetime.combine(meeting.date, datetime.time()) 

    groups = list(set([ s.group for s in sessions ]))
    group_replacements = find_history_replacements_active_at(groups, meeting_time) 

    status_names = {n.slug: n.name for n in SessionStatusName.objects.all()}
    for session in sessions:

        session.historic_group = None 
        if session.group: 
            session.historic_group = group_replacements.get(session.group_id) 
            if session.historic_group: 
                session.historic_group.historic_parent = None 

        session.type_counter = Counter()
        ss = session.timeslotassignments.filter(schedule__in=[meeting.schedule, meeting.schedule.base if meeting.schedule else None]).order_by('timeslot__time')
        if ss:
            if meeting.type_id == 'interim' and not (meeting.city or meeting.country):
                session.times = [ x.timeslot.utc_start_time() for x in ss ]                
            else:
                session.times = [ x.timeslot.local_start_time() for x in ss ]
            session.cancelled = session.current_status == 'canceled'
            session.status = ''
        elif meeting.type_id=='interim':
            session.times = [ meeting.date ]
            session.cancelled = session.current_status == 'canceled'
            session.status = ''
        else:
            session.times = []
            session.cancelled = session.current_status == 'canceled'
            session.status = status_names.get(session.current_status, session.current_status)

        session.filtered_artifacts = list(session.sessionpresentation_set.filter(document__type__slug__in=['agenda','minutes','bluesheets']))
        session.filtered_artifacts.sort(key=lambda d:['agenda','minutes','bluesheets'].index(d.document.type.slug))
        session.filtered_slides    = session.sessionpresentation_set.filter(document__type__slug='slides').order_by('order')
        session.filtered_drafts    = session.sessionpresentation_set.filter(document__type__slug='draft')
        # TODO FIXME Deleted materials shouldn't be in the sessionpresentation_set
        for qs in [session.filtered_artifacts,session.filtered_slides,session.filtered_drafts]:
            qs = [p for p in qs if p.document.get_state_slug(p.document.type_id)!='deleted']
            session.type_counter.update([p.document.type.slug for p in qs])

        session.order_number = session.order_in_meeting()

    # we somewhat arbitrarily use the group of the last session we get from
    # get_sessions() above when checking can_manage_session_materials()
    can_manage = can_manage_session_materials(request.user, session.group, session)
    can_view_request = can_view_interim_request(meeting, request.user)

    scheduled_sessions = [s for s in sessions if s.current_status == 'sched']
    unscheduled_sessions = [s for s in sessions if s.current_status != 'sched']

    pending_suggestions = None
    if request.user.is_authenticated:
        if can_manage:
            pending_suggestions = session.slidesubmission_set.all()
        else:
            pending_suggestions = session.slidesubmission_set.filter(submitter=request.user.person)

    return render(request, "meeting/session_details.html",
                  { 'scheduled_sessions':scheduled_sessions ,
                    'unscheduled_sessions':unscheduled_sessions , 
                    'pending_suggestions' : pending_suggestions,
                    'meeting' :meeting ,
                    'acronym' :acronym,
                    'is_materials_manager' : session.group.has_role(request.user, session.group.features.matman_roles),
                    'can_manage_materials' : can_manage,
                    'can_view_request': can_view_request,
                    'thisweek': datetime.date.today()-datetime.timedelta(days=7),
                    'now': datetime.datetime.now(),
                    'use_codimd': True if meeting.date>=settings.MEETING_USES_CODIMD_DATE else False,
                  })

class SessionDraftsForm(forms.Form):
    drafts = SearchableDocumentsField(required=False)

    def __init__(self, *args, **kwargs):
        self.already_linked = kwargs.pop('already_linked')
        super(self.__class__, self).__init__(*args, **kwargs)

    def clean(self):
        selected = self.cleaned_data['drafts']
        problems = set(selected).intersection(set(self.already_linked)) 
        if problems:
           raise forms.ValidationError("Already linked: %s" % ', '.join([d.name for d in problems]))
        return self.cleaned_data

def add_session_drafts(request, session_id, num):
    # num is redundant, but we're dragging it along an artifact of where we are in the current URL structure
    session = get_object_or_404(Session,pk=session_id)
    if not session.can_manage_materials(request.user):
        raise Http404
    if session.is_material_submission_cutoff() and not has_role(request.user, "Secretariat"):
        raise Http404

    already_linked = [sp.document for sp in session.sessionpresentation_set.filter(document__type_id='draft')]

    session_number = None
    sessions = get_sessions(session.meeting.number,session.group.acronym)
    if len(sessions) > 1:
       session_number = 1 + sessions.index(session)

    if request.method == 'POST':
        form = SessionDraftsForm(request.POST,already_linked=already_linked)
        if form.is_valid():
            for draft in form.cleaned_data['drafts']:
                session.sessionpresentation_set.create(document=draft,rev=None)
                c = DocEvent(type="added_comment", doc=draft, rev=draft.rev, by=request.user.person)
                c.desc = "Added to session: %s" % session
                c.save()
            return redirect('ietf.meeting.views.session_details', num=session.meeting.number, acronym=session.group.acronym)
    else:
        form = SessionDraftsForm(already_linked=already_linked)

    return render(request, "meeting/add_session_drafts.html",
                  { 'session': session,
                    'session_number': session_number,
                    'already_linked': session.sessionpresentation_set.filter(document__type_id='draft'),
                    'form': form,
                  })


class UploadBlueSheetForm(FileUploadForm):

    def __init__(self, *args, **kwargs):
        kwargs['doc_type'] = 'bluesheets'
        super(UploadBlueSheetForm, self).__init__(*args, **kwargs )


def upload_session_bluesheets(request, session_id, num):
    # num is redundant, but we're dragging it along an artifact of where we are in the current URL structure
    session = get_object_or_404(Session,pk=session_id)

    if not session.can_manage_materials(request.user):
        permission_denied(request, "You don't have permission to upload bluesheets for this session.")
    if session.is_material_submission_cutoff() and not has_role(request.user, "Secretariat"):
        permission_denied(request, "The materials cutoff for this session has passed. Contact the secretariat for further action.")

    if session.meeting.type.slug == 'ietf' and not has_role(request.user, 'Secretariat'):
        permission_denied(request, 'Restricted to role Secretariat')
        
    session_number = None
    sessions = get_sessions(session.meeting.number,session.group.acronym)
    if len(sessions) > 1:
       session_number = 1 + sessions.index(session)

    if request.method == 'POST':
        form = UploadBlueSheetForm(request.POST,request.FILES)
        if form.is_valid():
            file = request.FILES['file']

            ota = session.official_timeslotassignment()
            sess_time = ota and ota.timeslot.time
            if not sess_time:
                return HttpResponse("Cannot receive uploads for an unscheduled session.  Please check the session ID.", status=410, content_type="text/plain")


            save_error = save_bluesheet(request, session, file, encoding=form.file_encoding[file.name])
            if save_error:
                form.add_error(None, save_error)
            else:
                return redirect('ietf.meeting.views.session_details',num=num,acronym=session.group.acronym)
    else: 
        form = UploadBlueSheetForm()

    bluesheet_sp = session.sessionpresentation_set.filter(document__type='bluesheets').first()

    return render(request, "meeting/upload_session_bluesheets.html", 
                  {'session': session,
                   'session_number': session_number,
                   'bluesheet_sp' : bluesheet_sp,
                   'form': form,
                  })


def save_bluesheet(request, session, file, encoding='utf-8'):
    bluesheet_sp = session.sessionpresentation_set.filter(document__type='bluesheets').first()
    _, ext = os.path.splitext(file.name)

    if bluesheet_sp:
        doc = bluesheet_sp.document
        doc.rev = '%02d' % (int(doc.rev)+1)
        bluesheet_sp.rev = doc.rev
        bluesheet_sp.save()
    else:
        ota = session.official_timeslotassignment()
        sess_time = ota and ota.timeslot.time

        if session.meeting.type_id=='ietf':
            name = 'bluesheets-%s-%s-%s' % (session.meeting.number, 
                                            session.group.acronym, 
                                            sess_time.strftime("%Y%m%d%H%M"))
            title = 'Bluesheets IETF%s: %s : %s' % (session.meeting.number, 
                                                    session.group.acronym, 
                                                    sess_time.strftime("%a %H:%M"))
        else:
            name = 'bluesheets-%s-%s' % (session.meeting.number, sess_time.strftime("%Y%m%d%H%M"))
            title = 'Bluesheets %s: %s' % (session.meeting.number, sess_time.strftime("%a %H:%M"))
        doc = Document.objects.create(
                  name = name,
                  type_id = 'bluesheets',
                  title = title,
                  group = session.group,
                  rev = '00',
              )
        doc.states.add(State.objects.get(type_id='bluesheets',slug='active'))
        DocAlias.objects.create(name=doc.name).docs.add(doc)
        session.sessionpresentation_set.create(document=doc,rev='00')
    filename = '%s-%s%s'% ( doc.name, doc.rev, ext)
    doc.uploaded_filename = filename
    e = NewRevisionDocEvent.objects.create(doc=doc, rev=doc.rev, by=request.user.person, type='new_revision', desc='New revision available: %s'%doc.rev)
    save_error = handle_upload_file(file, filename, session.meeting, 'bluesheets', request=request, encoding=encoding)
    if not save_error:
        doc.save_with_history([e])
    return save_error

class UploadMinutesForm(FileUploadForm):
    apply_to_all = forms.BooleanField(label='Apply to all group sessions at this meeting',initial=True,required=False)

    def __init__(self, show_apply_to_all_checkbox, *args, **kwargs):
        kwargs['doc_type'] = 'minutes'
        super(UploadMinutesForm, self).__init__(*args, **kwargs )
        if not show_apply_to_all_checkbox:
            self.fields.pop('apply_to_all')


def upload_session_minutes(request, session_id, num):
    # num is redundant, but we're dragging it along an artifact of where we are in the current URL structure
    session = get_object_or_404(Session,pk=session_id)

    if not session.can_manage_materials(request.user):
        permission_denied(request, "You don't have permission to upload minutes for this session.")
    if session.is_material_submission_cutoff() and not has_role(request.user, "Secretariat"):
        permission_denied(request, "The materials cutoff for this session has passed. Contact the secretariat for further action.")

    session_number = None
    sessions = get_sessions(session.meeting.number,session.group.acronym)
    show_apply_to_all_checkbox = len(sessions) > 1 if session.type_id == 'regular' else False
    if len(sessions) > 1:
       session_number = 1 + sessions.index(session)

    minutes_sp = session.sessionpresentation_set.filter(document__type='minutes').first()
    
    if request.method == 'POST':
        form = UploadMinutesForm(show_apply_to_all_checkbox,request.POST,request.FILES)
        if form.is_valid():
            file = request.FILES['file']
            _, ext = os.path.splitext(file.name)
            apply_to_all = session.type_id == 'regular'
            if show_apply_to_all_checkbox:
                apply_to_all = form.cleaned_data['apply_to_all']
            if minutes_sp:
                doc = minutes_sp.document
                doc.rev = '%02d' % (int(doc.rev)+1)
                minutes_sp.rev = doc.rev
                minutes_sp.save()
            else:
                ota = session.official_timeslotassignment()
                sess_time = ota and ota.timeslot.time
                if not sess_time:
                    return HttpResponse("Cannot receive uploads for an unscheduled session.  Please check the session ID.", status=410, content_type="text/plain")
                if session.meeting.type_id=='ietf':
                    name = 'minutes-%s-%s' % (session.meeting.number, 
                                                 session.group.acronym) 
                    title = 'Minutes IETF%s: %s' % (session.meeting.number, 
                                                         session.group.acronym) 
                    if not apply_to_all:
                        name += '-%s' % (sess_time.strftime("%Y%m%d%H%M"),)
                        title += ': %s' % (sess_time.strftime("%a %H:%M"),)
                else:
                    name = 'minutes-%s-%s' % (session.meeting.number, sess_time.strftime("%Y%m%d%H%M"))
                    title = 'Minutes %s: %s' % (session.meeting.number, sess_time.strftime("%a %H:%M"))
                if Document.objects.filter(name=name).exists():
                    doc = Document.objects.get(name=name)
                    doc.rev = '%02d' % (int(doc.rev)+1)
                else:
                    doc = Document.objects.create(
                              name = name,
                              type_id = 'minutes',
                              title = title,
                              group = session.group,
                              rev = '00',
                          )
                    DocAlias.objects.create(name=doc.name).docs.add(doc)
                doc.states.add(State.objects.get(type_id='minutes',slug='active'))
                if session.sessionpresentation_set.filter(document=doc).exists():
                    sp = session.sessionpresentation_set.get(document=doc)
                    sp.rev = doc.rev
                    sp.save()
                else:
                    session.sessionpresentation_set.create(document=doc,rev=doc.rev)
            if apply_to_all:
                for other_session in sessions:
                    if other_session != session:
                        other_session.sessionpresentation_set.filter(document__type='minutes').delete()
                        other_session.sessionpresentation_set.create(document=doc,rev=doc.rev)
            filename = '%s-%s%s'% ( doc.name, doc.rev, ext)
            doc.uploaded_filename = filename
            e = NewRevisionDocEvent.objects.create(doc=doc, by=request.user.person, type='new_revision', desc='New revision available: %s'%doc.rev, rev=doc.rev)
            # The way this function builds the filename it will never trigger the file delete in handle_file_upload.
            save_error = handle_upload_file(file, filename, session.meeting, 'minutes', request=request, encoding=form.file_encoding[file.name])
            if save_error:
                form.add_error(None, save_error)
            else:
                doc.save_with_history([e])
                return redirect('ietf.meeting.views.session_details',num=num,acronym=session.group.acronym)
    else: 
        form = UploadMinutesForm(show_apply_to_all_checkbox)

    return render(request, "meeting/upload_session_minutes.html", 
                  {'session': session,
                   'session_number': session_number,
                   'minutes_sp' : minutes_sp,
                   'form': form,
                  })


class UploadAgendaForm(FileUploadForm):
    apply_to_all = forms.BooleanField(label='Apply to all group sessions at this meeting',initial=True,required=False)

    def __init__(self, show_apply_to_all_checkbox, *args, **kwargs):
        kwargs['doc_type'] = 'agenda'
        super(UploadAgendaForm, self).__init__(*args, **kwargs )
        if not show_apply_to_all_checkbox:
            self.fields.pop('apply_to_all')

def upload_session_agenda(request, session_id, num):
    # num is redundant, but we're dragging it along an artifact of where we are in the current URL structure
    session = get_object_or_404(Session,pk=session_id)

    if not session.can_manage_materials(request.user):
        permission_denied(request, "You don't have permission to upload an agenda for this session.")
    if session.is_material_submission_cutoff() and not has_role(request.user, "Secretariat"):
        permission_denied(request, "The materials cutoff for this session has passed. Contact the secretariat for further action.")

    session_number = None
    sessions = get_sessions(session.meeting.number,session.group.acronym)
    show_apply_to_all_checkbox = len(sessions) > 1 if session.type_id == 'regular' else False
    if len(sessions) > 1:
       session_number = 1 + sessions.index(session)

    agenda_sp = session.sessionpresentation_set.filter(document__type='agenda').first()
    
    if request.method == 'POST':
        form = UploadAgendaForm(show_apply_to_all_checkbox,request.POST,request.FILES)
        if form.is_valid():
            file = request.FILES['file']
            _, ext = os.path.splitext(file.name)
            apply_to_all = session.type_id == 'regular'
            if show_apply_to_all_checkbox:
                apply_to_all = form.cleaned_data['apply_to_all']
            if agenda_sp:
                doc = agenda_sp.document
                doc.rev = '%02d' % (int(doc.rev)+1)
                agenda_sp.rev = doc.rev
                agenda_sp.save()
            else:
                ota = session.official_timeslotassignment()
                sess_time = ota and ota.timeslot.time
                if not sess_time:
                    return HttpResponse("Cannot receive uploads for an unscheduled session.  Please check the session ID.", status=410, content_type="text/plain")
                if session.meeting.type_id=='ietf':
                    name = 'agenda-%s-%s' % (session.meeting.number, 
                                                 session.group.acronym) 
                    title = 'Agenda IETF%s: %s' % (session.meeting.number, 
                                                         session.group.acronym) 
                    if not apply_to_all:
                        name += '-%s' % (session.docname_token(),)
                        if sess_time:
                            title += ': %s' % (sess_time.strftime("%a %H:%M"),)
                else:
                    name = 'agenda-%s-%s' % (session.meeting.number, session.docname_token())
                    title = 'Agenda %s' % (session.meeting.number, )
                    if sess_time:
                        title += ': %s' % (sess_time.strftime("%a %H:%M"),)
                if Document.objects.filter(name=name).exists():
                    doc = Document.objects.get(name=name)
                    doc.rev = '%02d' % (int(doc.rev)+1)
                else:
                    doc = Document.objects.create(
                              name = name,
                              type_id = 'agenda',
                              title = title,
                              group = session.group,
                              rev = '00',
                          )
                    DocAlias.objects.create(name=doc.name).docs.add(doc)
                doc.states.add(State.objects.get(type_id='agenda',slug='active'))
            if session.sessionpresentation_set.filter(document=doc).exists():
                sp = session.sessionpresentation_set.get(document=doc)
                sp.rev = doc.rev
                sp.save()
            else:
                session.sessionpresentation_set.create(document=doc,rev=doc.rev)
            if apply_to_all:
                for other_session in sessions:
                    if other_session != session:
                        other_session.sessionpresentation_set.filter(document__type='agenda').delete()
                        other_session.sessionpresentation_set.create(document=doc,rev=doc.rev)
            filename = '%s-%s%s'% ( doc.name, doc.rev, ext)
            doc.uploaded_filename = filename
            e = NewRevisionDocEvent.objects.create(doc=doc,by=request.user.person,type='new_revision',desc='New revision available: %s'%doc.rev,rev=doc.rev)
            # The way this function builds the filename it will never trigger the file delete in handle_file_upload.
            save_error = handle_upload_file(file, filename, session.meeting, 'agenda', request=request, encoding=form.file_encoding[file.name])
            if save_error:
                form.add_error(None, save_error)
            else:
                doc.save_with_history([e])
                return redirect('ietf.meeting.views.session_details',num=num,acronym=session.group.acronym)
    else: 
        form = UploadAgendaForm(show_apply_to_all_checkbox, initial={'apply_to_all':session.type_id=='regular'})

    return render(request, "meeting/upload_session_agenda.html", 
                  {'session': session,
                   'session_number': session_number,
                   'agenda_sp' : agenda_sp,
                   'form': form,
                  })


class UploadSlidesForm(FileUploadForm):
    title = forms.CharField(max_length=255)
    apply_to_all = forms.BooleanField(label='Apply to all group sessions at this meeting',initial=False,required=False)

    def __init__(self, session, show_apply_to_all_checkbox, *args, **kwargs):
        self.session = session
        kwargs['doc_type'] = 'slides'
        super(UploadSlidesForm, self).__init__(*args, **kwargs )
        if not show_apply_to_all_checkbox:
            self.fields.pop('apply_to_all')

    def clean_title(self):
        title = self.cleaned_data['title']
        # THe current tables only handles Unicode BMP:
        if ord(max(title)) > 0xffff:
            raise forms.ValidationError("The title contains characters outside the Unicode BMP, which is not currently supported")
        if self.session.meeting.type_id=='interim':
            if re.search(r'-\d{2}$', title):
                raise forms.ValidationError("Interim slides currently may not have a title that ends with something that looks like a revision number (-nn)")
        return title

def upload_session_slides(request, session_id, num, name):
    # num is redundant, but we're dragging it along an artifact of where we are in the current URL structure
    session = get_object_or_404(Session,pk=session_id)
    if not session.can_manage_materials(request.user):
        permission_denied(request, "You don't have permission to upload slides for this session.")
    if session.is_material_submission_cutoff() and not has_role(request.user, "Secretariat"):
        permission_denied(request, "The materials cutoff for this session has passed. Contact the secretariat for further action.")

    session_number = None
    sessions = get_sessions(session.meeting.number,session.group.acronym)
    show_apply_to_all_checkbox = len(sessions) > 1 if session.type_id == 'regular' else False
    if len(sessions) > 1:
       session_number = 1 + sessions.index(session)

    slides = None
    slides_sp = None
    if name:
        slides = Document.objects.filter(name=name).first()
        if not (slides and slides.type_id=='slides'):
            raise Http404
        slides_sp = session.sessionpresentation_set.filter(document=slides).first()
    
    if request.method == 'POST':
        form = UploadSlidesForm(session, show_apply_to_all_checkbox,request.POST,request.FILES)
        if form.is_valid():
            file = request.FILES['file']
            _, ext = os.path.splitext(file.name)
            apply_to_all = session.type_id == 'regular'
            if show_apply_to_all_checkbox:
                apply_to_all = form.cleaned_data['apply_to_all']
            if slides_sp:
                doc = slides_sp.document
                doc.rev = '%02d' % (int(doc.rev)+1)
                doc.title = form.cleaned_data['title']
                slides_sp.rev = doc.rev
                slides_sp.save()
            else:
                title = form.cleaned_data['title']
                if session.meeting.type_id=='ietf':
                    name = 'slides-%s-%s' % (session.meeting.number, 
                                             session.group.acronym) 
                    if not apply_to_all:
                        name += '-%s' % (session.docname_token(),)
                else:
                    name = 'slides-%s-%s' % (session.meeting.number, session.docname_token())
                name = name + '-' + slugify(title).replace('_', '-')[:128]
                if Document.objects.filter(name=name).exists():
                   doc = Document.objects.get(name=name)
                   doc.rev = '%02d' % (int(doc.rev)+1)
                   doc.title = form.cleaned_data['title']
                else:
                    doc = Document.objects.create(
                              name = name,
                              type_id = 'slides',
                              title = title,
                              group = session.group,
                              rev = '00',
                          )
                    DocAlias.objects.create(name=doc.name).docs.add(doc)
                doc.states.add(State.objects.get(type_id='slides',slug='active'))
                doc.states.add(State.objects.get(type_id='reuse_policy',slug='single'))
            if session.sessionpresentation_set.filter(document=doc).exists():
                sp = session.sessionpresentation_set.get(document=doc)
                sp.rev = doc.rev
                sp.save()
            else:
                max_order = session.sessionpresentation_set.filter(document__type='slides').aggregate(Max('order'))['order__max'] or 0
                session.sessionpresentation_set.create(document=doc,rev=doc.rev,order=max_order+1)
            if apply_to_all:
                for other_session in sessions:
                    if other_session != session and not other_session.sessionpresentation_set.filter(document=doc).exists():
                        max_order = other_session.sessionpresentation_set.filter(document__type='slides').aggregate(Max('order'))['order__max'] or 0
                        other_session.sessionpresentation_set.create(document=doc,rev=doc.rev,order=max_order+1)
            filename = '%s-%s%s'% ( doc.name, doc.rev, ext)
            doc.uploaded_filename = filename
            e = NewRevisionDocEvent.objects.create(doc=doc,by=request.user.person,type='new_revision',desc='New revision available: %s'%doc.rev,rev=doc.rev)
            # The way this function builds the filename it will never trigger the file delete in handle_file_upload.
            save_error = handle_upload_file(file, filename, session.meeting, 'slides', request=request, encoding=form.file_encoding[file.name])
            if save_error:
                form.add_error(None, save_error)
            else:
                doc.save_with_history([e])
                post_process(doc)
                return redirect('ietf.meeting.views.session_details',num=num,acronym=session.group.acronym)
    else: 
        initial = {}
        if slides:
            initial = {'title':slides.title}
        form = UploadSlidesForm(session, show_apply_to_all_checkbox, initial=initial)

    return render(request, "meeting/upload_session_slides.html", 
                  {'session': session,
                   'session_number': session_number,
                   'slides_sp' : slides_sp,
                   'form': form,
                  })
@login_required
def propose_session_slides(request, session_id, num):
    session = get_object_or_404(Session,pk=session_id)
    if session.is_material_submission_cutoff() and not has_role(request.user, "Secretariat"):
        permission_denied(request, "The materials cutoff for this session has passed. Contact the secretariat for further action.")

    session_number = None
    sessions = get_sessions(session.meeting.number,session.group.acronym)
    show_apply_to_all_checkbox = len(sessions) > 1 if session.type_id == 'regular' else False
    if len(sessions) > 1:
       session_number = 1 + sessions.index(session)

    
    if request.method == 'POST':
        form = UploadSlidesForm(session, show_apply_to_all_checkbox,request.POST,request.FILES)
        if form.is_valid():
            file = request.FILES['file']
            _, ext = os.path.splitext(file.name)
            apply_to_all = session.type_id == 'regular'
            if show_apply_to_all_checkbox:
                apply_to_all = form.cleaned_data['apply_to_all']
            title = form.cleaned_data['title']

            submission = SlideSubmission.objects.create(session = session, title = title, filename = '', apply_to_all = apply_to_all, submitter=request.user.person)

            if session.meeting.type_id=='ietf':
                name = 'slides-%s-%s' % (session.meeting.number, 
                                         session.group.acronym) 
                if not apply_to_all:
                    name += '-%s' % (session.docname_token(),)
            else:
                name = 'slides-%s-%s' % (session.meeting.number, session.docname_token())
            name = name + '-' + slugify(title).replace('_', '-')[:128]
            filename = '%s-ss%d%s'% (name, submission.id, ext)
            destination = io.open(os.path.join(settings.SLIDE_STAGING_PATH, filename),'wb+')
            for chunk in file.chunks():
                destination.write(chunk)
            destination.close()

            submission.filename = filename
            submission.save()

            (to, cc) = gather_address_lists('slides_proposed', group=session.group).as_strings() 
            msg_txt = render_to_string("meeting/slides_proposed.txt", {
                    "to": to,
                    "cc": cc,
                    "submission": submission,
                    "settings": settings,
                 })
            msg = infer_message(msg_txt)
            msg.by = request.user.person
            msg.save()
            send_mail_message(request, msg)
            return redirect('ietf.meeting.views.session_details',num=num,acronym=session.group.acronym)
    else: 
        initial = {}
        form = UploadSlidesForm(session, show_apply_to_all_checkbox, initial=initial)

    return render(request, "meeting/propose_session_slides.html", 
                  {'session': session,
                   'session_number': session_number,
                   'form': form,
                  })

def remove_sessionpresentation(request, session_id, num, name):
    sp = get_object_or_404(SessionPresentation,session_id=session_id,document__name=name)
    session = sp.session
    if not session.can_manage_materials(request.user):
        permission_denied(request, "You don't have permission to manage materials for this session.")
    if session.is_material_submission_cutoff() and not has_role(request.user, "Secretariat"):
        permission_denied(request, "The materials cutoff for this session has passed. Contact the secretariat for further action.")
    if request.method == 'POST':
        session.sessionpresentation_set.filter(pk=sp.pk).delete()
        c = DocEvent(type="added_comment", doc=sp.document, rev=sp.document.rev, by=request.user.person)
        c.desc = "Removed from session: %s" % (session)
        c.save()
        return redirect('ietf.meeting.views.session_details', num=session.meeting.number, acronym=session.group.acronym)

    return render(request,'meeting/remove_sessionpresentation.html', {'sp': sp })

def ajax_add_slides_to_session(request, session_id, num):
    session = get_object_or_404(Session,pk=session_id)

    if not session.can_manage_materials(request.user):
        permission_denied(request, "You don't have permission to upload slides for this session.")
    if session.is_material_submission_cutoff() and not has_role(request.user, "Secretariat"):
        permission_denied(request, "The materials cutoff for this session has passed. Contact the secretariat for further action.")

    if request.method != 'POST' or not request.POST:
        return HttpResponse(json.dumps({ 'success' : False, 'error' : 'No data submitted or not POST' }),content_type='application/json')

    order_str = request.POST.get('order', None)    
    try:
        order = int(order_str)
    except (ValueError, TypeError):
        return HttpResponse(json.dumps({ 'success' : False, 'error' : 'Supplied order is not valid' }),content_type='application/json')
    if order < 1 or order > session.sessionpresentation_set.filter(document__type_id='slides').count() + 1 :
        return HttpResponse(json.dumps({ 'success' : False, 'error' : 'Supplied order is not valid' }),content_type='application/json')

    name = request.POST.get('name', None)
    doc = Document.objects.filter(name=name).first()
    if not doc:
        return HttpResponse(json.dumps({ 'success' : False, 'error' : 'Supplied name is not valid' }),content_type='application/json')

    if not session.sessionpresentation_set.filter(document=doc).exists():
        condition_slide_order(session)
        session.sessionpresentation_set.filter(document__type_id='slides', order__gte=order).update(order=F('order')+1)
        session.sessionpresentation_set.create(document=doc,rev=doc.rev,order=order)
        DocEvent.objects.create(type="added_comment", doc=doc, rev=doc.rev, by=request.user.person, desc="Added to session: %s" % session)

    return HttpResponse(json.dumps({'success':True}), content_type='application/json')


def ajax_remove_slides_from_session(request, session_id, num):
    session = get_object_or_404(Session,pk=session_id)

    if not session.can_manage_materials(request.user):
        permission_denied(request, "You don't have permission to upload slides for this session.")
    if session.is_material_submission_cutoff() and not has_role(request.user, "Secretariat"):
        permission_denied(request, "The materials cutoff for this session has passed. Contact the secretariat for further action.")

    if request.method != 'POST' or not request.POST:
        return HttpResponse(json.dumps({ 'success' : False, 'error' : 'No data submitted or not POST' }),content_type='application/json')  

    oldIndex_str = request.POST.get('oldIndex', None)
    try:
        oldIndex = int(oldIndex_str)
    except (ValueError, TypeError):
        return HttpResponse(json.dumps({ 'success' : False, 'error' : 'Supplied index is not valid' }),content_type='application/json')
    if oldIndex < 1 or oldIndex > session.sessionpresentation_set.filter(document__type_id='slides').count() :
        return HttpResponse(json.dumps({ 'success' : False, 'error' : 'Supplied index is not valid' }),content_type='application/json')

    name = request.POST.get('name', None)
    doc = Document.objects.filter(name=name).first()
    if not doc:
        return HttpResponse(json.dumps({ 'success' : False, 'error' : 'Supplied name is not valid' }),content_type='application/json')

    condition_slide_order(session)
    affected_presentations = session.sessionpresentation_set.filter(document=doc).first()
    if affected_presentations:
        if affected_presentations.order == oldIndex:
            affected_presentations.delete()
            session.sessionpresentation_set.filter(document__type_id='slides', order__gt=oldIndex).update(order=F('order')-1)    
            DocEvent.objects.create(type="added_comment", doc=doc, rev=doc.rev, by=request.user.person, desc="Removed from session: %s" % session)
            return HttpResponse(json.dumps({'success':True}), content_type='application/json')
        else:
            return HttpResponse(json.dumps({ 'success' : False, 'error' : 'Name does not match index' }),content_type='application/json')
    else:
        return HttpResponse(json.dumps({ 'success' : False, 'error' : 'SessionPresentation not found' }),content_type='application/json')


def ajax_reorder_slides_in_session(request, session_id, num):
    session = get_object_or_404(Session,pk=session_id)

    if not session.can_manage_materials(request.user):
        permission_denied(request, "You don't have permission to upload slides for this session.")
    if session.is_material_submission_cutoff() and not has_role(request.user, "Secretariat"):
        permission_denied(request, "The materials cutoff for this session has passed. Contact the secretariat for further action.")

    if request.method != 'POST' or not request.POST:
        return HttpResponse(json.dumps({ 'success' : False, 'error' : 'No data submitted or not POST' }),content_type='application/json')  

    num_slides_in_session = session.sessionpresentation_set.filter(document__type_id='slides').count()
    oldIndex_str = request.POST.get('oldIndex', None)
    try:
        oldIndex = int(oldIndex_str)
    except (ValueError, TypeError):
        return HttpResponse(json.dumps({ 'success' : False, 'error' : 'Supplied index is not valid' }),content_type='application/json')
    if oldIndex < 1 or oldIndex > num_slides_in_session :
        return HttpResponse(json.dumps({ 'success' : False, 'error' : 'Supplied index is not valid' }),content_type='application/json')

    newIndex_str = request.POST.get('newIndex', None)
    try:
        newIndex = int(newIndex_str)
    except (ValueError, TypeError):
        return HttpResponse(json.dumps({ 'success' : False, 'error' : 'Supplied index is not valid' }),content_type='application/json')
    if newIndex < 1 or newIndex > num_slides_in_session :
        return HttpResponse(json.dumps({ 'success' : False, 'error' : 'Supplied index is not valid' }),content_type='application/json')

    if newIndex == oldIndex:
        return HttpResponse(json.dumps({ 'success' : False, 'error' : 'Supplied index is not valid' }),content_type='application/json')

    condition_slide_order(session)
    sp = session.sessionpresentation_set.get(order=oldIndex)
    if oldIndex < newIndex:
        session.sessionpresentation_set.filter(order__gt=oldIndex, order__lte=newIndex).update(order=F('order')-1)
    else:
        session.sessionpresentation_set.filter(order__gte=newIndex, order__lt=oldIndex).update(order=F('order')+1)
    sp.order = newIndex
    sp.save()

    return HttpResponse(json.dumps({'success':True}), content_type='application/json')


@role_required('Secretariat')
def make_schedule_official(request, num, owner, name):

    meeting  = get_meeting(num)
    person   = get_person_by_email(owner)
    schedule = get_schedule_by_name(meeting, person, name)

    if schedule is None:
        raise Http404

    if request.method == 'POST':
        if not (schedule.public and schedule.visible):
            schedule.public = True
            schedule.visible = True
            schedule.save()
        if schedule.base and not (schedule.base.public and schedule.base.visible):
            schedule.base.public = True
            schedule.base.visible = True
            schedule.base.save()
        meeting.schedule = schedule
        meeting.save()
        return HttpResponseRedirect(reverse('ietf.meeting.views.list_schedules',kwargs={'num':num}))

    if not schedule.public:
        messages.warning(request,"This schedule will be made public as it is made official.")
    if not schedule.visible:
        messages.warning(request,"This schedule will be made visible as it is made official.")
    if schedule.base:
        if not schedule.base.public:
            messages.warning(request,"The base schedule will be made public as it is made official.")
        if not schedule.base.visible:
            messages.warning(request,"The base schedule will be made visible as it is made official.")

    return render(request, "meeting/make_schedule_official.html",
                  { 'schedule' : schedule,
                    'meeting' : meeting,
                  }
                 )
    

@role_required('Secretariat','Area Director')
def delete_schedule(request, num, owner, name):

    meeting  = get_meeting(num)
    person   = get_person_by_email(owner)
    schedule = get_schedule_by_name(meeting, person, name)

<<<<<<< HEAD
    if schedule.name=='Empty-Schedule':
        permission_denied(request, 'You may not delete the default empty schedule')

=======
    # FIXME: we ought to put these checks in a function and only show
    # the delete button if the checks pass
>>>>>>> 5ea30519
    if schedule == meeting.schedule:
        permission_denied(request, 'You may not delete the official schedule for %s'%meeting)

    if Schedule.objects.filter(base=schedule).exists():
        return HttpResponseForbidden('You may not delete a schedule serving as the base for other schedules')

    if not ( has_role(request.user, 'Secretariat') or person.user == request.user ):
        permission_denied(request, "You may not delete other user's schedules")

    if request.method == 'POST':
        # remove schedule from origin tree
        replacement_origin = schedule.origin
        Schedule.objects.filter(origin=schedule).update(origin=replacement_origin)

        schedule.delete()
        return HttpResponseRedirect(reverse('ietf.meeting.views.list_schedules',kwargs={'num':num}))

    return render(request, "meeting/delete_schedule.html",
                  { 'schedule' : schedule,
                    'meeting' : meeting,
                  }
                 )
  
# -------------------------------------------------
# Interim Views
# -------------------------------------------------


def ajax_get_utc(request):
    '''Ajax view that takes arguments time, timezone, date and returns UTC data'''
    time = request.GET.get('time')
    timezone = request.GET.get('timezone')
    date = request.GET.get('date')
    time_re = re.compile(r'^\d{2}:\d{2}$')
    # validate input
    if not time_re.match(time) or not date:
        return HttpResponse(json.dumps({'error': True}),
                            content_type='application/json')
    hour, minute = time.split(':')
    if not (int(hour) <= 23 and int(minute) <= 59):
        return HttpResponse(json.dumps({'error': True}),
                            content_type='application/json')
    year, month, day = date.split('-')
    dt = datetime.datetime(int(year), int(month), int(day), int(hour), int(minute))
    tz = pytz.timezone(timezone)
    aware_dt = tz.localize(dt, is_dst=None)
    utc_dt = aware_dt.astimezone(pytz.utc)
    utc = utc_dt.strftime('%H:%M')
    # calculate utc day offset
    naive_utc_dt = utc_dt.replace(tzinfo=None)
    utc_day_offset = (naive_utc_dt.date() - dt.date()).days
    html = "<span>{utc} UTC</span>".format(utc=utc)
    if utc_day_offset != 0:
        html = html + "<span class='day-offset'> {0:+d} Day</span>".format(utc_day_offset)
    context_data = {'timezone': timezone, 
                    'time': time, 
                    'utc': utc, 
                    'utc_day_offset': utc_day_offset,
                    'html': html}
    return HttpResponse(json.dumps(context_data),
                        content_type='application/json')


@role_required('Secretariat',)
def interim_announce(request):
    '''View which shows interim meeting requests awaiting announcement'''
    meetings = data_for_meetings_overview(Meeting.objects.filter(type='interim').order_by('date'), interim_status='scheda')
    menu_entries = get_interim_menu_entries(request)
    selected_menu_entry = 'announce'

    return render(request, "meeting/interim_announce.html", {
        'menu_entries': menu_entries,
        'selected_menu_entry': selected_menu_entry,
        'meetings': meetings})


@role_required('Secretariat',)
def interim_send_announcement(request, number):
    '''View for sending the announcement of a new interim meeting'''
    meeting = get_object_or_404(Meeting, number=number)
    group = meeting.session_set.first().group

    if request.method == 'POST':
        form = InterimAnnounceForm(request.POST,
                                   initial=get_announcement_initial(meeting))
        if form.is_valid():
            message = form.save(user=request.user)
            message.related_groups.add(group)
            for session in meeting.session_set.all():
                SchedulingEvent.objects.create(
                    session=session,
                    status=SessionStatusName.objects.get(slug='sched'),
                    by=request.user.person,
                )
            send_mail_message(request, message)
            messages.success(request, 'Interim meeting announcement sent')
            return redirect(interim_announce)

    form = InterimAnnounceForm(initial=get_announcement_initial(meeting))

    return render(request, "meeting/interim_send_announcement.html", {
        'meeting': meeting,
        'form': form})


@role_required('Secretariat',)
def interim_skip_announcement(request, number):
    '''View to change status of interim meeting to Scheduled without
    first announcing.  Only applicable to IRTF groups.
    '''
    meeting = get_object_or_404(Meeting, number=number)

    if request.method == 'POST':
        for session in meeting.session_set.all():
            SchedulingEvent.objects.create(
                session=session,
                status=SessionStatusName.objects.get(slug='sched'),
                by=request.user.person,
            )
        messages.success(request, 'Interim meeting scheduled.  No announcement sent.')
        return redirect(interim_announce)

    return render(request, "meeting/interim_skip_announce.html", {
        'meeting': meeting})


@login_required
def interim_pending(request):

    if not can_manage_some_groups(request.user):
        permission_denied(request, "You are not authorized to access this view")

    '''View which shows interim meeting requests pending approval'''
    meetings = data_for_meetings_overview(Meeting.objects.filter(type='interim').order_by('date'), interim_status='apprw')

    menu_entries = get_interim_menu_entries(request)
    selected_menu_entry = 'pending'

    meetings = [m for m in meetings if can_view_interim_request(m, request.user)]
    for meeting in meetings:
        if can_approve_interim_request(meeting, request.user):
            meeting.can_approve = True

    return render(request, "meeting/interim_pending.html", {
        'menu_entries': menu_entries,
        'selected_menu_entry': selected_menu_entry,
        'meetings': meetings})


@login_required
def interim_request(request):

    if not can_manage_some_groups(request.user):
        permission_denied(request, "You don't have permission to request any interims")

    '''View for requesting an interim meeting'''
    SessionFormset = inlineformset_factory(
        Meeting,
        Session,
        form=InterimSessionModelForm,
        formset=InterimSessionInlineFormSet,
        can_delete=False, extra=2)

    if request.method == 'POST':
        form = InterimMeetingModelForm(request, data=request.POST)
        formset = SessionFormset(instance=Meeting(), data=request.POST)
        if form.is_valid() and formset.is_valid():
            group = form.cleaned_data.get('group')
            is_approved = form.cleaned_data.get('approved', False)
            is_virtual = form.is_virtual()
            meeting_type = form.cleaned_data.get('meeting_type')

            requires_approval = not ( is_approved or ( is_virtual and not settings.VIRTUAL_INTERIMS_REQUIRE_APPROVAL ))

            # pre create meeting
            if meeting_type in ('single', 'multi-day'):
                meeting = form.save(date=get_earliest_session_date(formset))

                # need to use curry here to pass custom variable to form init
                SessionFormset.form.__init__ = curry(
                    InterimSessionModelForm.__init__,
                    user=request.user,
                    group=group,
                    requires_approval=requires_approval)
                formset = SessionFormset(instance=meeting, data=request.POST)
                formset.is_valid()
                formset.save()
                sessions_post_save(request, formset)

                if requires_approval:
                    send_interim_approval_request(meetings=[meeting])
                elif not has_role(request.user, 'Secretariat'):
                    send_interim_announcement_request(meeting=meeting)

            # series require special handling, each session gets it's own
            # meeting object we won't see this on edit because series are
            # subsequently dealt with individually
            elif meeting_type == 'series':
                series = []
                SessionFormset.form.__init__ = curry(
                    InterimSessionModelForm.__init__,
                    user=request.user,
                    group=group,
                    requires_approval=requires_approval)
                formset = SessionFormset(instance=Meeting(), data=request.POST)
                formset.is_valid()  # re-validate
                for session_form in formset.forms:
                    if not session_form.has_changed():
                        continue
                    # create meeting
                    form = InterimMeetingModelForm(request, data=request.POST)
                    form.is_valid()
                    meeting = form.save(date=session_form.cleaned_data['date'])
                    # create save session
                    session = session_form.save(commit=False)
                    session.meeting = meeting
                    session.save()
                    series.append(meeting)
                    sessions_post_save(request, [session_form])

                if requires_approval:
                    send_interim_approval_request(meetings=series)
                elif not has_role(request.user, 'Secretariat'):
                    send_interim_announcement_request(meeting=meeting)

            messages.success(request, 'Interim meeting request submitted')
            return redirect(upcoming)

    else:
        initial = {'meeting_type': 'single', 'group': request.GET.get('group', '')}
        form = InterimMeetingModelForm(request=request, 
                                       initial=initial)
        formset = SessionFormset()

    return render(request, "meeting/interim_request.html", {
        "form": form,
        "formset": formset})


@login_required
def interim_request_cancel(request, number):
    '''View for cancelling an interim meeting request'''
    meeting = get_object_or_404(Meeting, number=number)
    first_session = meeting.session_set.first()
    group = first_session.group
    if not can_manage_group(request.user, group):
        permission_denied(request, "You do not have permissions to cancel this meeting request")
    session_status = current_session_status(first_session)

    if request.method == 'POST':
        form = InterimCancelForm(request.POST)
        if form.is_valid():
            if 'comments' in form.changed_data:
                meeting.session_set.update(agenda_note=form.cleaned_data.get('comments'))

            was_scheduled = session_status.slug == 'sched'

            result_status = SessionStatusName.objects.get(slug='canceled' if was_scheduled else 'canceledpa')
            for session in meeting.session_set.all():
                SchedulingEvent.objects.create(
                    session=first_session,
                    status=result_status,
                    by=request.user.person,
                )

            if was_scheduled:
                send_interim_cancellation_notice(meeting)

            messages.success(request, 'Interim meeting cancelled')
            return redirect(upcoming)
    else:
        form = InterimCancelForm(initial={'group': group.acronym, 'date': meeting.date})

    return render(request, "meeting/interim_request_cancel.html", {
        "form": form,
        "meeting": meeting,
        "session_status": session_status,
    })


@login_required
def interim_request_details(request, number):
    '''View details of an interim meeting request'''
    meeting = get_object_or_404(Meeting, number=number)
    group = meeting.session_set.first().group
    if not can_manage_group(request.user, group):
        permission_denied(request, "You do not have permissions to manage this meeting request")
    sessions = meeting.session_set.all()
    can_edit = can_edit_interim_request(meeting, request.user)
    can_approve = can_approve_interim_request(meeting, request.user)

    if request.method == 'POST':
        if request.POST.get('approve') and can_approve_interim_request(meeting, request.user):
            for session in meeting.session_set.all():
                SchedulingEvent.objects.create(
                    session=session,
                    status=SessionStatusName.objects.get(slug='scheda'),
                    by=request.user.person,
                )
            messages.success(request, 'Interim meeting approved')
            if has_role(request.user, 'Secretariat'):
                return redirect(interim_send_announcement, number=number)
            else:
                send_interim_announcement_request(meeting)
                return redirect(interim_pending)
        if request.POST.get('disapprove') and can_approve_interim_request(meeting, request.user):
            for session in meeting.session_set.all():
                SchedulingEvent.objects.create(
                    session=session,
                    status=SessionStatusName.objects.get(slug='disappr'),
                    by=request.user.person,
                )
            messages.success(request, 'Interim meeting disapproved')
            return redirect(interim_pending)

    first_session = sessions.first()
    assignments = SchedTimeSessAssignment.objects.filter(schedule__in=[meeting.schedule, meeting.schedule.base if meeting.schedule else None])

    return render(request, "meeting/interim_request_details.html", {
        "meeting": meeting,
        "sessions": sessions,
        "assignments": assignments,
        "group": first_session.group,
        "requester": session_requested_by(first_session),
        "session_status": current_session_status(first_session),
        "can_edit": can_edit,
        "can_approve": can_approve})


@login_required
def interim_request_edit(request, number):
    '''Edit details of an interim meeting reqeust'''
    meeting = get_object_or_404(Meeting, number=number)
    if not can_edit_interim_request(meeting, request.user):
        permission_denied(request, "You do not have permissions to edit this meeting request")

    SessionFormset = inlineformset_factory(
        Meeting,
        Session,
        form=InterimSessionModelForm,
        can_delete=False,
        extra=1)

    if request.method == 'POST':
        form = InterimMeetingModelForm(request=request, instance=meeting,
                                       data=request.POST)
        group = Group.objects.get(pk=form.data['group'])
        is_approved = is_interim_meeting_approved(meeting)

        SessionFormset.form.__init__ = curry(
            InterimSessionModelForm.__init__,
            user=request.user,
            group=group,
            requires_approval= not is_approved)

        formset = SessionFormset(instance=meeting, data=request.POST)

        if form.is_valid() and formset.is_valid():
            meeting = form.save(date=get_earliest_session_date(formset))
            formset.save()
            sessions_post_save(request, formset)

            message = 'Interim meeting request saved'
            meeting_is_scheduled = add_event_info_to_session_qs(meeting.session_set).filter(current_status='sched').exists()
            if (form.has_changed() or formset.has_changed()) and meeting_is_scheduled:
                send_interim_change_notice(request, meeting)
                message = message + ' and change announcement sent'
            messages.success(request, message)
            return redirect(interim_request_details, number=number)

    else:
        form = InterimMeetingModelForm(request=request, instance=meeting)
        formset = SessionFormset(instance=meeting)

    return render(request, "meeting/interim_request_edit.html", {
        "meeting": meeting,
        "form": form,
        "formset": formset})

@cache_page(60*60)
def past(request):
    '''List of past meetings'''
    today = datetime.datetime.today()

    meetings = data_for_meetings_overview(Meeting.objects.filter(date__lte=today).order_by('-date'))

    return render(request, 'meeting/past.html', {
                  'meetings': meetings,
                  })

def upcoming(request):
    '''List of upcoming meetings'''
    today = datetime.date.today()

    # Get ietf meetings starting 7 days ago, and interim meetings starting today
    ietf_meetings = Meeting.objects.filter(type_id='ietf', date__gte=today-datetime.timedelta(days=7))
    for m in ietf_meetings:
        m.end = m.date+datetime.timedelta(days=m.days)
    interim_sessions = add_event_info_to_session_qs(
        Session.objects.filter(
            meeting__type_id='interim', 
            timeslotassignments__schedule=F('meeting__schedule'),
            timeslotassignments__timeslot__time__gte=today
        )
    ).filter(current_status__in=('sched','canceled'))
    for session in interim_sessions:
        session.historic_group = session.group

    entries = list(ietf_meetings)
    entries.extend(list(interim_sessions))
    entries.sort(key = lambda o: pytz.utc.localize(datetime.datetime.combine(o.date, datetime.datetime.min.time())) if isinstance(o,Meeting) else o.official_timeslotassignment().timeslot.utc_start_time())

    # add menu entries
    menu_entries = get_interim_menu_entries(request)
    selected_menu_entry = 'upcoming'

    # add menu actions
    actions = []
    if can_request_interim_meeting(request.user):
        actions.append(('Request new interim meeting',
                        reverse('ietf.meeting.views.interim_request')))
    actions.append(('Download as .ics',
                    reverse('ietf.meeting.views.upcoming_ical')))
    actions.append(('Subscribe with webcal',
                    'webcal://'+request.get_host()+reverse('ietf.meeting.views.upcoming_ical')))

    return render(request, 'meeting/upcoming.html', {
                  'entries': entries,
                  'menu_actions': actions,
                  'menu_entries': menu_entries,
                  'selected_menu_entry': selected_menu_entry,
                  'now': datetime.datetime.now(),
                  'use_codimd': True if datetime.date.today()>=settings.MEETING_USES_CODIMD_DATE else False,
                  })


def upcoming_ical(request):
    '''Return Upcoming meetings in iCalendar file'''
    filters = request.GET.getlist('filters')
    today = datetime.date.today()

    # get meetings starting 7 days ago -- we'll filter out sessions in the past further down
    meetings = data_for_meetings_overview(Meeting.objects.filter(date__gte=today-datetime.timedelta(days=7)).prefetch_related('schedule').order_by('date'))

    assignments = list(SchedTimeSessAssignment.objects.filter(
        schedule__in=[m.schedule_id for m in meetings] + [m.schedule.base_id for m in meetings if m.schedule],
        session__in=[s.pk for m in meetings for s in m.sessions],
        timeslot__time__gte=today,
    ).order_by(
        'schedule__meeting__date', 'session__type', 'timeslot__time'
    ).select_related(
        'session__group', 'session__group__parent', 'timeslot', 'schedule', 'schedule__meeting'
    ).distinct())

    # apply filters
    if filters:
        assignments = [a for a in assignments if
                       a.session.group and (
                           a.session.group.acronym in filters or (
                               a.session.group.parent and a.session.group.parent.acronym in filters
                           )
                       ) ]

    # we already collected sessions with current_status, so reuse those
    sessions = {s.pk: s for m in meetings for s in m.sessions}
    for a in assignments:
        if a.session_id is not None:
            a.session = sessions.get(a.session_id) or a.session
            a.session.ical_status = ical_session_status(a)

    # gather vtimezones
    vtimezones = set()
    for meeting in meetings:
        if meeting.vtimezone():
            vtimezones.add(meeting.vtimezone())
    vtimezones = ''.join(vtimezones)

    # icalendar response file should have '\r\n' line endings per RFC5545
    response = render_to_string('meeting/upcoming.ics', {
        'vtimezones': vtimezones,
        'assignments': assignments})
    response = re.sub("\r(?!\n)|(?<!\r)\n", "\r\n", response)

    response = HttpResponse(response, content_type='text/calendar')
    response['Content-Disposition'] = 'attachment; filename="upcoming.ics"'
    return response
    

def upcoming_json(request):
    '''Return Upcoming meetings in json format'''
    today = datetime.date.today()

    # get meetings starting 7 days ago -- we'll filter out sessions in the past further down
    meetings = data_for_meetings_overview(Meeting.objects.filter(date__gte=today-datetime.timedelta(days=7)).order_by('date'))

    data = {}
    for m in meetings:
        data[m.number] = {
            'date':  m.date.strftime("%Y-%m-%d"),
        }

    response = HttpResponse(json.dumps(data, indent=2, sort_keys=False), content_type='application/json;charset=%s'%settings.DEFAULT_CHARSET)
    return response

def floor_plan(request, num=None, floor=None, ):
    meeting = get_meeting(num)
    schedule = meeting.schedule
    floors = FloorPlan.objects.filter(meeting=meeting).order_by('order')
    if floor:
        floors = [ f for f in floors if xslugify(f.name) == floor ]
    for floor in floors:
        try:
            floor.image.width
        except FileNotFoundError:
            raise Http404('Missing floorplan image for %s' % floor)
    return render(request, 'meeting/floor-plan.html', {
            "meeting": meeting,
            "schedule": schedule,
            "number": num,
            "floors": floors,
        })

def proceedings(request, num=None):

    meeting = get_meeting(num)

    if (meeting.number.isdigit() and int(meeting.number) <= 64) or not meeting.schedule or not meeting.schedule.assignments.exists():
            return HttpResponseRedirect( 'https://www.ietf.org/proceedings/%s' % num )

    begin_date = meeting.get_submission_start_date()
    cut_off_date = meeting.get_submission_cut_off_date()
    cor_cut_off_date = meeting.get_submission_correction_date()
    now = datetime.date.today()

    schedule = get_schedule(meeting, None)
    sessions  = add_event_info_to_session_qs(
        Session.objects.filter(meeting__number=meeting.number)
    ).filter(
        Q(timeslotassignments__schedule__in=[schedule, schedule.base if schedule else None]) | Q(current_status='notmeet')
    ).select_related().order_by('-current_status')
    plenaries = sessions.filter(name__icontains='plenary').exclude(current_status='notmeet')
    ietf      = sessions.filter(group__parent__type__slug = 'area').exclude(group__acronym='edu')
    irtf      = sessions.filter(group__parent__acronym = 'irtf')
    training  = sessions.filter(group__acronym__in=['edu','iaoc'], type_id__in=['regular', 'other', ]).exclude(current_status='notmeet')
    iab       = sessions.filter(group__parent__acronym = 'iab').exclude(current_status='notmeet')

    cache_version = Document.objects.filter(session__meeting__number=meeting.number).aggregate(Max('time'))["time__max"]

    ietf_areas = []
    for area, sessions in itertools.groupby(sorted(ietf, key=lambda s: (s.group.parent.acronym, s.group.acronym)), key=lambda s: s.group.parent):
        sessions = list(sessions)
        meeting_groups = set(s.group_id for s in sessions if s.current_status != 'notmeet')
        meeting_sessions = []
        not_meeting_sessions = []
        for s in sessions:
            if s.current_status == 'notmeet' and s.group_id not in meeting_groups:
                not_meeting_sessions.append(s)
            else:
                meeting_sessions.append(s)
        ietf_areas.append((area, meeting_sessions, not_meeting_sessions))

    return render(request, "meeting/proceedings.html", {
        'meeting': meeting,
        'plenaries': plenaries, 'ietf': ietf, 'training': training, 'irtf': irtf, 'iab': iab,
        'ietf_areas': ietf_areas,
        'cut_off_date': cut_off_date,
        'cor_cut_off_date': cor_cut_off_date,
        'submission_started': now > begin_date,
        'cache_version': cache_version,
    })

@role_required('Secretariat')
def finalize_proceedings(request, num=None):

    meeting = get_meeting(num)

    if (meeting.number.isdigit() and int(meeting.number) <= 64) or not meeting.schedule or not meeting.schedule.assignments.exists() or meeting.proceedings_final:
        raise Http404

    if request.method=='POST':
        finalize(meeting)
        return HttpResponseRedirect(reverse('ietf.meeting.views.proceedings',kwargs={'num':meeting.number}))
    
    return render(request, "meeting/finalize.html", {'meeting':meeting,})

def proceedings_acknowledgements(request, num=None):
    '''Display Acknowledgements for meeting'''
    if not (num and num.isdigit()):
        raise Http404
    meeting = get_meeting(num)
    if int(meeting.number) < settings.NEW_PROCEEDINGS_START:
        return HttpResponseRedirect( 'https://www.ietf.org/proceedings/%s/acknowledgement.html' % num )
    return render(request, "meeting/proceedings_acknowledgements.html", {
        'meeting': meeting,
    })

def proceedings_attendees(request, num=None):
    '''Display list of meeting attendees'''
    if not (num and num.isdigit()):
        raise Http404
    meeting = get_meeting(num)
    if int(meeting.number) < settings.NEW_PROCEEDINGS_START:
        return HttpResponseRedirect( 'https://www.ietf.org/proceedings/%s/attendees.html' % num )
    overview_template = '/meeting/proceedings/%s/attendees.html' % meeting.number
    try:
        template = render_to_string(overview_template, {})
    except TemplateDoesNotExist:
        raise Http404
    return render(request, "meeting/proceedings_attendees.html", {
        'meeting': meeting,
        'template': template,
    })

def proceedings_overview(request, num=None):
    '''Display Overview for given meeting'''
    if not (num and num.isdigit()):
        raise Http404
    meeting = get_meeting(num)
    if int(meeting.number) < settings.NEW_PROCEEDINGS_START:
        return HttpResponseRedirect( 'https://www.ietf.org/proceedings/%s/overview.html' % num )
    overview_template = '/meeting/proceedings/%s/overview.rst' % meeting.number
    try:
        template = render_to_string(overview_template, {})
    except TemplateDoesNotExist:
        raise Http404
    return render(request, "meeting/proceedings_overview.html", {
        'meeting': meeting,
        'template': template,
    })

@cache_page( 60 * 60 )
def proceedings_progress_report(request, num=None):
    '''Display Progress Report (stats since last meeting)'''
    if not (num and num.isdigit()):
        raise Http404
    meeting = get_meeting(num)
    if int(meeting.number) < settings.NEW_PROCEEDINGS_START:
        return HttpResponseRedirect( 'https://www.ietf.org/proceedings/%s/progress-report.html' % num )
    sdate = meeting.previous_meeting().date
    edate = meeting.date
    context = get_progress_stats(sdate,edate)
    context['meeting'] = meeting
    return render(request, "meeting/proceedings_progress_report.html", context)
    
class OldUploadRedirect(RedirectView):
    def get_redirect_url(self, **kwargs):
        return reverse_lazy('ietf.meeting.views.session_details',kwargs=self.kwargs)

@csrf_exempt
def api_import_recordings(request, number):
    '''REST API to check for recording files and import'''
    if request.method == 'POST':
        meeting = get_meeting(number)
        import_audio_files(meeting)
        return HttpResponse(status=201)
    else:
        return HttpResponse(status=405)

@require_api_key
@role_required('Recording Manager')
@csrf_exempt
def api_set_session_video_url(request):
    def err(code, text):
        return HttpResponse(text, status=code, content_type='text/plain')
    if request.method == 'POST':
        # parameters:
        #   apikey: the poster's personal API key
        #   meeting: '101', or 'interim-2018-quic-02'
        #   group: 'quic' or 'plenary'
        #   item: '1', '2', '3' (the group's first, second, third etc.
        #                           session during the week)
        #   url: The recording url (on YouTube, or whatever)
        user = request.user.person
        for item in ['meeting', 'group', 'item', 'url',]:
            value = request.POST.get(item)
            if not value:
                return err(400, "Missing %s parameter" % item)
        number = request.POST.get('meeting')
        sessions = Session.objects.filter(meeting__number=number)
        if not sessions.exists():
            return err(400, "No sessions found for meeting '%s'" % (number, ))
        acronym = request.POST.get('group')
        sessions = sessions.filter(group__acronym=acronym)
        if not sessions.exists():
            return err(400, "No sessions found in meeting '%s' for group '%s'" % (number, acronym))
        session_times = [ (s.official_timeslotassignment().timeslot.time, s.id, s) for s in sessions if s.official_timeslotassignment() ]
        session_times.sort()
        item = request.POST.get('item')
        if not item.isdigit():
            return err(400, "Expected a numeric value for 'item', found '%s'" % (item, ))
        n = int(item)-1              # change 1-based to 0-based
        try:
            time, __, session = session_times[n]
        except IndexError:
            return err(400, "No item '%s' found in list of sessions for group" % (item, ))
        url = request.POST.get('url')
        try:
            URLValidator()(url)
        except ValidationError:
            return err(400, "Invalid url value: '%s'" % (url, ))
        recordings = [ (r.name, r.title, r) for r in session.recordings() if 'video' in r.title.lower() ]
        if recordings:
            r = recordings[-1][-1]
            if r.external_url != url:
                e = DocEvent.objects.create(doc=r, rev=r.rev, type="added_comment", by=request.user.person,
                    desc="External url changed from %s to %s" % (r.external_url, url))
                r.external_url = url
                r.save_with_history([e])
            else:
                return err(400, "URL is the same")
        else:
            time = session.official_timeslotassignment().timeslot.time
            title = 'Video recording for %s on %s at %s' % (acronym, time.date(), time.time())
            create_recording(session, url, title=title, user=user)
    else:
        return err(405, "Method not allowed")

    return HttpResponse("Done", status=200, content_type='text/plain')


@require_api_key
@role_required('Recording Manager', 'Secretariat')
@csrf_exempt
def api_upload_bluesheet(request):
    def err(code, text):
        return HttpResponse(text, status=code, content_type='text/plain')
    if request.method == 'POST':
        # parameters:
        #   apikey: the poster's personal API key
        #   meeting: number as string, i.e., '101', or 'interim-2018-quic-02'
        #   group: acronym or special, i.e., 'quic' or 'plenary'
        #   item: '1', '2', '3' (the group's first, second, third etc.
        #                           session during the week)
        #   bluesheet: json blob with
        #       [{'name': 'Name', 'affiliation': 'Organization', }, ...]
        for item in ['meeting', 'group', 'item', 'bluesheet',]:
            value = request.POST.get(item)
            if not value:
                return err(400, "Missing %s parameter" % item)
        number = request.POST.get('meeting')
        sessions = Session.objects.filter(meeting__number=number)
        if not sessions.exists():
            return err(400, "No sessions found for meeting '%s'" % (number, ))
        acronym = request.POST.get('group')
        sessions = sessions.filter(group__acronym=acronym)
        if not sessions.exists():
            return err(400, "No sessions found in meeting '%s' for group '%s'" % (number, acronym))
        session_times = [ (s.official_timeslotassignment().timeslot.time, s.id, s) for s in sessions if s.official_timeslotassignment() ]
        session_times.sort()
        item = request.POST.get('item')
        if not item.isdigit():
            return err(400, "Expected a numeric value for 'item', found '%s'" % (item, ))
        n = int(item)-1              # change 1-based to 0-based
        try:
            time, __, session = session_times[n]
        except IndexError:
            return err(400, "No item '%s' found in list of sessions for group" % (item, ))
        bjson = request.POST.get('bluesheet')
        try:
            data = json.loads(bjson)
        except json.decoder.JSONDecodeError:
            return err(400, "Invalid json value: '%s'" % (bjson, ))

        text = render_to_string('meeting/bluesheet.txt', {
                'data': data,
                'session': session,
            })

        fd, name = tempfile.mkstemp(suffix=".txt", text=True)
        os.close(fd)
        with open(name, "w") as file:
            file.write(text)
        with open(name, "br") as file:
            save_err = save_bluesheet(request, session, file)
        if save_err:
            return err(400, save_err)
    else:
        return err(405, "Method not allowed")

    return HttpResponse("Done", status=200, content_type='text/plain')


def important_dates(request, num=None):
    assert num is None or num.isdigit()
    preview_roles = ['Area Director', 'Secretariat', 'IETF Chair', 'IAD', ]

    meeting = get_ietf_meeting(num)
    if not meeting:
        raise Http404
    base_num = int(meeting.number)

    user = request.user
    today = datetime.date.today()
    meetings = []
    if meeting.show_important_dates or meeting.date < today:
        meetings.append(meeting)
    for i in range(1,3):
        future_meeting = get_ietf_meeting(base_num+i)
        if future_meeting and ( future_meeting.show_important_dates
            or (user and user.is_authenticated and has_role(user, preview_roles))):
            meetings.append(future_meeting)

    context={'meetings':meetings}
    return render(request, 'meeting/important-dates.html', context)

TimeSlotTypeForm = modelform_factory(TimeSlot, fields=('type',))

@role_required('Secretariat')
def edit_timeslot_type(request, num, slot_id):
    timeslot = get_object_or_404(TimeSlot,id=slot_id)
    meeting = get_object_or_404(Meeting,number=num)
    if timeslot.meeting!=meeting:
        raise Http404()
    if request.method=='POST':
        form = TimeSlotTypeForm(instance=timeslot,data=request.POST)
        if form.is_valid():
            form.save()
            return HttpResponseRedirect(reverse('ietf.meeting.views.edit_timeslots',kwargs={'num':num}))

    else:
        form = TimeSlotTypeForm(instance=timeslot)
        
    sessions = timeslot.sessions.filter(timeslotassignments__schedule__in=[meeting.schedule, meeting.schedule.base if meeting.schedule else None])

    return render(request, 'meeting/edit_timeslot_type.html', {'timeslot':timeslot,'form':form,'sessions':sessions})


@role_required('Secretariat')
def request_minutes(request, num=None):
    meeting = get_ietf_meeting(num)
    if request.method=='POST':
        form = RequestMinutesForm(data=request.POST)
        if form.is_valid():
            send_mail_text(request,
                           to=form.cleaned_data.get('to'),
                           frm=request.user.person.email_address(),
                           subject=form.cleaned_data.get('subject'),
                           txt=form.cleaned_data.get('body'),
                           cc=form.cleaned_data.get('cc'),
                          )
            return HttpResponseRedirect(reverse('ietf.meeting.views.materials',kwargs={'num':num}))
    else:
        needs_minutes = set()
        session_qs = add_event_info_to_session_qs(
            Session.objects.filter(
                timeslotassignments__schedule__meeting=meeting,
                timeslotassignments__schedule__meeting__schedule=F('timeslotassignments__schedule'),
                group__type__in=['wg','rg','ag','rag','program'],
            )
        ).filter(~Q(current_status='canceled')).select_related('group', 'group__parent')
        for session in session_qs:
            if not session.all_meeting_minutes():
                group = session.group
                if group.parent and group.parent.type_id in ('area','irtf'):
                    needs_minutes.add(group)
        needs_minutes = list(needs_minutes)
        needs_minutes.sort(key=lambda g: ('zzz' if g.parent.acronym == 'irtf' else g.parent.acronym)+":"+g.acronym)
        body_context = {'meeting':meeting, 
                        'needs_minutes':needs_minutes,
                        'settings':settings,
                       }
        body = render_to_string('meeting/request_minutes.txt', body_context)
        initial = {'to': 'wgchairs@ietf.org',
                   'cc': 'irsg@irtf.org',
                   'subject': 'Request for IETF WG and Bof Session Minutes',
                   'body': body,
                  }
        form = RequestMinutesForm(initial=initial)
    context = {'meeting':meeting, 'form': form}
    return render(request, 'meeting/request_minutes.html', context)

class ApproveSlidesForm(forms.Form):
    title = forms.CharField(max_length=255)
    apply_to_all = forms.BooleanField(label='Apply to all group sessions at this meeting',initial=False,required=False)

    def __init__(self, show_apply_to_all_checkbox, *args, **kwargs):
        super(ApproveSlidesForm, self).__init__(*args, **kwargs )
        if not show_apply_to_all_checkbox:
            self.fields.pop('apply_to_all')
            
@login_required
def approve_proposed_slides(request, slidesubmission_id, num):
    submission = get_object_or_404(SlideSubmission,pk=slidesubmission_id)
    if not submission.session.can_manage_materials(request.user):
        permission_denied(request, "You don't have permission to manage slides for this session.")
    if submission.session.is_material_submission_cutoff() and not has_role(request.user, "Secretariat"):
        permission_denied(request, "The materials cutoff for this session has passed. Contact the secretariat for further action.")   
    
    session_number = None
    sessions = get_sessions(submission.session.meeting.number,submission.session.group.acronym)
    show_apply_to_all_checkbox = len(sessions) > 1 if submission.session.type_id == 'regular' else False
    if len(sessions) > 1:
       session_number = 1 + sessions.index(submission.session)
    name, _ = os.path.splitext(submission.filename)
    name = name[:name.rfind('-ss')]
    existing_doc = Document.objects.filter(name=name).first()
    if request.method == 'POST':
        form = ApproveSlidesForm(show_apply_to_all_checkbox, request.POST)
        if form.is_valid():
            apply_to_all = submission.session.type_id == 'regular'
            if show_apply_to_all_checkbox:
                apply_to_all = form.cleaned_data['apply_to_all']
            if request.POST.get('approve'):
                title = form.cleaned_data['title']
                if existing_doc:
                   doc = Document.objects.get(name=name)
                   doc.rev = '%02d' % (int(doc.rev)+1)
                   doc.title = form.cleaned_data['title']
                else:
                    doc = Document.objects.create(
                              name = name,
                              type_id = 'slides',
                              title = title,
                              group = submission.session.group,
                              rev = '00',
                          )
                    DocAlias.objects.create(name=doc.name).docs.add(doc)
                doc.states.add(State.objects.get(type_id='slides',slug='active'))
                doc.states.add(State.objects.get(type_id='reuse_policy',slug='single'))
                if submission.session.sessionpresentation_set.filter(document=doc).exists():
                    sp = submission.session.sessionpresentation_set.get(document=doc)
                    sp.rev = doc.rev
                    sp.save()
                else:
                    max_order = submission.session.sessionpresentation_set.filter(document__type='slides').aggregate(Max('order'))['order__max'] or 0
                    submission.session.sessionpresentation_set.create(document=doc,rev=doc.rev,order=max_order+1)
                if apply_to_all:
                    for other_session in sessions:
                        if other_session != submission.session and not other_session.sessionpresentation_set.filter(document=doc).exists():
                            max_order = other_session.sessionpresentation_set.filter(document__type='slides').aggregate(Max('order'))['order__max'] or 0
                            other_session.sessionpresentation_set.create(document=doc,rev=doc.rev,order=max_order+1)
                sub_name, sub_ext = os.path.splitext(submission.filename)
                target_filename = '%s-%s%s' % (sub_name[:sub_name.rfind('-ss')],doc.rev,sub_ext)
                doc.uploaded_filename = target_filename
                e = NewRevisionDocEvent.objects.create(doc=doc,by=submission.submitter,type='new_revision',desc='New revision available: %s'%doc.rev,rev=doc.rev)
                doc.save_with_history([e])
                path = os.path.join(submission.session.meeting.get_materials_path(),'slides')
                if not os.path.exists(path):
                    os.makedirs(path)
                os.rename(submission.staged_filepath(), os.path.join(path, target_filename))
                post_process(doc)
                acronym = submission.session.group.acronym
                submission.delete()
                return redirect('ietf.meeting.views.session_details',num=num,acronym=acronym)
            elif request.POST.get('disapprove'):
                os.unlink(submission.staged_filepath())
                acronym = submission.session.group.acronym
                submission.delete()
                return redirect('ietf.meeting.views.session_details',num=num,acronym=acronym)
            else:
                pass
    else:
        initial = {
            'title': submission.title,
            'apply_to_all' : submission.apply_to_all,
        }
        form = ApproveSlidesForm(show_apply_to_all_checkbox, initial=initial )

    return render(request, "meeting/approve_proposed_slides.html", 
                  {'submission': submission,
                   'session_number': session_number,
                   'existing_doc' : existing_doc,
                   'form': form,
                  })<|MERGE_RESOLUTION|>--- conflicted
+++ resolved
@@ -27,11 +27,7 @@
 
 from django import forms
 from django.shortcuts import render, redirect, get_object_or_404
-<<<<<<< HEAD
-from django.http import HttpResponse, HttpResponseRedirect, Http404
-=======
 from django.http import HttpResponse, HttpResponseRedirect, HttpResponseForbidden, Http404, JsonResponse
->>>>>>> 5ea30519
 from django.conf import settings
 from django.contrib import messages
 from django.contrib.auth.decorators import login_required
@@ -55,11 +51,7 @@
 from ietf.group.models import Group
 from ietf.group.utils import can_manage_session_materials, can_manage_some_groups, can_manage_group
 from ietf.person.models import Person
-<<<<<<< HEAD
-from ietf.ietfauth.utils import role_required, has_role
-=======
 from ietf.ietfauth.utils import role_required, has_role, user_is_person
->>>>>>> 5ea30519
 from ietf.mailtrigger.utils import gather_address_lists
 from ietf.meeting.models import Meeting, Session, Schedule, FloorPlan, SessionPresentation, TimeSlot, SlideSubmission
 from ietf.meeting.models import SessionStatusName, SchedulingEvent, SchedTimeSessAssignment, Room, TimeSlotTypeName
@@ -1196,12 +1188,8 @@
 
     can_edit_properties = can_edit or secretariat
 
-<<<<<<< HEAD
-    if not (canedit or has_role(request.user,'Secretariat')):
+    if not can_edit_properties:
         permission_denied(request, "You may not edit this schedule.")
-=======
-    if not can_edit_properties:
-        return HttpResponseForbidden("You may not edit this schedule")
 
     if request.method == 'POST':
         form = SchedulePropertiesForm(meeting, instance=schedule, data=request.POST)
@@ -1210,7 +1198,6 @@
            if request.GET.get('next'):
                return HttpResponseRedirect(request.GET.get('next'))
            return redirect('ietf.meeting.views.edit_schedule', num=num, owner=owner, name=name)
->>>>>>> 5ea30519
     else:
         form = SchedulePropertiesForm(meeting, instance=schedule)
 
@@ -1653,21 +1640,17 @@
     if not schedule:
         raise Http404
 
-<<<<<<< HEAD
-    filtered_assignments = schedule.assignments.exclude(timeslot__type__in=['lead','offagenda'])
+    filtered_assignments = SchedTimeSessAssignment.objects.filter(
+        schedule__in=[schedule, schedule.base]
+    ).exclude(
+        timeslot__type__in=['lead','offagenda']
+    )
     # Only show assignments from the traditional meeting "week" (Sat-Fri). 
     # We'll determine this using the saturday before the first scheduled regular session.
     first_regular_session_time = meeting.schedule.qs_assignments_with_sessions.filter(session__type_id='regular').order_by('timeslot__time').first().timeslot.time
     saturday_before = first_regular_session_time - datetime.timedelta(days=(first_regular_session_time.weekday() - 5)%7)
 #    saturday_after = saturday_before + datetime.timedelta(days=7)
 #    filtered_assignments = filtered_assignments.filter(timeslot__time__gte=saturday_before,timeslot__time__lt=saturday_after)
-=======
-    filtered_assignments = SchedTimeSessAssignment.objects.filter(
-        schedule__in=[schedule, schedule.base]
-    ).exclude(
-        timeslot__type__in=['lead','offagenda']
-    )
->>>>>>> 5ea30519
     filtered_assignments = preprocess_assignments_for_agenda(filtered_assignments, meeting)
     
     items = []
@@ -1858,11 +1841,7 @@
     }, content_type="text/calendar")
 
 @cache_page(15 * 60)
-<<<<<<< HEAD
-def agenda_json(request, num=None ):
-=======
-def json_agenda(request, num=None):
->>>>>>> 5ea30519
+def agenda_json(request, num=None):
     meeting = get_meeting(num, type_in=['ietf','interim'])
 
     sessions = []
@@ -2817,14 +2796,8 @@
     person   = get_person_by_email(owner)
     schedule = get_schedule_by_name(meeting, person, name)
 
-<<<<<<< HEAD
-    if schedule.name=='Empty-Schedule':
-        permission_denied(request, 'You may not delete the default empty schedule')
-
-=======
     # FIXME: we ought to put these checks in a function and only show
     # the delete button if the checks pass
->>>>>>> 5ea30519
     if schedule == meeting.schedule:
         permission_denied(request, 'You may not delete the official schedule for %s'%meeting)
 

--- conflicted
+++ resolved
@@ -248,55 +248,33 @@
     # pick up revisions from events
     diff_revisions = []
 
-<<<<<<< HEAD
     diffable = name.startswith("draft") or name.startswith("charter") or name.startswith("conflict-review") or name.startswith("status-change")
-
-=======
-    diffable = name.startswith("draft") or name.startswith("charter") or name.startswith("conflict-review")
->>>>>>> 6e89f3b6
     if diffable:
         diff_documents = [ doc ]
         diff_documents.extend(Document.objects.filter(docalias__relateddocument__source=doc, docalias__relateddocument__relationship="replaces"))
 
         seen = set()
         for e in NewRevisionDocEvent.objects.filter(type="new_revision", doc__in=diff_documents).select_related('doc').order_by("-time", "-id"):
-<<<<<<< HEAD
-            if not (e.doc.name, e.rev) in seen:
-                seen.add((e.doc.name, e.rev))
-
-                url = ""
-                if name.startswith("charter"):
-                    h = find_history_active_at(e.doc, e.time)
-                    url = settings.CHARTER_TXT_URL + ("%s-%s.txt" % ((h or doc).canonical_name(), e.rev))
-                elif name.startswith("conflict-review"):
-                    h = find_history_active_at(e.doc, e.time)
-                    url = settings.CONFLICT_REVIEW_TXT_URL + ("%s-%s.txt" % ((h or doc).canonical_name(), e.rev))
-                elif name.startswith("status-change"):
-                    h = find_history_active_at(e.doc, e.time)
-                    url = settings.STATUS_CHANGE_TXT_URL + ("%s-%s.txt" % ((h or doc).canonical_name(), e.rev))
-                elif name.startswith("draft"):
-                    # rfcdiff tool has special support for IDs
-                    url = e.doc.name + "-" + e.rev
-
-                diff_revisions.append((e.doc.name, e.rev, e.time, url))
-=======
             if (e.doc.name, e.rev) in seen:
                 continue
 
             seen.add((e.doc.name, e.rev))
 
-            url = ""
-            if name.startswith("charter"):
-                url = request.build_absolute_uri(urlreverse("charter_with_milestones_txt", kwargs=dict(name=e.doc.name, rev=e.rev)))
-            elif name.startswith("conflict-review"):
-                h = find_history_active_at(e.doc, e.time)
-                url = settings.CONFLICT_REVIEW_TXT_URL + ("%s-%s.txt" % ((h or doc).canonical_name(), e.rev))
-            elif name.startswith("draft"):
-                # rfcdiff tool has special support for IDs
-                url = e.doc.name + "-" + e.rev
+	    url = ""
+	    if name.startswith("charter"):
+		h = find_history_active_at(e.doc, e.time)
+		url = settings.CHARTER_TXT_URL + ("%s-%s.txt" % ((h or doc).canonical_name(), e.rev))
+	    elif name.startswith("conflict-review"):
+		h = find_history_active_at(e.doc, e.time)
+		url = settings.CONFLICT_REVIEW_TXT_URL + ("%s-%s.txt" % ((h or doc).canonical_name(), e.rev))
+	    elif name.startswith("status-change"):
+		h = find_history_active_at(e.doc, e.time)
+		url = settings.STATUS_CHANGE_TXT_URL + ("%s-%s.txt" % ((h or doc).canonical_name(), e.rev))
+	    elif name.startswith("draft"):
+		# rfcdiff tool has special support for IDs
+		url = e.doc.name + "-" + e.rev
 
             diff_revisions.append((e.doc.name, e.rev, e.time, url))
->>>>>>> 6e89f3b6
 
     # grab event history
     events = doc.docevent_set.all().order_by("-time", "-id").select_related("by")

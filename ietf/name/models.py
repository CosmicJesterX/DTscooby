# Copyright The IETF Trust 2010-2020, All Rights Reserved
# -*- coding: utf-8 -*-


from django.db import models

from ietf.utils.models import ForeignKey

class NameModel(models.Model):
    slug = models.CharField(max_length=32, primary_key=True)
    name = models.CharField(max_length=255)
    desc = models.TextField(blank=True)
    used = models.BooleanField(default=True)
    order = models.IntegerField(default=0)

    def __str__(self):
        return self.name

    class Meta:
        abstract = True
        ordering = ['order', 'name']

class GroupStateName(NameModel):
    """BOF, Proposed, Active, Dormant, Concluded, Abandoned"""
class GroupTypeName(NameModel):
    """IETF, Area, WG, RG, Team, etc."""
    verbose_name = models.CharField(max_length=255, default="")
class GroupMilestoneStateName(NameModel):
    """Active, Deleted, For Review, Chartering"""
class RoleName(NameModel):
    """AD, Chair"""
class StreamName(NameModel):
    """IETF, IAB, IRTF, ISE, Legacy"""

class DocRelationshipName(NameModel):
    """Updates, Replaces, Obsoletes, Reviews, ... The relationship is
    always recorded in one direction."""
    revname = models.CharField(max_length=255)

class DocTypeName(NameModel):
    """Draft, Agenda, Minutes, Charter, Discuss, Guideline, Email,
    Review, Issue, Wiki"""
    prefix =  models.CharField(max_length=16, default="")
class DocTagName(NameModel):
    """Waiting for Reference, IANA Coordination, Revised ID Needed,
    External Party, AD Followup, Point Raised - Writeup Needed, ..."""
class StdLevelName(NameModel):
    """Proposed Standard, (Draft Standard), Internet Standard, Experimental,
    Informational, Best Current Practice, Historic, ..."""
class IntendedStdLevelName(NameModel):
    """Proposed Standard, (Draft Standard), Internet Standard, Experimental,
    Informational, Best Current Practice, Historic, ..."""
class FormalLanguageName(NameModel):
    """ABNF, ASN.1, C code, CBOR, JSON, XML, ..."""
class DocReminderTypeName(NameModel):
    "Stream state"
class BallotPositionName(NameModel):
    """ Yes, No Objection, Abstain, Discuss, Block, Recuse, Need More Time,
    Not Ready """
    blocking = models.BooleanField(default=False)
class MeetingTypeName(NameModel):
    """IETF, Interim"""
class AgendaTypeName(NameModel):
    """ietf, ad, side, workshop, ..."""
class SessionStatusName(NameModel):
    """Waiting for Approval, Approved, Waiting for Scheduling, Scheduled, Cancelled, Disapproved"""
class TimeSlotTypeName(NameModel):
    """Session, Break, Registration, Other, Reserved, unavail"""
class ConstraintName(NameModel):
    """conflict, conflic2, conflic3, bethere, timerange, time_relation, wg_adjacent"""
    penalty = models.IntegerField(default=0, help_text="The penalty for violating this kind of constraint; for instance 10 (small penalty) or 10000 (large penalty)")
<<<<<<< HEAD
class TimerangeName(NameModel):
    """(monday|tuesday|wednesday|thursday|friday)-(morning|afternoon-early|afternoon-late)"""
=======
    editor_label = models.CharField(max_length=32, blank=True, help_text="Very short label for producing warnings inline in the sessions in the schedule editor.")
>>>>>>> 76b8554a
class LiaisonStatementPurposeName(NameModel):
    """For action, For comment, For information, In response, Other"""
class NomineePositionStateName(NameModel):
    """Status of a candidate for a position: None, Accepted, Declined"""
class FeedbackTypeName(NameModel):
    """Type of feedback: questionnaires, nominations, comments"""
class DBTemplateTypeName(NameModel):
    """reStructuredText, Plain, Django"""
class DraftSubmissionStateName(NameModel):
    """Uploaded, Awaiting Submitter Authentication, Awaiting Approval from
    Previous Version Authors, Awaiting Initial Version Approval, Awaiting
    Manual Post, Cancelled, Posted"""
    next_states = models.ManyToManyField('DraftSubmissionStateName', related_name="previous_states", blank=True)
class RoomResourceName(NameModel):
    "Room resources: Audio Stream, Meetecho, . . ."
class IprDisclosureStateName(NameModel):
    """Pending, Parked, Posted, Rejected, Removed"""
class IprLicenseTypeName(NameModel):
    """choices a-f from the current form made admin maintainable"""
class IprEventTypeName(NameModel):
    """submitted,posted,parked,removed,rejected,msgin,msgoutcomment,private_comment,
    legacy,update_notify,change_disclosure"""
class LiaisonStatementState(NameModel):
    "Pending, Approved, Dead"
class LiaisonStatementEventTypeName(NameModel):
    "Submitted, Modified, Approved, Posted, Killed, Resurrected, MsgIn, MsgOut, Comment"
class LiaisonStatementTagName(NameModel):
    "Action Required, Action Taken"
class ReviewRequestStateName(NameModel):
    """Requested, Assigned, Withdrawn, Overtaken By Events, No Review of Version, No Review of Document"""
class ReviewAssignmentStateName(NameModel):
    """Accepted, Rejected, Withdrawn, Overtaken By Events, No Response, Partially Completed, Completed"""
class ReviewTypeName(NameModel):
    """Early Review, Last Call, Telechat"""
class ReviewResultName(NameModel):
    """Almost ready, Has issues, Has nits, Not Ready,
    On the right track, Ready, Ready with issues,
    Ready with nits, Serious Issues"""
class ReviewerQueuePolicyName(NameModel):
    """RotateAlphabetically, LeastRecentlyUsed"""
class TopicAudienceName(NameModel):
    """General, Nominee, Nomcom Member"""
class ContinentName(NameModel):
    "Africa, Antarctica, Asia, ..."
class CountryName(NameModel):
    "Afghanistan, Aaland Islands, Albania, ..."
    continent = ForeignKey(ContinentName)
    in_eu = models.BooleanField(verbose_name="In EU", default=False)
class ImportantDateName(NameModel):
    "Registration Opens, Scheduling Opens, ID Cutoff, ..."
    default_offset_days = models.SmallIntegerField()
class DocUrlTagName(NameModel):
    "Repository, Wiki, Issue Tracker, ..."
    <|MERGE_RESOLUTION|>--- conflicted
+++ resolved
@@ -69,12 +69,9 @@
 class ConstraintName(NameModel):
     """conflict, conflic2, conflic3, bethere, timerange, time_relation, wg_adjacent"""
     penalty = models.IntegerField(default=0, help_text="The penalty for violating this kind of constraint; for instance 10 (small penalty) or 10000 (large penalty)")
-<<<<<<< HEAD
+    editor_label = models.CharField(max_length=32, blank=True, help_text="Very short label for producing warnings inline in the sessions in the schedule editor.")
 class TimerangeName(NameModel):
     """(monday|tuesday|wednesday|thursday|friday)-(morning|afternoon-early|afternoon-late)"""
-=======
-    editor_label = models.CharField(max_length=32, blank=True, help_text="Very short label for producing warnings inline in the sessions in the schedule editor.")
->>>>>>> 76b8554a
 class LiaisonStatementPurposeName(NameModel):
     """For action, For comment, For information, In response, Other"""
 class NomineePositionStateName(NameModel):

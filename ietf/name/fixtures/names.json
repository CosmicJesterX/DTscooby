[
  {
    "fields": {
      "content": "{% autoescape off %}{{ assigner.ascii }} has assigned {{ reviewer.person.ascii }} as a reviewer for this document.\r\n\r\n{% if prev_team_reviews %}This team has completed other reviews of this document:{% endif %}{% for assignment in prev_team_reviews %}\r\n- {{ assignment.completed_on }} {{ assignment.reviewer.person.ascii }} -{% if assignment.reviewed_rev %}{{ assignment.reviewed_rev }}{% else %}{{ assignment.review_request.requested_rev }}{% endif %} {{ assignment.result.name }}  \r\n{% endfor %}{% endautoescape %}",
      "group": null,
      "path": "/group/defaults/email/review_assigned.txt",
      "title": "Default template for review assignment email",
      "type": "django",
      "variables": ""
    },
    "model": "dbtemplate.dbtemplate",
    "pk": 354
  },
  {
    "fields": {
      "doc_type": "charter",
      "name": "Ready for external review",
      "order": 1,
      "positions": [
        "yes",
        "noobj",
        "block",
        "abstain",
        "norecord"
      ],
      "question": "Is this charter ready for external review?",
      "slug": "r-extrev",
      "used": true
    },
    "model": "doc.ballottype",
    "pk": 1
  },
  {
    "fields": {
      "doc_type": "charter",
      "name": "Ready w/o external review",
      "order": 2,
      "positions": [
        "yes",
        "noobj",
        "block",
        "abstain",
        "norecord"
      ],
      "question": "Is this charter ready for external review? Is this charter ready for approval without external review?",
      "slug": "r-wo-ext",
      "used": true
    },
    "model": "doc.ballottype",
    "pk": 2
  },
  {
    "fields": {
      "doc_type": "charter",
      "name": "Approve",
      "order": 3,
      "positions": [
        "yes",
        "noobj",
        "block",
        "abstain",
        "norecord"
      ],
      "question": "Do we approve of this charter?",
      "slug": "approve",
      "used": true
    },
    "model": "doc.ballottype",
    "pk": 3
  },
  {
    "fields": {
      "doc_type": "draft",
      "name": "Approve",
      "order": 1,
      "positions": [
        "yes",
        "noobj",
        "discuss",
        "abstain",
        "recuse",
        "norecord"
      ],
      "question": "",
      "slug": "approve",
      "used": true
    },
    "model": "doc.ballottype",
    "pk": 4
  },
  {
    "fields": {
      "doc_type": "conflrev",
      "name": "Approve",
      "order": 0,
      "positions": [
        "yes",
        "noobj",
        "discuss",
        "abstain",
        "recuse",
        "norecord"
      ],
      "question": "Is this the correct conflict review response?",
      "slug": "conflrev",
      "used": true
    },
    "model": "doc.ballottype",
    "pk": 5
  },
  {
    "fields": {
      "doc_type": "statchg",
      "name": "Approve",
      "order": 0,
      "positions": [
        "yes",
        "noobj",
        "discuss",
        "abstain",
        "recuse",
        "norecord"
      ],
      "question": "Do we approve these RFC status changes?",
      "slug": "statchg",
      "used": true
    },
    "model": "doc.ballottype",
    "pk": 6
  },
  {
    "fields": {
      "doc_type": "draft",
      "name": "IRSG Approve",
      "order": 0,
      "positions": [
        "moretime",
        "notready",
        "yes",
        "noobj",
        "recuse"
      ],
      "question": "Is this draft ready for publication in the IRTF stream?",
      "slug": "irsg-approve",
      "used": true
    },
    "model": "doc.ballottype",
    "pk": 7
  },
  {
    "fields": {
      "desc": "",
      "name": "Active",
      "next_states": [],
      "order": 1,
      "slug": "active",
      "type": "draft",
      "used": true
    },
    "model": "doc.state",
    "pk": 1
  },
  {
    "fields": {
      "desc": "",
      "name": "Expired",
      "next_states": [],
      "order": 2,
      "slug": "expired",
      "type": "draft",
      "used": true
    },
    "model": "doc.state",
    "pk": 2
  },
  {
    "fields": {
      "desc": "",
      "name": "RFC",
      "next_states": [],
      "order": 3,
      "slug": "rfc",
      "type": "draft",
      "used": true
    },
    "model": "doc.state",
    "pk": 3
  },
  {
    "fields": {
      "desc": "",
      "name": "Replaced",
      "next_states": [],
      "order": 4,
      "slug": "repl",
      "type": "draft",
      "used": true
    },
    "model": "doc.state",
    "pk": 4
  },
  {
    "fields": {
      "desc": "",
      "name": "Withdrawn by Submitter",
      "next_states": [],
      "order": 5,
      "slug": "auth-rm",
      "type": "draft",
      "used": true
    },
    "model": "doc.state",
    "pk": 5
  },
  {
    "fields": {
      "desc": "",
      "name": "Withdrawn by IETF",
      "next_states": [],
      "order": 6,
      "slug": "ietf-rm",
      "type": "draft",
      "used": true
    },
    "model": "doc.state",
    "pk": 6
  },
  {
    "fields": {
      "desc": "The ID has been published as an RFC.",
      "name": "RFC Published",
      "next_states": [
        8
      ],
      "order": 32,
      "slug": "pub",
      "type": "draft-iesg",
      "used": true
    },
    "model": "doc.state",
    "pk": 7
  },
  {
    "fields": {
      "desc": "Document is \"dead\" and is no longer being tracked. (E.g., it has been replaced by another document with a different name, it has been withdrawn, etc.)",
      "name": "Dead",
      "next_states": [
        16
      ],
      "order": 99,
      "slug": "dead",
      "type": "draft-iesg",
      "used": true
    },
    "model": "doc.state",
    "pk": 8
  },
  {
    "fields": {
      "desc": "The IESG has approved the document for publication, but the Secretariat has not yet sent out on official approval message.",
      "name": "Approved-announcement to be sent",
      "next_states": [
        10
      ],
      "order": 27,
      "slug": "approved",
      "type": "draft-iesg",
      "used": true
    },
    "model": "doc.state",
    "pk": 9
  },
  {
    "fields": {
      "desc": "The IESG has approved the document for publication, and the Secretariat has sent out the official approval message to the RFC editor.",
      "name": "Approved-announcement sent",
      "next_states": [
        17
      ],
      "order": 30,
      "slug": "ann",
      "type": "draft-iesg",
      "used": true
    },
    "model": "doc.state",
    "pk": 10
  },
  {
    "fields": {
      "desc": "An AD is aware of the document and has chosen to place the document in a separate state in order to keep a closer eye on it (for whatever reason). Documents in this state are still not being actively tracked in the sense that no formal request has been made to publish or advance the document. The sole difference between this state and \"I-D Exists\" is that an AD has chosen to put it in a separate state, to make it easier to keep track of (for the AD's own reasons).",
      "name": "AD is watching",
      "next_states": [
        16
      ],
      "order": 42,
      "slug": "watching",
      "type": "draft-iesg",
      "used": true
    },
    "model": "doc.state",
    "pk": 11
  },
  {
    "fields": {
      "desc": "The document is now (finally!) being formally reviewed by the entire IESG. Documents are discussed in email or during a bi-weekly IESG telechat. In this phase, each AD reviews the document and airs any issues they may have. Unresolvable issues are documented as \"discuss\" comments that can be forwarded to the authors/WG. See the description of substates for additional details about the current state of the IESG discussion.",
      "name": "IESG Evaluation",
      "next_states": [
        18,
        9,
        22
      ],
      "order": 20,
      "slug": "iesg-eva",
      "type": "draft-iesg",
      "used": true
    },
    "model": "doc.state",
    "pk": 12
  },
  {
    "fields": {
      "desc": "A specific AD (e.g., the Area Advisor for the WG) has begun reviewing the document to verify that it is ready for advancement. The shepherding AD is responsible for doing any necessary review before starting an IETF Last Call or sending the document directly to the IESG as a whole.",
      "name": "AD Evaluation",
      "next_states": [
        21,
        14,
        12,
        11
      ],
      "order": 11,
      "slug": "ad-eval",
      "type": "draft-iesg",
      "used": true
    },
    "model": "doc.state",
    "pk": 13
  },
  {
    "fields": {
      "desc": "The AD has requested that the Secretariat start an IETF Last Call, but the the actual Last Call message has not been sent yet.",
      "name": "Last Call Requested",
      "next_states": [
        15
      ],
      "order": 15,
      "slug": "lc-req",
      "type": "draft-iesg",
      "used": true
    },
    "model": "doc.state",
    "pk": 14
  },
  {
    "fields": {
      "desc": "The document is currently waiting for IETF Last Call to complete. Last Calls for WG documents typically last 2 weeks, those for individual submissions last 4 weeks.",
      "name": "In Last Call",
      "next_states": [
        19,
        20
      ],
      "order": 16,
      "slug": "lc",
      "type": "draft-iesg",
      "used": true
    },
    "model": "doc.state",
    "pk": 15
  },
  {
    "fields": {
      "desc": "A formal request has been made to advance/publish the document, following the procedures in Section 7.5 of RFC 2418. The request could be from a WG chair, from an individual through the RFC Editor, etc. (The Secretariat (iesg-secretary@ietf.org) is copied on these requests to ensure that the request makes it into the ID tracker.) A document in this state has not (yet) been reviewed by an AD nor has any official action been taken on it yet (other than to note that its publication has been requested.",
      "name": "Publication Requested",
      "next_states": [
        13,
        11,
        8
      ],
      "order": 10,
      "slug": "pub-req",
      "type": "draft-iesg",
      "used": true
    },
    "model": "doc.state",
    "pk": 16
  },
  {
    "fields": {
      "desc": "The document is in the RFC editor Queue (as confirmed by http://www.rfc-editor.org/queue.html).",
      "name": "RFC Ed Queue",
      "next_states": [
        7
      ],
      "order": 31,
      "slug": "rfcqueue",
      "type": "draft-iesg",
      "used": true
    },
    "model": "doc.state",
    "pk": 17
  },
  {
    "fields": {
      "desc": "During a telechat, one or more ADs requested an additional 2 weeks to review the document. A defer is designed to be an exception mechanism, and can only be invoked once, the first time the document comes up for discussion during a telechat.",
      "name": "IESG Evaluation - Defer",
      "next_states": [
        12
      ],
      "order": 21,
      "slug": "defer",
      "type": "draft-iesg",
      "used": true
    },
    "model": "doc.state",
    "pk": 18
  },
  {
    "fields": {
      "desc": "Before a standards-track or BCP document is formally considered by the entire IESG, the AD must write up a protocol action. The protocol action is included in the approval message that the Secretariat sends out when the document is approved for publication as an RFC.",
      "name": "Waiting for Writeup",
      "next_states": [
        20
      ],
      "order": 18,
      "slug": "writeupw",
      "type": "draft-iesg",
      "used": true
    },
    "model": "doc.state",
    "pk": 19
  },
  {
    "fields": {
      "desc": "As a result of the IETF Last Call, comments may need to be responded to and a revision of the ID may be needed as well. The AD is responsible for verifying that all Last Call comments have been adequately addressed and that the (possibly revised) document is in the ID directory and ready for consideration by the IESG as a whole.",
      "name": "Waiting for AD Go-Ahead",
      "next_states": [
        12
      ],
      "order": 19,
      "slug": "goaheadw",
      "type": "draft-iesg",
      "used": true
    },
    "model": "doc.state",
    "pk": 20
  },
  {
    "fields": {
      "desc": "An AD sometimes asks for an external review by an outside party as part of evaluating whether a document is ready for advancement. MIBs, for example, are reviewed by the \"MIB doctors\". Other types of reviews may also be requested (e.g., security, operations impact, etc.). Documents stay in this state until the review is complete and possibly until the issues raised in the review are addressed. See the \"note\" field for specific details on the nature of the review.",
      "name": "Expert Review",
      "next_states": [
        13
      ],
      "order": 12,
      "slug": "review-e",
      "type": "draft-iesg",
      "used": true
    },
    "model": "doc.state",
    "pk": 21
  },
  {
    "fields": {
      "desc": "Do Not Publish: The IESG recommends against publishing the document, but the writeup explaining its reasoning has not yet been produced. DNPs apply primarily to individual submissions received through the RFC editor.  See the \"note\" field for more details on who has the action item.",
      "name": "DNP-waiting for AD note",
      "next_states": [
        23
      ],
      "order": 33,
      "slug": "nopubadw",
      "type": "draft-iesg",
      "used": true
    },
    "model": "doc.state",
    "pk": 22
  },
  {
    "fields": {
      "desc": "The IESG recommends against publishing the document, the writeup explaining its reasoning has been produced, but the Secretariat has not yet sent out the official \"do not publish\" recommendation message.",
      "name": "DNP-announcement to be sent",
      "next_states": [
        8
      ],
      "order": 34,
      "slug": "nopubanw",
      "type": "draft-iesg",
      "used": true
    },
    "model": "doc.state",
    "pk": 23
  },
  {
    "fields": {
      "desc": "Awaiting author action",
      "name": "AUTH",
      "next_states": [],
      "order": 0,
      "slug": "auth",
      "type": "draft-rfceditor",
      "used": true
    },
    "model": "doc.state",
    "pk": 24
  },
  {
    "fields": {
      "desc": "Awaiting final author approval",
      "name": "AUTH48",
      "next_states": [],
      "order": 0,
      "slug": "auth48",
      "type": "draft-rfceditor",
      "used": true
    },
    "model": "doc.state",
    "pk": 25
  },
  {
    "fields": {
      "desc": "Approved by the stream manager (e.g., IESG, IAB, IRSG, ISE), awaiting processing and publishing",
      "name": "EDIT",
      "next_states": [],
      "order": 0,
      "slug": "edit",
      "type": "draft-rfceditor",
      "used": false
    },
    "model": "doc.state",
    "pk": 26
  },
  {
    "fields": {
      "desc": "Document has been edited, but is holding for completion of IANA actions",
      "name": "IANA",
      "next_states": [],
      "order": 0,
      "slug": "iana",
      "type": "draft-rfceditor",
      "used": true
    },
    "model": "doc.state",
    "pk": 27
  },
  {
    "fields": {
      "desc": "Awaiting IESG action",
      "name": "IESG",
      "next_states": [],
      "order": 0,
      "slug": "iesg",
      "type": "draft-rfceditor",
      "used": false
    },
    "model": "doc.state",
    "pk": 28
  },
  {
    "fields": {
      "desc": "Independent Submission Review by the ISE ",
      "name": "ISR",
      "next_states": [],
      "order": 0,
      "slug": "isr",
      "type": "draft-rfceditor",
      "used": true
    },
    "model": "doc.state",
    "pk": 29
  },
  {
    "fields": {
      "desc": "Independent submission awaiting author action, or in discussion between author and ISE",
      "name": "ISR-AUTH",
      "next_states": [],
      "order": 0,
      "slug": "isr-auth",
      "type": "draft-rfceditor",
      "used": false
    },
    "model": "doc.state",
    "pk": 30
  },
  {
    "fields": {
      "desc": "Holding for normative reference",
      "name": "REF",
      "next_states": [],
      "order": 0,
      "slug": "ref",
      "type": "draft-rfceditor",
      "used": true
    },
    "model": "doc.state",
    "pk": 31
  },
  {
    "fields": {
      "desc": "Awaiting final RFC Editor review before AUTH48",
      "name": "RFC-EDITOR",
      "next_states": [],
      "order": 0,
      "slug": "rfc-edit",
      "type": "draft-rfceditor",
      "used": true
    },
    "model": "doc.state",
    "pk": 32
  },
  {
    "fields": {
      "desc": "Time-out period during which the IESG reviews document for conflict/concurrence with other IETF working group work",
      "name": "TO",
      "next_states": [],
      "order": 0,
      "slug": "timeout",
      "type": "draft-rfceditor",
      "used": true
    },
    "model": "doc.state",
    "pk": 33
  },
  {
    "fields": {
      "desc": "Awaiting missing normative reference",
      "name": "MISSREF",
      "next_states": [],
      "order": 0,
      "slug": "missref",
      "type": "draft-rfceditor",
      "used": true
    },
    "model": "doc.state",
    "pk": 34
  },
  {
    "fields": {
      "desc": "<a href=\"http://tools.ietf.org/html/rfc6174#section-4.2.1\" target=\"_blank\">4.2.1. Call for Adoption by WG Issued</a>\n\n The \"Call for Adoption by WG Issued\" state should be used to indicate when an I-D is being considered for adoption by an IETF WG. An I-D that is in this state is actively being considered for adoption and has not yet achieved consensus, preference, or selection in the WG.\n\n This state may be used to describe an I-D that someone has asked a WG to consider for adoption, if the WG Chair has agreed with the request. This state may also be used to identify an I-D that a WG Chair asked an author to write specifically for consideration as a candidate WG item [WGDTSPEC], and/or an I-D that is listed as a 'candidate draft' in the WG's charter.\n\n Under normal conditions, it should not be possible for an I-D to be in the \"Call for Adoption by WG Issued\" state in more than one working group at the same time. This said, it is not uncommon for authors to \"shop\" their I-Ds to more than one WG at a time, with the hope of getting their documents adopted somewhere.\n\n After this state is implemented in the Datatracker, an I-D that is in the \"Call for Adoption by WG Issued\" state will not be able to be \"shopped\" to any other WG without the consent of the WG Chairs and the responsible ADs impacted by the shopping.\n\n Note that Figure 1 includes an arc leading from this state to outside of the WG state machine. This illustrates that some I-Ds that are considered do not get adopted as WG drafts. An I-D that is not adopted as a WG draft will transition out of the WG state machine and revert back to having no stream-specific state; however, the status change history log of the I-D will record that the I-D was previously in the \"Call for Adoption by WG Issued\" state.",
      "name": "Call For Adoption By WG Issued",
      "next_states": [
        36,
        37
      ],
      "order": 1,
      "slug": "c-adopt",
      "type": "draft-stream-ietf",
      "used": true
    },
    "model": "doc.state",
    "pk": 35
  },
  {
    "fields": {
      "desc": "<a href=\"http://tools.ietf.org/html/rfc6174#section-4.2.2\" target=\"_blank\">4.2.2. Adopted by a WG</a>\n\n The \"Adopted by a WG\" state describes an individual submission I-D that an IETF WG has agreed to adopt as one of its WG drafts.\n\n WG Chairs who use this state will be able to clearly indicate when their WGs adopt individual submission I-Ds. This will facilitate the Datatracker's ability to correctly capture \"Replaces\" information for WG drafts and correct \"Replaced by\" information for individual submission I-Ds that have been replaced by WG drafts.\n\n This state is needed because the Datatracker uses the filename of an I-D as a key to search its database for status information about the I-D, and because the filename of a WG I-D is supposed to be different from the filename of an individual submission I-D. The filename of an individual submission I-D will typically be formatted as 'draft-author-wgname-topic-nn'.\n\n The filename of a WG document is supposed to be formatted as 'draft- ietf-wgname-topic-nn'.\n\n An individual I-D that is adopted by a WG may take weeks or months to be resubmitted by the author as a new (version-00) WG draft. If the \"Adopted by a WG\" state is not used, the Datatracker has no way to determine that an I-D has been adopted until a new version of the I-D is submitted to the WG by the author and until the I-D is approved for posting by a WG Chair.",
      "name": "Adopted by a WG",
      "next_states": [
        38
      ],
      "order": 2,
      "slug": "adopt-wg",
      "type": "draft-stream-ietf",
      "used": true
    },
    "model": "doc.state",
    "pk": 36
  },
  {
    "fields": {
      "desc": "<a href=\"http://tools.ietf.org/html/rfc6174#section-4.2.3\" target=\"_blank\">4.2.3. Adopted for WG Info Only</a>\n\n The \"Adopted for WG Info Only\" state describes a document that contains useful information for the WG that adopted it, but the document is not intended to be published as an RFC. The WG will not actively develop the contents of the I-D or progress it for publication as an RFC. The only purpose of the I-D is to provide information for internal use by the WG.",
      "name": "Adopted for WG Info Only",
      "next_states": [],
      "order": 3,
      "slug": "info",
      "type": "draft-stream-ietf",
      "used": true
    },
    "model": "doc.state",
    "pk": 37
  },
  {
    "fields": {
      "desc": "<a href=\"http://tools.ietf.org/html/rfc6174#section-4.2.4\" target=\"_blank\">4.2.4. WG Document</a>\n\n The \"WG Document\" state describes an I-D that has been adopted by an IETF WG and is being actively developed.\n\n A WG Chair may transition an I-D into the \"WG Document\" state at any time as long as the I-D is not being considered or developed in any other WG.\n\n Alternatively, WG Chairs may rely upon new functionality to be added to the Datatracker to automatically move version-00 drafts into the \"WG Document\" state as described in Section 4.1.\n\n Under normal conditions, it should not be possible for an I-D to be in the \"WG Document\" state in more than one WG at a time. This said, I-Ds may be transferred from one WG to another with the consent of the WG Chairs and the responsible ADs.",
      "name": "WG Document",
      "next_states": [
        39,
        40,
        41,
        43
      ],
      "order": 4,
      "slug": "wg-doc",
      "type": "draft-stream-ietf",
      "used": true
    },
    "model": "doc.state",
    "pk": 38
  },
  {
    "fields": {
      "desc": "<a href=\"http://tools.ietf.org/html/rfc6174#section-4.2.5\" target=\"_blank\">4.2.5. Parked WG Document</a>\n\n A \"Parked WG Document\" is an I-D that has lost its author or editor, is waiting for another document to be written or for a review to be completed, or cannot be progressed by the working group for some other reason.\n\n Some of the annotation tags described in Section 4.3 may be used in conjunction with this state to indicate why an I-D has been parked, and/or what may need to happen for the I-D to be un-parked.\n\n Parking a WG draft will not prevent it from expiring; however, this state can be used to indicate why the I-D has stopped progressing in the WG.\n\n A \"Parked WG Document\" that is not expired may be transferred from one WG to another with the consent of the WG Chairs and the responsible ADs.",
      "name": "Parked WG Document",
      "next_states": [
        38
      ],
      "order": 5,
      "slug": "parked",
      "type": "draft-stream-ietf",
      "used": true
    },
    "model": "doc.state",
    "pk": 39
  },
  {
    "fields": {
      "desc": "<a href=\"http://tools.ietf.org/html/rfc6174#section-4.2.6\" target=\"_blank\">4.2.6. Dead WG Document</a>\n\n A \"Dead WG Document\" is an I-D that has been abandoned. Note that 'Dead' is not always a final state for a WG I-D. If consensus is subsequently achieved, a \"Dead WG Document\" may be resurrected. A \"Dead WG Document\" that is not resurrected will eventually expire.\n\n Note that an I-D that is declared to be \"Dead\" in one WG and that is not expired may be transferred to a non-dead state in another WG with the consent of the WG Chairs and the responsible ADs.",
      "name": "Dead WG Document",
      "next_states": [
        38
      ],
      "order": 6,
      "slug": "dead",
      "type": "draft-stream-ietf",
      "used": true
    },
    "model": "doc.state",
    "pk": 40
  },
  {
    "fields": {
      "desc": "<a href=\"http://tools.ietf.org/html/rfc6174#section-4.2.7\" target=\"_blank\">4.2.7. In WG Last Call</a>\n\n A document \"In WG Last Call\" is an I-D for which a WG Last Call (WGLC) has been issued and is in progress.\n\n Note that conducting a WGLC is an optional part of the IETF WG process, per Section 7.4 of RFC 2418 [RFC2418].\n\n If a WG Chair decides to conduct a WGLC on an I-D, the \"In WG Last Call\" state can be used to track the progress of the WGLC. The Chair may configure the Datatracker to send a WGLC message to one or more mailing lists when the Chair moves the I-D into this state. The WG Chair may also be able to select a different set of mailing lists for a different document undergoing a WGLC; some documents may deserve coordination with other WGs.\n\n A WG I-D in this state should remain \"In WG Last Call\" until the WG Chair moves it to another state. The WG Chair may configure the Datatracker to send an e-mail after a specified period of time to remind or 'nudge' the Chair to conclude the WGLC and to determine the next state for the document.\n\n It is possible for one WGLC to lead into another WGLC for the same document. For example, an I-D that completed a WGLC as an \"Informational\" document may need another WGLC if a decision is taken to convert the I-D into a Standards Track document.",
      "name": "In WG Last Call",
      "next_states": [
        38,
        42,
        43
      ],
      "order": 7,
      "slug": "wg-lc",
      "type": "draft-stream-ietf",
      "used": true
    },
    "model": "doc.state",
    "pk": 41
  },
  {
    "fields": {
      "desc": "<a href=\"http://tools.ietf.org/html/rfc6174#section-4.2.8\" target=\"_blank\">4.2.8. Waiting for WG Chair Go-Ahead</a>\n\n A WG Chair may wish to place an I-D that receives a lot of comments during a WGLC into the \"Waiting for WG Chair Go-Ahead\" state. This state describes an I-D that has undergone a WGLC; however, the Chair is not yet ready to call consensus on the document.\n\n If comments from the WGLC need to be responded to, or a revision to the I-D is needed, the Chair may place an I-D into this state until all of the WGLC comments are adequately addressed and the (possibly revised) document is in the I-D repository.",
      "name": "Waiting for WG Chair Go-Ahead",
      "next_states": [
        41,
        43
      ],
      "order": 10,
      "slug": "chair-w",
      "type": "draft-stream-ietf",
      "used": true
    },
    "model": "doc.state",
    "pk": 42
  },
  {
    "fields": {
      "desc": "<a href=\"http://tools.ietf.org/html/rfc6174#section-4.2.9\" target=\"_blank\">4.2.9. WG Consensus: Waiting for Writeup</a>\n\n A document in the \"WG Consensus: Waiting for Writeup\" state has essentially completed its development within the working group, and is nearly ready to be sent to the IESG for publication. The last thing to be done is the preparation of a protocol writeup by a Document Shepherd. The IESG requires that a document shepherd writeup be completed before publication of the I-D is requested. The IETF document shepherding process and the role of a WG Document Shepherd is described in RFC 4858 [RFC4858]\n\n A WG Chair may call consensus on an I-D without a formal WGLC and transition an I-D that was in the \"WG Document\" state directly into this state.\n\n The name of this state includes the words \"Waiting for Writeup\" because a good document shepherd writeup takes time to prepare.",
      "name": "WG Consensus: Waiting for Write-Up",
      "next_states": [
        44
      ],
      "order": 11,
      "slug": "writeupw",
      "type": "draft-stream-ietf",
      "used": true
    },
    "model": "doc.state",
    "pk": 43
  },
  {
    "fields": {
      "desc": "<a href=\"http://tools.ietf.org/html/rfc6174#section-4.2.10\" target=\"_blank\">4.2.10. Submitted to IESG for Publication</a>\n\n This state describes a WG document that has been submitted to the IESG for publication and that has not been sent back to the working group for revision.\n\n An I-D in this state may be under review by the IESG, it may have been approved and be in the RFC Editor's queue, or it may have been published as an RFC. Other possibilities exist too. The document may be \"Dead\" (in the IESG state machine) or in a \"Do Not Publish\" state.",
      "name": "Submitted to IESG for Publication",
      "next_states": [
        38
      ],
      "order": 12,
      "slug": "sub-pub",
      "type": "draft-stream-ietf",
      "used": true
    },
    "model": "doc.state",
    "pk": 44
  },
  {
    "fields": {
      "desc": "A document being considered for the IAB stream.",
      "name": "Candidate IAB Document",
      "next_states": [],
      "order": 1,
      "slug": "candidat",
      "type": "draft-stream-iab",
      "used": true
    },
    "model": "doc.state",
    "pk": 45
  },
  {
    "fields": {
      "desc": "This document has been adopted by the IAB and is being actively developed.",
      "name": "Active IAB Document",
      "next_states": [],
      "order": 2,
      "slug": "active",
      "type": "draft-stream-iab",
      "used": true
    },
    "model": "doc.state",
    "pk": 46
  },
  {
    "fields": {
      "desc": "This document has lost its author or editor, is waiting for another document to be written, or cannot currently be worked on by the IAB for some other reason. Annotations probably explain why this document is parked.",
      "name": "Parked IAB Document",
      "next_states": [],
      "order": 3,
      "slug": "parked",
      "type": "draft-stream-iab",
      "used": true
    },
    "model": "doc.state",
    "pk": 47
  },
  {
    "fields": {
      "desc": "This document is awaiting the IAB itself to come to internal consensus.",
      "name": "IAB Review",
      "next_states": [],
      "order": 4,
      "slug": "review-i",
      "type": "draft-stream-iab",
      "used": true
    },
    "model": "doc.state",
    "pk": 48
  },
  {
    "fields": {
      "desc": "This document has completed internal consensus within the IAB and is now under community review.",
      "name": "Community Review",
      "next_states": [],
      "order": 5,
      "slug": "review-c",
      "type": "draft-stream-iab",
      "used": true
    },
    "model": "doc.state",
    "pk": 49
  },
  {
    "fields": {
      "desc": "The consideration of this document is complete, but it has not yet been sent to the RFC Editor for publication (although that is going to happen soon).",
      "name": "Approved by IAB, To Be Sent to RFC Editor",
      "next_states": [],
      "order": 6,
      "slug": "approved",
      "type": "draft-stream-iab",
      "used": true
    },
    "model": "doc.state",
    "pk": 50
  },
  {
    "fields": {
      "desc": "The IAB does not expect to publish the document itself, but has passed it on to a different organization that might continue work on the document. The expectation is that the other organization will eventually publish the document.",
      "name": "Sent to a Different Organization for Publication",
      "next_states": [],
      "order": 7,
      "slug": "diff-org",
      "type": "draft-stream-iab",
      "used": true
    },
    "model": "doc.state",
    "pk": 51
  },
  {
    "fields": {
      "desc": "The IAB processing of this document is complete and it has been sent to the RFC Editor for publication. The document may be in the RFC Editor's queue, or it may have been published as an RFC; this state doesn't distinguish between different states occurring after the document has left the IAB.",
      "name": "Sent to the RFC Editor",
      "next_states": [],
      "order": 8,
      "slug": "rfc-edit",
      "type": "draft-stream-iab",
      "used": true
    },
    "model": "doc.state",
    "pk": 52
  },
  {
    "fields": {
      "desc": "The document has been published as an RFC.",
      "name": "Published RFC",
      "next_states": [],
      "order": 9,
      "slug": "pub",
      "type": "draft-stream-iab",
      "used": true
    },
    "model": "doc.state",
    "pk": 53
  },
  {
    "fields": {
      "desc": "This document was an active IAB document, but for some reason it is no longer being pursued for the IAB stream. It is possible that the document might be revived later, possibly in another stream.",
      "name": "Dead IAB Document",
      "next_states": [],
      "order": 10,
      "slug": "dead",
      "type": "draft-stream-iab",
      "used": true
    },
    "model": "doc.state",
    "pk": 54
  },
  {
    "fields": {
      "desc": "This document is under consideration in an RG for becoming an IRTF document. A document in this state does not imply any RG consensus and does not imply any precedence or selection.  It's simply a way to indicate that somebody has asked for a document to be considered for adoption by an RG.",
      "name": "Candidate RG Document",
      "next_states": [],
      "order": 1,
      "slug": "candidat",
      "type": "draft-stream-irtf",
      "used": true
    },
    "model": "doc.state",
    "pk": 55
  },
  {
    "fields": {
      "desc": "This document has been adopted by the RG and is being actively developed.",
      "name": "Active RG Document",
      "next_states": [],
      "order": 2,
      "slug": "active",
      "type": "draft-stream-irtf",
      "used": true
    },
    "model": "doc.state",
    "pk": 56
  },
  {
    "fields": {
      "desc": "This document has lost its author or editor, is waiting for another document to be written, or cannot currently be worked on by the RG for some other reason.",
      "name": "Parked RG Document",
      "next_states": [],
      "order": 3,
      "slug": "parked",
      "type": "draft-stream-irtf",
      "used": true
    },
    "model": "doc.state",
    "pk": 57
  },
  {
    "fields": {
      "desc": "The document is in its final review in the RG.",
      "name": "In RG Last Call",
      "next_states": [],
      "order": 4,
      "slug": "rg-lc",
      "type": "draft-stream-irtf",
      "used": true
    },
    "model": "doc.state",
    "pk": 58
  },
  {
    "fields": {
      "desc": "IRTF documents have document shepherds who help RG documents through the process after the RG has finished with the document.",
      "name": "Waiting for Document Shepherd",
      "next_states": [],
      "order": 5,
      "slug": "sheph-w",
      "type": "draft-stream-irtf",
      "used": true
    },
    "model": "doc.state",
    "pk": 59
  },
  {
    "fields": {
      "desc": "The IRTF Chair is meant to be performing some task such as sending a request for IESG Review.",
      "name": "Waiting for IRTF Chair",
      "next_states": [],
      "order": 6,
      "slug": "chair-w",
      "type": "draft-stream-irtf",
      "used": true
    },
    "model": "doc.state",
    "pk": 60
  },
  {
    "fields": {
      "desc": "The document shepherd has taken the document to the IRSG and solicited reviews from one or more IRSG members.",
      "name": "Awaiting IRSG Reviews",
      "next_states": [],
      "order": 7,
      "slug": "irsg-w",
      "type": "draft-stream-irtf",
      "used": true
    },
    "model": "doc.state",
    "pk": 61
  },
  {
    "fields": {
      "desc": "The IRSG is taking a poll on whether or not the document is ready to be published.",
      "name": "In IRSG Poll",
      "next_states": [],
      "order": 8,
      "slug": "irsgpoll",
      "type": "draft-stream-irtf",
      "used": true
    },
    "model": "doc.state",
    "pk": 62
  },
  {
    "fields": {
      "desc": "The IRSG has asked the IESG to do a review of the document, as described in RFC5742.",
      "name": "In IESG Review",
      "next_states": [],
      "order": 9,
      "slug": "iesg-rev",
      "type": "draft-stream-irtf",
      "used": true
    },
    "model": "doc.state",
    "pk": 63
  },
  {
    "fields": {
      "desc": "The RG processing of this document is complete and it has been sent to the RFC Editor for publication. The document may be in the RFC Editor's queue, or it may have been published as an RFC; this state doesn't distinguish between different states occurring after the document has left the RG.",
      "name": "Sent to the RFC Editor",
      "next_states": [],
      "order": 10,
      "slug": "rfc-edit",
      "type": "draft-stream-irtf",
      "used": true
    },
    "model": "doc.state",
    "pk": 64
  },
  {
    "fields": {
      "desc": "The document has been published as an RFC.",
      "name": "Published RFC",
      "next_states": [],
      "order": 11,
      "slug": "pub",
      "type": "draft-stream-irtf",
      "used": true
    },
    "model": "doc.state",
    "pk": 65
  },
  {
    "fields": {
      "desc": "The IESG has requested that the document be held pending further review, as specified in RFC 5742, and the IRTF has agreed to such a hold.",
      "name": "Document on Hold Based On IESG Request",
      "next_states": [],
      "order": 12,
      "slug": "iesghold",
      "type": "draft-stream-irtf",
      "used": true
    },
    "model": "doc.state",
    "pk": 66
  },
  {
    "fields": {
      "desc": "This document was an active IRTF document, but for some reason it is no longer being pursued for the IRTF stream. It is possible that the document might be revived later, possibly in another stream.",
      "name": "Dead IRTF Document",
      "next_states": [],
      "order": 13,
      "slug": "dead",
      "type": "draft-stream-irtf",
      "used": true
    },
    "model": "doc.state",
    "pk": 67
  },
  {
    "fields": {
      "desc": "The draft has been sent to the ISE with a request for publication.",
      "name": "Submission Received",
      "next_states": [],
      "order": 1,
      "slug": "receive",
      "type": "draft-stream-ise",
      "used": true
    },
    "model": "doc.state",
    "pk": 68
  },
  {
    "fields": {
      "desc": " The ISE is finding initial reviewers for the document.",
      "name": "Finding Reviewers",
      "next_states": [],
      "order": 2,
      "slug": "find-rev",
      "type": "draft-stream-ise",
      "used": true
    },
    "model": "doc.state",
    "pk": 69
  },
  {
    "fields": {
      "desc": "The ISE is actively working on the document.",
      "name": "In ISE Review",
      "next_states": [],
      "order": 3,
      "slug": "ise-rev",
      "type": "draft-stream-ise",
      "used": true
    },
    "model": "doc.state",
    "pk": 70
  },
  {
    "fields": {
      "desc": " One or more reviews have been sent to the author, and the ISE is awaiting response.",
      "name": "Response to Review Needed",
      "next_states": [],
      "order": 4,
      "slug": "need-res",
      "type": "draft-stream-ise",
      "used": true
    },
    "model": "doc.state",
    "pk": 71
  },
  {
    "fields": {
      "desc": "The ISE has asked the IESG to do a review of the document, as described in RFC5742.",
      "name": "In IESG Review",
      "next_states": [],
      "order": 5,
      "slug": "iesg-rev",
      "type": "draft-stream-ise",
      "used": true
    },
    "model": "doc.state",
    "pk": 72
  },
  {
    "fields": {
      "desc": "The ISE processing of this document is complete and it has been sent to the RFC Editor for publication. The document may be in the RFC Editor's queue, or it may have been published as an RFC; this state doesn't distinguish between different states occurring after the document has left the ISE.",
      "name": "Sent to the RFC Editor",
      "next_states": [],
      "order": 6,
      "slug": "rfc-edit",
      "type": "draft-stream-ise",
      "used": true
    },
    "model": "doc.state",
    "pk": 73
  },
  {
    "fields": {
      "desc": "The document has been published as an RFC.",
      "name": "Published RFC",
      "next_states": [],
      "order": 7,
      "slug": "pub",
      "type": "draft-stream-ise",
      "used": true
    },
    "model": "doc.state",
    "pk": 74
  },
  {
    "fields": {
      "desc": "This document was actively considered in the Independent Submission stream, but the ISE chose not to publish it.  It is possible that the document might be revived later. A document in this state may have a comment explaining the reasoning of the ISE (such as if the document was going to move to a different stream).",
      "name": "No Longer In Independent Submission Stream",
      "next_states": [],
      "order": 8,
      "slug": "dead",
      "type": "draft-stream-ise",
      "used": true
    },
    "model": "doc.state",
    "pk": 75
  },
  {
    "fields": {
      "desc": "The IESG has requested that the document be held pending further review, as specified in RFC 5742, and the ISE has agreed to such a hold.",
      "name": "Document on Hold Based On IESG Request",
      "next_states": [],
      "order": 9,
      "slug": "iesghold",
      "type": "draft-stream-ise",
      "used": true
    },
    "model": "doc.state",
    "pk": 76
  },
  {
    "fields": {
      "desc": "",
      "name": "Active",
      "next_states": [],
      "order": 1,
      "slug": "active",
      "type": "slides",
      "used": true
    },
    "model": "doc.state",
    "pk": 77
  },
  {
    "fields": {
      "desc": "",
      "name": "Deleted",
      "next_states": [],
      "order": 4,
      "slug": "deleted",
      "type": "slides",
      "used": true
    },
    "model": "doc.state",
    "pk": 78
  },
  {
    "fields": {
      "desc": "",
      "name": "Active",
      "next_states": [],
      "order": 1,
      "slug": "active",
      "type": "minutes",
      "used": true
    },
    "model": "doc.state",
    "pk": 79
  },
  {
    "fields": {
      "desc": "",
      "name": "Deleted",
      "next_states": [],
      "order": 2,
      "slug": "deleted",
      "type": "minutes",
      "used": true
    },
    "model": "doc.state",
    "pk": 80
  },
  {
    "fields": {
      "desc": "",
      "name": "Active",
      "next_states": [],
      "order": 1,
      "slug": "active",
      "type": "agenda",
      "used": true
    },
    "model": "doc.state",
    "pk": 81
  },
  {
    "fields": {
      "desc": "",
      "name": "Deleted",
      "next_states": [],
      "order": 2,
      "slug": "deleted",
      "type": "agenda",
      "used": true
    },
    "model": "doc.state",
    "pk": 82
  },
  {
    "fields": {
      "desc": "The proposed charter is not being considered at this time. A proposed charter will remain in this state until an AD moves it to Informal IESG review.",
      "name": "Not currently under review",
      "next_states": [],
      "order": 0,
      "slug": "notrev",
      "type": "charter",
      "used": true
    },
    "model": "doc.state",
    "pk": 83
  },
  {
    "fields": {
      "desc": "The proposed charter is not being considered at this time. A proposed charter will remain in this state until an AD moves it to Start Chartering/Rechartering (Internal IESG/IAB Review). This state is useful for drafting the charter, discussing with chairs, etc.",
      "name": "Draft Charter",
      "next_states": [],
      "order": 0,
      "slug": "infrev",
      "type": "charter",
      "used": true
    },
    "model": "doc.state",
    "pk": 84
  },
  {
    "fields": {
      "desc": "This is the state when you'd like to propose the charter / new charter. This state also allows you to ask whether external review can be skipped in ballot. After you select this state, the Secretariat takes over and drives the rest of the process.",
      "name": "Start Chartering/Rechartering (Internal Steering Group/IAB Review)",
      "next_states": [],
      "order": 0,
      "slug": "intrev",
      "type": "charter",
      "used": true
    },
    "model": "doc.state",
    "pk": 85
  },
  {
    "fields": {
      "desc": "This state is selected by the Secretariat (AD's, keep yer grubby mits off this!) when it has been decided that the charter needs external review.",
      "name": "External Review (Message to Community, Selected by Secretariat)",
      "next_states": [],
      "order": 0,
      "slug": "extrev",
      "type": "charter",
      "used": true
    },
    "model": "doc.state",
    "pk": 86
  },
  {
    "fields": {
      "desc": "This state is selected by the Secretariat (AD's, keep yer grubby mits off this!) when the IESG is reviewing the discussion from the external review of the proposed charter (this is similar to the IESG Evaluation state for a draft).",
      "name": "IESG Review (Charter for Approval, Selected by Secretariat)",
      "next_states": [],
      "order": 0,
      "slug": "iesgrev",
      "type": "charter",
      "used": true
    },
    "model": "doc.state",
    "pk": 87
  },
  {
    "fields": {
      "desc": "The charter is approved by the IESG.",
      "name": "Approved",
      "next_states": [],
      "order": 0,
      "slug": "approved",
      "type": "charter",
      "used": true
    },
    "model": "doc.state",
    "pk": 88
  },
  {
    "fields": {
      "desc": "Final approvals are complete",
      "name": "AUTH48-DONE",
      "next_states": [
        74
      ],
      "order": 0,
      "slug": "auth48done",
      "type": "draft-rfceditor",
      "used": false
    },
    "model": "doc.state",
    "pk": 89
  },
  {
    "fields": {
      "desc": "A conflict review has been requested, but a shepherding AD has not yet been assigned",
      "name": "Needs Shepherd",
      "next_states": [
        91,
        98,
        99
      ],
      "order": 1,
      "slug": "needshep",
      "type": "conflrev",
      "used": true
    },
    "model": "doc.state",
    "pk": 90
  },
  {
    "fields": {
      "desc": "The sponsoring AD is reviewing the document and preparing a proposed response",
      "name": "AD Review",
      "next_states": [
        92,
        98,
        99
      ],
      "order": 2,
      "slug": "adrev",
      "type": "conflrev",
      "used": true
    },
    "model": "doc.state",
    "pk": 91
  },
  {
    "fields": {
      "desc": "The IESG is considering the proposed conflict review response",
      "name": "IESG Evaluation",
      "next_states": [
        93,
        94,
        95,
        98,
        99
      ],
      "order": 3,
      "slug": "iesgeval",
      "type": "conflrev",
      "used": true
    },
    "model": "doc.state",
    "pk": 92
  },
  {
    "fields": {
      "desc": "The evaluation of the proposed conflict review response has been deferred to the next telechat",
      "name": "IESG Evaluation - Defer",
      "next_states": [
        92,
        94,
        95,
        98,
        99
      ],
      "order": 4,
      "slug": "defer",
      "type": "conflrev",
      "used": true
    },
    "model": "doc.state",
    "pk": 93
  },
  {
    "fields": {
      "desc": "The IESG has approved the conflict review response (a request to not publish), but the secretariat has not yet sent the response",
      "name": "Approved Request to Not Publish - announcement to be sent",
      "next_states": [
        96,
        98
      ],
      "order": 7,
      "slug": "appr-reqnopub-pend",
      "type": "conflrev",
      "used": true
    },
    "model": "doc.state",
    "pk": 94
  },
  {
    "fields": {
      "desc": "The IESG has approved the conflict review response, but the secretariat has not yet sent the response",
      "name": "Approved No Problem - announcement to be sent",
      "next_states": [
        97,
        98
      ],
      "order": 8,
      "slug": "appr-noprob-pend",
      "type": "conflrev",
      "used": true
    },
    "model": "doc.state",
    "pk": 95
  },
  {
    "fields": {
      "desc": "The secretariat has delivered the IESG's approved conflict review response (a request to not publish) to the requester",
      "name": "Approved Request to Not Publish - announcement sent",
      "next_states": [
        96
      ],
      "order": 9,
      "slug": "appr-reqnopub-sent",
      "type": "conflrev",
      "used": true
    },
    "model": "doc.state",
    "pk": 96
  },
  {
    "fields": {
      "desc": "The secretariat has delivered the IESG's approved conflict review response to the requester",
      "name": "Approved No Problem - announcement sent",
      "next_states": [
        97
      ],
      "order": 10,
      "slug": "appr-noprob-sent",
      "type": "conflrev",
      "used": true
    },
    "model": "doc.state",
    "pk": 97
  },
  {
    "fields": {
      "desc": "The request for conflict review was withdrawn",
      "name": "Withdrawn",
      "next_states": [
        90
      ],
      "order": 11,
      "slug": "withdraw",
      "type": "conflrev",
      "used": true
    },
    "model": "doc.state",
    "pk": 98
  },
  {
    "fields": {
      "desc": "The conflict review has been abandoned",
      "name": "Dead",
      "next_states": [
        90
      ],
      "order": 12,
      "slug": "dead",
      "type": "conflrev",
      "used": true
    },
    "model": "doc.state",
    "pk": 99
  },
  {
    "fields": {
      "desc": "The IESG has approved the conflict review response (a request to not publish), but a point has been raised that should be cleared before moving to announcement to be sent",
      "name": "Approved Request to Not Publish - point raised",
      "next_states": [
        94
      ],
      "order": 5,
      "slug": "appr-reqnopub-pr",
      "type": "conflrev",
      "used": true
    },
    "model": "doc.state",
    "pk": 100
  },
  {
    "fields": {
      "desc": "The IESG has approved the conflict review response, but a point has been raised that should be cleared before proceeding to announcement to be sent",
      "name": "Approved No Problem - point raised",
      "next_states": [
        95
      ],
      "order": 6,
      "slug": "appr-noprob-pr",
      "type": "conflrev",
      "used": true
    },
    "model": "doc.state",
    "pk": 101
  },
  {
    "fields": {
      "desc": "A new document has been received by IANA, but no actions have been taken",
      "name": "New Document",
      "next_states": [],
      "order": 1,
      "slug": "newdoc",
      "type": "draft-iana-action",
      "used": true
    },
    "model": "doc.state",
    "pk": 102
  },
  {
    "fields": {
      "desc": "IANA is currently processing the actions for this document",
      "name": "In Progress",
      "next_states": [],
      "order": 2,
      "slug": "inprog",
      "type": "draft-iana-action",
      "used": true
    },
    "model": "doc.state",
    "pk": 103
  },
  {
    "fields": {
      "desc": "IANA is waiting on the document's authors to respond",
      "name": "Waiting on Authors",
      "next_states": [],
      "order": 3,
      "slug": "waitauth",
      "type": "draft-iana-action",
      "used": true
    },
    "model": "doc.state",
    "pk": 104
  },
  {
    "fields": {
      "desc": "IANA is waiting on the IETF Area Directors to respond",
      "name": "Waiting on ADs",
      "next_states": [],
      "order": 4,
      "slug": "waitad",
      "type": "draft-iana-action",
      "used": true
    },
    "model": "doc.state",
    "pk": 105
  },
  {
    "fields": {
      "desc": "IANA is waiting on the IETF Working Group Chairs to respond",
      "name": "Waiting on WGC",
      "next_states": [],
      "order": 5,
      "slug": "waitwgc",
      "type": "draft-iana-action",
      "used": true
    },
    "model": "doc.state",
    "pk": 106
  },
  {
    "fields": {
      "desc": "IANA has notified the RFC Editor that the actions have been completed",
      "name": "Waiting on RFC Editor",
      "next_states": [],
      "order": 6,
      "slug": "waitrfc",
      "type": "draft-iana-action",
      "used": true
    },
    "model": "doc.state",
    "pk": 107
  },
  {
    "fields": {
      "desc": "Request completed. The RFC Editor has acknowledged receipt of IANA's message that the actions have been completed",
      "name": "RFC-Ed-Ack",
      "next_states": [],
      "order": 7,
      "slug": "rfcedack",
      "type": "draft-iana-action",
      "used": true
    },
    "model": "doc.state",
    "pk": 108
  },
  {
    "fields": {
      "desc": "IANA has suspended work on the document",
      "name": "On Hold",
      "next_states": [],
      "order": 8,
      "slug": "onhold",
      "type": "draft-iana-action",
      "used": true
    },
    "model": "doc.state",
    "pk": 109
  },
  {
    "fields": {
      "desc": "Request completed. There were no IANA actions for this document",
      "name": "No IANA Actions",
      "next_states": [],
      "order": 9,
      "slug": "noic",
      "type": "draft-iana-action",
      "used": true
    },
    "model": "doc.state",
    "pk": 110
  },
  {
    "fields": {
      "desc": "Document has not yet been reviewed by IANA.",
      "name": "IANA - Review Needed",
      "next_states": [],
      "order": 1,
      "slug": "need-rev",
      "type": "draft-iana-review",
      "used": true
    },
    "model": "doc.state",
    "pk": 111
  },
  {
    "fields": {
      "desc": "Document requires IANA actions, and the IANA Considerations section indicates the details of the actions correctly.",
      "name": "IANA OK - Actions Needed",
      "next_states": [],
      "order": 2,
      "slug": "ok-act",
      "type": "draft-iana-review",
      "used": true
    },
    "model": "doc.state",
    "pk": 112
  },
  {
    "fields": {
      "desc": "Document requires no IANA action, and the IANA Considerations section indicates this correctly.",
      "name": "IANA OK - No Actions Needed",
      "next_states": [],
      "order": 3,
      "slug": "ok-noact",
      "type": "draft-iana-review",
      "used": true
    },
    "model": "doc.state",
    "pk": 113
  },
  {
    "fields": {
      "desc": "IANA has issues with the text of the IANA Considerations section of the document.",
      "name": "IANA - Not OK",
      "next_states": [],
      "order": 4,
      "slug": "not-ok",
      "type": "draft-iana-review",
      "used": true
    },
    "model": "doc.state",
    "pk": 114
  },
  {
    "fields": {
      "desc": "Document revision has changed after review by IANA.",
      "name": "Version Changed - Review Needed",
      "next_states": [],
      "order": 5,
      "slug": "changed",
      "type": "draft-iana-review",
      "used": true
    },
    "model": "doc.state",
    "pk": 115
  },
  {
    "fields": {
      "desc": "Final approvals are complete",
      "name": "AUTH48-DONE",
      "next_states": [],
      "order": 0,
      "slug": "auth48-done",
      "type": "draft-rfceditor",
      "used": true
    },
    "model": "doc.state",
    "pk": 116
  },
  {
    "fields": {
      "desc": "Approved by the stream manager (e.g., IESG, IAB, IRSG, ISE), awaiting processing and publishing",
      "name": "EDIT",
      "next_states": [],
      "order": 0,
      "slug": "edit",
      "type": "draft-rfceditor",
      "used": true
    },
    "model": "doc.state",
    "pk": 117
  },
  {
    "fields": {
      "desc": "RFC-Editor/IANA Registration Coordination",
      "name": "IANA",
      "next_states": [],
      "order": 0,
      "slug": "iana-crd",
      "type": "draft-rfceditor",
      "used": true
    },
    "model": "doc.state",
    "pk": 118
  },
  {
    "fields": {
      "desc": "Holding for IESG action",
      "name": "IESG",
      "next_states": [],
      "order": 0,
      "slug": "iesg",
      "type": "draft-rfceditor",
      "used": true
    },
    "model": "doc.state",
    "pk": 119
  },
  {
    "fields": {
      "desc": "Independent Submission awaiting author update, or in discussion between author and ISE",
      "name": "ISR-AUTH",
      "next_states": [],
      "order": 0,
      "slug": "isr-auth",
      "type": "draft-rfceditor",
      "used": true
    },
    "model": "doc.state",
    "pk": 120
  },
  {
    "fields": {
      "desc": "An RFC status change has been requested, but a shepherding AD has not yet been assigned",
      "name": "Needs Shepherd",
      "next_states": [
        122,
        129
      ],
      "order": 1,
      "slug": "needshep",
      "type": "statchg",
      "used": true
    },
    "model": "doc.state",
    "pk": 121
  },
  {
    "fields": {
      "desc": "The sponsoring AD is preparing an RFC status change document",
      "name": "AD Review",
      "next_states": [
        130,
        123,
        129
      ],
      "order": 2,
      "slug": "adrev",
      "type": "statchg",
      "used": true
    },
    "model": "doc.state",
    "pk": 122
  },
  {
    "fields": {
      "desc": "The IESG is considering the proposed RFC status changes",
      "name": "IESG Evaluation",
      "next_states": [
        124,
        125,
        126,
        129
      ],
      "order": 6,
      "slug": "iesgeval",
      "type": "statchg",
      "used": true
    },
    "model": "doc.state",
    "pk": 123
  },
  {
    "fields": {
      "desc": "The evaluation of the proposed RFC status changes have been deferred to the next telechat",
      "name": "IESG Evaluation - Defer",
      "next_states": [
        123,
        125,
        126,
        129
      ],
      "order": 7,
      "slug": "defer",
      "type": "statchg",
      "used": true
    },
    "model": "doc.state",
    "pk": 124
  },
  {
    "fields": {
      "desc": "The IESG has approved the RFC status changes, but a point has been raised that should be cleared before proceeding to announcement to be sent",
      "name": "Approved - point raised",
      "next_states": [
        126,
        127
      ],
      "order": 8,
      "slug": "appr-pr",
      "type": "statchg",
      "used": true
    },
    "model": "doc.state",
    "pk": 125
  },
  {
    "fields": {
      "desc": "The IESG has approved the RFC status changes, but the secretariat has not yet sent the announcement",
      "name": "Approved - announcement to be sent",
      "next_states": [
        127
      ],
      "order": 9,
      "slug": "appr-pend",
      "type": "statchg",
      "used": true
    },
    "model": "doc.state",
    "pk": 126
  },
  {
    "fields": {
      "desc": "The secretariat has announced the IESG's approved RFC status changes",
      "name": "Approved - announcement sent",
      "next_states": [],
      "order": 10,
      "slug": "appr-sent",
      "type": "statchg",
      "used": true
    },
    "model": "doc.state",
    "pk": 127
  },
  {
    "fields": {
      "desc": "The RFC status changes have been abandoned",
      "name": "Dead",
      "next_states": [
        121
      ],
      "order": 11,
      "slug": "dead",
      "type": "statchg",
      "used": true
    },
    "model": "doc.state",
    "pk": 129
  },
  {
    "fields": {
      "desc": "Last Call has been requested for this proposed status change",
      "name": "Last Call Requested",
      "next_states": [
        131
      ],
      "order": 3,
      "slug": "lc-req",
      "type": "statchg",
      "used": true
    },
    "model": "doc.state",
    "pk": 130
  },
  {
    "fields": {
      "desc": "This proposed status change is in IETF Last Call",
      "name": "In Last Call",
      "next_states": [
        132
      ],
      "order": 4,
      "slug": "in-lc",
      "type": "statchg",
      "used": true
    },
    "model": "doc.state",
    "pk": 131
  },
  {
    "fields": {
      "desc": "The AD is following up on IETF LC comments",
      "name": "Waiting for AD Go-Ahead",
      "next_states": [
        123,
        129
      ],
      "order": 5,
      "slug": "goahead",
      "type": "statchg",
      "used": true
    },
    "model": "doc.state",
    "pk": 132
  },
  {
    "fields": {
      "desc": "",
      "name": "Pending",
      "next_states": [],
      "order": 0,
      "slug": "pending",
      "type": "draft-rfceditor",
      "used": true
    },
    "model": "doc.state",
    "pk": 133
  },
  {
    "fields": {
      "desc": "The document has been marked as a candidate for WG adoption by the WG Chair.  This state can be used before a call for adoption is issued (and the document is put in the \"Call For Adoption By WG Issued\" state), to indicate that the document is in the queue for a call for adoption, even if none has been issued yet.",
      "name": "Candidate for WG Adoption",
      "next_states": [
        35
      ],
      "order": 0,
      "slug": "wg-cand",
      "type": "draft-stream-ietf",
      "used": true
    },
    "model": "doc.state",
    "pk": 134
  },
  {
    "fields": {
      "desc": "",
      "name": "Active",
      "next_states": [],
      "order": 0,
      "slug": "active",
      "type": "recording",
      "used": true
    },
    "model": "doc.state",
    "pk": 135
  },
  {
    "fields": {
      "desc": "",
      "name": "Deleted",
      "next_states": [],
      "order": 0,
      "slug": "deleted",
      "type": "recording",
      "used": true
    },
    "model": "doc.state",
    "pk": 136
  },
  {
    "fields": {
      "desc": "This document is not active, but is available in the archives",
      "name": "Archived",
      "next_states": [],
      "order": 3,
      "slug": "archived",
      "type": "slides",
      "used": true
    },
    "model": "doc.state",
    "pk": 138
  },
  {
    "fields": {
      "desc": "",
      "name": "Active",
      "next_states": [],
      "order": 0,
      "slug": "active",
      "type": "bluesheets",
      "used": true
    },
    "model": "doc.state",
    "pk": 139
  },
  {
    "fields": {
      "desc": "",
      "name": "Deleted",
      "next_states": [],
      "order": 0,
      "slug": "deleted",
      "type": "bluesheets",
      "used": true
    },
    "model": "doc.state",
    "pk": 140
  },
  {
    "fields": {
      "desc": "",
      "name": "Single Meeting",
      "next_states": [],
      "order": 0,
      "slug": "single",
      "type": "reuse_policy",
      "used": true
    },
    "model": "doc.state",
    "pk": 141
  },
  {
    "fields": {
      "desc": "",
      "name": "Multiple Meetings",
      "next_states": [],
      "order": 0,
      "slug": "multiple",
      "type": "reuse_policy",
      "used": true
    },
    "model": "doc.state",
    "pk": 142
  },
  {
    "fields": {
      "desc": "",
      "name": "Active",
      "next_states": [],
      "order": 1,
      "slug": "active",
      "type": "review",
      "used": true
    },
    "model": "doc.state",
    "pk": 143
  },
  {
    "fields": {
      "desc": "",
      "name": "Deleted",
      "next_states": [],
      "order": 2,
      "slug": "deleted",
      "type": "review",
      "used": true
    },
    "model": "doc.state",
    "pk": 144
  },
  {
    "fields": {
      "desc": "In some areas, it can be desirable to wait for multiple interoperable implementations before progressing a draft to be an RFC, and in some WGs this is required.  This state should be entered after WG Last Call has completed.",
      "name": "Waiting for Implementation",
      "next_states": [],
      "order": 8,
      "slug": "waiting-for-implementation",
      "type": "draft-stream-ietf",
      "used": true
    },
    "model": "doc.state",
    "pk": 145
  },
  {
    "fields": {
      "desc": "Held by WG, see document history for details.",
      "name": "Held by WG",
      "next_states": [],
      "order": 9,
      "slug": "held-by-wg",
      "type": "draft-stream-ietf",
      "used": true
    },
    "model": "doc.state",
    "pk": 146
  },
  {
    "fields": {
      "desc": "Replaced",
      "name": "Replaced",
      "next_states": [],
      "order": 0,
      "slug": "repl",
      "type": "draft-stream-iab",
      "used": true
    },
    "model": "doc.state",
    "pk": 147
  },
  {
    "fields": {
      "desc": "Replaced",
      "name": "Replaced",
      "next_states": [],
      "order": 0,
      "slug": "repl",
      "type": "draft-stream-ise",
      "used": true
    },
    "model": "doc.state",
    "pk": 148
  },
  {
    "fields": {
      "desc": "Replaced",
      "name": "Replaced",
      "next_states": [],
      "order": 0,
      "slug": "repl",
      "type": "draft-stream-irtf",
      "used": true
    },
    "model": "doc.state",
    "pk": 149
  },
  {
    "fields": {
      "desc": "The IESG has not started processing this draft, or has stopped processing it without publicastion.",
      "name": "I-D Exists",
      "next_states": [
        16,
        11
      ],
      "order": 0,
      "slug": "idexists",
      "type": "draft-iesg",
      "used": true
    },
    "model": "doc.state",
    "pk": 150
  },
  {
    "fields": {
      "desc": "One or more registries need experts assigned",
      "name": "Need IANA Expert(s)",
      "next_states": [],
      "order": 0,
      "slug": "need-experts",
      "type": "draft-iana-experts",
      "used": true
    },
    "model": "doc.state",
    "pk": 151
  },
  {
    "fields": {
      "desc": "One or more expert reviews have been assigned",
      "name": "Reviews assigned",
      "next_states": [],
      "order": 1,
      "slug": "reviews-assigned",
      "type": "draft-iana-experts",
      "used": true
    },
    "model": "doc.state",
    "pk": 152
  },
  {
    "fields": {
      "desc": "Some expert reviewers have identified issues",
      "name": "Issues identified",
      "next_states": [],
      "order": 2,
      "slug": "expert-issues",
      "type": "draft-iana-experts",
      "used": true
    },
    "model": "doc.state",
    "pk": 153
  },
  {
    "fields": {
      "desc": "All expert reviews have been completed with no blocking issues",
      "name": "Expert Reviews OK",
      "next_states": [],
      "order": 2,
      "slug": "reviewers-ok",
      "type": "draft-iana-experts",
      "used": true
    },
    "model": "doc.state",
    "pk": 154
  },
  {
    "fields": {
      "desc": "Tooling Issue; an update is needed to one or more of the tools in the publication pipeline before this document can be published",
      "name": "TI",
      "next_states": [],
      "order": 0,
      "slug": "tooling-issue",
      "type": "draft-rfceditor",
      "used": true
    },
    "model": "doc.state",
    "pk": 155
  },
  {
    "fields": {
      "desc": "IRSG Review",
      "name": "IRSG Review",
      "next_states": [],
      "order": 0,
      "slug": "irsg_review",
      "type": "draft-stream-irtf",
      "used": true
    },
    "model": "doc.state",
    "pk": 156
  },
  {
    "fields": {
      "desc": "This charter's group was replaced.",
      "name": "Replaced",
      "next_states": [],
      "order": 0,
      "slug": "replaced",
      "type": "charter",
      "used": true
    },
    "model": "doc.state",
    "pk": 157
  },
  {
    "fields": {
      "label": "State"
    },
    "model": "doc.statetype",
    "pk": "agenda"
  },
  {
    "fields": {
      "label": "State"
    },
    "model": "doc.statetype",
    "pk": "bluesheets"
  },
  {
    "fields": {
      "label": "State"
    },
    "model": "doc.statetype",
    "pk": "charter"
  },
  {
    "fields": {
      "label": "Conflict Review State"
    },
    "model": "doc.statetype",
    "pk": "conflrev"
  },
  {
    "fields": {
      "label": "State"
    },
    "model": "doc.statetype",
    "pk": "draft"
  },
  {
    "fields": {
      "label": "IANA state"
    },
    "model": "doc.statetype",
    "pk": "draft-iana"
  },
  {
    "fields": {
      "label": "IANA Action state"
    },
    "model": "doc.statetype",
    "pk": "draft-iana-action"
  },
  {
    "fields": {
      "label": "IANA Experts State"
    },
    "model": "doc.statetype",
    "pk": "draft-iana-experts"
  },
  {
    "fields": {
      "label": "IANA Review state"
    },
    "model": "doc.statetype",
    "pk": "draft-iana-review"
  },
  {
    "fields": {
      "label": "IESG state"
    },
    "model": "doc.statetype",
    "pk": "draft-iesg"
  },
  {
    "fields": {
      "label": "RFC Editor state"
    },
    "model": "doc.statetype",
    "pk": "draft-rfceditor"
  },
  {
    "fields": {
      "label": "IAB state"
    },
    "model": "doc.statetype",
    "pk": "draft-stream-iab"
  },
  {
    "fields": {
      "label": "IETF WG state"
    },
    "model": "doc.statetype",
    "pk": "draft-stream-ietf"
  },
  {
    "fields": {
      "label": "IRTF state"
    },
    "model": "doc.statetype",
    "pk": "draft-stream-irtf"
  },
  {
    "fields": {
      "label": "ISE state"
    },
    "model": "doc.statetype",
    "pk": "draft-stream-ise"
  },
  {
    "fields": {
      "label": "State"
    },
    "model": "doc.statetype",
    "pk": "liai-att"
  },
  {
    "fields": {
      "label": "Liason Statement State"
    },
    "model": "doc.statetype",
    "pk": "liaison"
  },
  {
    "fields": {
      "label": "State"
    },
    "model": "doc.statetype",
    "pk": "minutes"
  },
  {
    "fields": {
      "label": "State"
    },
    "model": "doc.statetype",
    "pk": "recording"
  },
  {
    "fields": {
      "label": "Policy"
    },
    "model": "doc.statetype",
    "pk": "reuse_policy"
  },
  {
    "fields": {
      "label": "Review"
    },
    "model": "doc.statetype",
    "pk": "review"
  },
  {
    "fields": {
      "label": "Shepherd's Writeup State"
    },
    "model": "doc.statetype",
    "pk": "shepwrit"
  },
  {
    "fields": {
      "label": "State"
    },
    "model": "doc.statetype",
    "pk": "slides"
  },
  {
    "fields": {
      "label": "RFC Status Change state"
    },
    "model": "doc.statetype",
    "pk": "statchg"
  },
  {
    "fields": {
      "about_page": "ietf.group.views.group_about",
      "acts_like_wg": false,
      "admin_roles": "[\n    \"chair\"\n]",
      "agenda_type": "ietf",
      "create_wiki": true,
      "custom_group_roles": false,
      "customize_workflow": false,
      "default_tab": "ietf.group.views.group_about",
      "default_used_roles": "[\n    \"matman\",\n    \"ad\",\n    \"chair\",\n    \"lead\"\n]",
      "docman_roles": "[\n    \"chair\"\n]",
      "groupman_authroles": "[\n    \"Secretariat\"\n]",
      "groupman_roles": "[\n    \"chair\",\n    \"lead\",\n    \"delegate\"\n]",
      "has_chartering_process": false,
      "has_default_jabber": true,
      "has_documents": false,
      "has_meetings": true,
      "has_milestones": false,
      "has_nonsession_materials": false,
      "has_reviews": false,
      "has_session_materials": true,
      "is_schedulable": true,
      "material_types": "[\n    \"slides\"\n]",
      "matman_roles": "[\n    \"chair\",\n    \"lead\",\n    \"delegate\",\n    \"matman\"\n]",
      "req_subm_approval": true,
      "role_order": "[\n    \"chair\",\n    \"lead\",\n    \"delegate\",\n    \"matman\"\n]",
      "show_on_agenda": true
    },
    "model": "group.groupfeatures",
    "pk": "adhoc"
  },
  {
    "fields": {
      "about_page": "ietf.group.views.group_about",
      "acts_like_wg": false,
      "admin_roles": "[\n    \"chair\"\n]",
      "agenda_type": "ietf",
      "create_wiki": false,
      "custom_group_roles": false,
      "customize_workflow": false,
      "default_tab": "ietf.group.views.group_about",
      "default_used_roles": "[\n    \"member\",\n    \"chair\"\n]",
      "docman_roles": "[\n    \"chair\"\n]",
      "groupman_authroles": "[\n    \"Secretariat\"\n]",
      "groupman_roles": "[\n    \"chair\"\n]",
      "has_chartering_process": false,
      "has_default_jabber": false,
      "has_documents": false,
      "has_meetings": false,
      "has_milestones": false,
      "has_nonsession_materials": false,
      "has_reviews": false,
      "has_session_materials": false,
      "is_schedulable": false,
      "material_types": "[\n    \"slides\"\n]",
      "matman_roles": "[\n    \"chair\"\n]",
      "req_subm_approval": false,
      "role_order": "[\n    \"chair\"\n]",
      "show_on_agenda": false
    },
    "model": "group.groupfeatures",
    "pk": "admin"
  },
  {
    "fields": {
      "about_page": "ietf.group.views.group_about",
      "acts_like_wg": true,
      "admin_roles": "[\n    \"chair\"\n]",
      "agenda_type": "ietf",
      "create_wiki": true,
      "custom_group_roles": true,
      "customize_workflow": false,
      "default_tab": "ietf.group.views.group_about",
      "default_used_roles": "[\n    \"ad\",\n    \"chair\",\n    \"secr\"\n]",
      "docman_roles": "[\n    \"chair\",\n    \"delegate\",\n    \"secr\"\n]",
      "groupman_authroles": "[\n    \"Secretariat\",\n    \"Area Director\"\n]",
      "groupman_roles": "[\n    \"ad\",\n    \"chair\",\n    \"delegate\"\n]",
      "has_chartering_process": false,
      "has_default_jabber": false,
      "has_documents": true,
      "has_meetings": true,
      "has_milestones": false,
      "has_nonsession_materials": false,
      "has_reviews": false,
      "has_session_materials": true,
      "is_schedulable": true,
      "material_types": "[\n    \"slides\"\n]",
      "matman_roles": "[\n    \"ad\",\n    \"chair\",\n    \"delegate\",\n    \"secr\"\n]",
      "req_subm_approval": true,
      "role_order": "[\n    \"chair\",\n    \"secr\"\n]",
      "show_on_agenda": true
    },
    "model": "group.groupfeatures",
    "pk": "ag"
  },
  {
    "fields": {
      "about_page": "ietf.group.views.group_about",
      "acts_like_wg": false,
      "admin_roles": "[\n    \"ad\"\n]",
      "agenda_type": "ietf",
      "create_wiki": true,
      "custom_group_roles": true,
      "customize_workflow": false,
      "default_tab": "ietf.group.views.group_about",
      "default_used_roles": "[\n    \"ad\"\n]",
      "docman_roles": "[\n    \"ad\",\n    \"delegate\",\n    \"secr\"\n]",
      "groupman_authroles": "[\n    \"Secretariat\"\n]",
      "groupman_roles": "[\n    \"ad\"\n]",
      "has_chartering_process": false,
      "has_default_jabber": false,
      "has_documents": false,
      "has_meetings": false,
      "has_milestones": false,
      "has_nonsession_materials": false,
      "has_reviews": false,
      "has_session_materials": false,
      "is_schedulable": false,
      "material_types": "[\n    \"slides\"\n]",
      "matman_roles": "[\n    \"ad\",\n    \"chair\",\n    \"delegate\",\n    \"secr\"\n]",
      "req_subm_approval": true,
      "role_order": "[\n    \"chair\",\n    \"secr\"\n]",
      "show_on_agenda": false
    },
    "model": "group.groupfeatures",
    "pk": "area"
  },
  {
    "fields": {
      "about_page": "ietf.group.views.group_about",
      "acts_like_wg": false,
      "admin_roles": "[\n    \"chair\",\n    \"secr\"\n]",
      "agenda_type": null,
      "create_wiki": true,
      "custom_group_roles": true,
      "customize_workflow": false,
      "default_tab": "ietf.group.views.group_about",
      "default_used_roles": "[\n    \"ad\",\n    \"chair\",\n    \"reviewer\",\n    \"secr\"\n]",
      "docman_roles": "[]",
      "groupman_authroles": "[\n    \"Secretariat\"\n]",
      "groupman_roles": "[\n    \"ad\",\n    \"secr\"\n]",
      "has_chartering_process": false,
      "has_default_jabber": false,
      "has_documents": false,
      "has_meetings": false,
      "has_milestones": false,
      "has_nonsession_materials": false,
      "has_reviews": false,
      "has_session_materials": false,
      "is_schedulable": false,
      "material_types": "[\n    \"slides\"\n]",
      "matman_roles": "[\n    \"ad\",\n    \"chair\",\n    \"delegate\",\n    \"secr\"\n]",
      "req_subm_approval": true,
      "role_order": "[\n    \"chair\",\n    \"secr\"\n]",
      "show_on_agenda": false
    },
    "model": "group.groupfeatures",
    "pk": "dir"
  },
  {
    "fields": {
      "about_page": "ietf.group.views.group_about",
      "acts_like_wg": false,
      "admin_roles": "[\n    \"chair\"\n]",
      "agenda_type": "ietf",
      "create_wiki": false,
      "custom_group_roles": true,
      "customize_workflow": false,
      "default_tab": "ietf.group.views.group_about",
      "default_used_roles": "[\n    \"chair\"\n]",
      "docman_roles": "[\n    \"chair\"\n]",
      "groupman_authroles": "[\n    \"Secretariat\"\n]",
      "groupman_roles": "[]",
      "has_chartering_process": false,
      "has_default_jabber": false,
      "has_documents": false,
      "has_meetings": true,
      "has_milestones": false,
      "has_nonsession_materials": false,
      "has_reviews": false,
      "has_session_materials": false,
      "is_schedulable": false,
      "material_types": "[\n    \"slides\"\n]",
      "matman_roles": "[\n    \"chair\",\n    \"delegate\"\n]",
      "req_subm_approval": true,
      "role_order": "[\n    \"chair\",\n    \"secr\"\n]",
      "show_on_agenda": true
    },
    "model": "group.groupfeatures",
    "pk": "iab"
  },
  {
    "fields": {
      "about_page": "ietf.group.views.group_about",
      "acts_like_wg": false,
      "admin_roles": "[\n    \"chair\"\n]",
      "agenda_type": "ietf",
      "create_wiki": false,
      "custom_group_roles": false,
      "customize_workflow": false,
      "default_tab": "ietf.group.views.group_about",
      "default_used_roles": "[\n    \"auth\"\n]",
      "docman_roles": "[\n    \"chair\"\n]",
      "groupman_authroles": "[\n    \"Secretariat\"\n]",
      "groupman_roles": "[\n    \"chair\"\n]",
      "has_chartering_process": false,
      "has_default_jabber": false,
      "has_documents": false,
      "has_meetings": false,
      "has_milestones": false,
      "has_nonsession_materials": false,
      "has_reviews": false,
      "has_session_materials": false,
      "is_schedulable": false,
      "material_types": "[\n    \"slides\"\n]",
      "matman_roles": "[\n    \"chair\"\n]",
      "req_subm_approval": false,
      "role_order": "[\n    \"chair\"\n]",
      "show_on_agenda": false
    },
    "model": "group.groupfeatures",
    "pk": "iana"
  },
  {
    "fields": {
      "about_page": "ietf.group.views.group_about",
      "acts_like_wg": false,
      "admin_roles": "[\n    \"chair\"\n]",
      "agenda_type": "ad",
      "create_wiki": false,
      "custom_group_roles": true,
      "customize_workflow": false,
      "default_tab": "ietf.group.views.group_about",
      "default_used_roles": "[]",
      "docman_roles": "[\n    \"chair\"\n]",
      "groupman_authroles": "[\n    \"Secretariat\"\n]",
      "groupman_roles": "[\n    \"chair\",\n    \"delegate\"\n]",
      "has_chartering_process": false,
      "has_default_jabber": false,
      "has_documents": false,
      "has_meetings": false,
      "has_milestones": false,
      "has_nonsession_materials": false,
      "has_reviews": false,
      "has_session_materials": false,
      "is_schedulable": false,
      "material_types": "\"[]\"",
      "matman_roles": "[\n    \"chair\",\n    \"delegate\",\n    \"member\"\n]",
      "req_subm_approval": true,
      "role_order": "[\n    \"chair\",\n    \"delegate\",\n    \"member\"\n]",
      "show_on_agenda": false
    },
    "model": "group.groupfeatures",
    "pk": "iesg"
  },
  {
    "fields": {
      "about_page": "ietf.group.views.group_about",
      "acts_like_wg": false,
      "admin_roles": "[\n    \"chair\",\n    \"lead\"\n]",
      "agenda_type": "ietf",
      "create_wiki": false,
      "custom_group_roles": true,
      "customize_workflow": false,
      "default_tab": "ietf.group.views.group_about",
      "default_used_roles": "[\n    \"ad\",\n    \"member\",\n    \"comdir\",\n    \"delegate\",\n    \"execdir\",\n    \"recman\",\n    \"secr\",\n    \"trac-editor\",\n    \"trac-admin\",\n    \"chair\"\n]",
      "docman_roles": "[\n    \"chair\"\n]",
      "groupman_authroles": "[\n    \"Secretariat\"\n]",
      "groupman_roles": "[\n    \"chair\",\n    \"delegate\"\n]",
      "has_chartering_process": false,
      "has_default_jabber": false,
      "has_documents": false,
      "has_meetings": true,
      "has_milestones": false,
      "has_nonsession_materials": false,
      "has_reviews": false,
      "has_session_materials": true,
      "is_schedulable": false,
      "material_types": "[\n    \"slides\"\n]",
      "matman_roles": "[\n    \"chair\",\n    \"delegate\"\n]",
      "req_subm_approval": true,
      "role_order": "[\n    \"chair\",\n    \"secr\"\n]",
      "show_on_agenda": false
    },
    "model": "group.groupfeatures",
    "pk": "ietf"
  },
  {
    "fields": {
      "about_page": "ietf.group.views.group_about",
      "acts_like_wg": false,
      "admin_roles": "[\n    \"chair\"\n]",
      "agenda_type": null,
      "create_wiki": false,
      "custom_group_roles": true,
      "customize_workflow": false,
      "default_tab": "ietf.group.views.group_about",
      "default_used_roles": "[\n    \"ad\"\n]",
      "docman_roles": "[\n    \"auth\"\n]",
      "groupman_authroles": "[]",
      "groupman_roles": "[]",
      "has_chartering_process": false,
      "has_default_jabber": false,
      "has_documents": false,
      "has_meetings": false,
      "has_milestones": false,
      "has_nonsession_materials": false,
      "has_reviews": false,
      "has_session_materials": false,
      "is_schedulable": false,
      "material_types": "[\n    \"slides\"\n]",
      "matman_roles": "[]",
      "req_subm_approval": false,
      "role_order": "[\n    \"chair\",\n    \"secr\"\n]",
      "show_on_agenda": false
    },
    "model": "group.groupfeatures",
    "pk": "individ"
  },
  {
    "fields": {
      "about_page": "ietf.group.views.group_about",
      "acts_like_wg": false,
      "admin_roles": "[\n    \"chair\"\n]",
      "agenda_type": "ietf",
      "create_wiki": false,
      "custom_group_roles": true,
      "customize_workflow": false,
      "default_tab": "ietf.group.views.group_about",
      "default_used_roles": "[\n    \"member\",\n    \"atlarge\",\n    \"chair\"\n]",
      "docman_roles": "[]",
      "groupman_authroles": "[\n    \"Secretariat\"\n]",
      "groupman_roles": "[\n    \"chair\",\n    \"delegate\"\n]",
      "has_chartering_process": false,
      "has_default_jabber": false,
      "has_documents": false,
      "has_meetings": false,
      "has_milestones": false,
      "has_nonsession_materials": false,
      "has_reviews": false,
      "has_session_materials": false,
      "is_schedulable": false,
      "material_types": "[\n    \"slides\"\n]",
      "matman_roles": "[\n    \"chair\",\n    \"delegate\",\n    \"secr\"\n]",
      "req_subm_approval": true,
      "role_order": "[\n    \"chair\",\n    \"secr\"\n]",
      "show_on_agenda": false
    },
    "model": "group.groupfeatures",
    "pk": "irtf"
  },
  {
    "fields": {
      "about_page": "ietf.group.views.group_about",
      "acts_like_wg": false,
      "admin_roles": "[\n    \"chair\",\n    \"lead\"\n]",
      "agenda_type": "ad",
      "create_wiki": false,
      "custom_group_roles": true,
      "customize_workflow": false,
      "default_tab": "ietf.group.views.group_about",
      "default_used_roles": "[\n    \"chair\"\n]",
      "docman_roles": "[\n    \"chair\"\n]",
      "groupman_authroles": "[\n    \"Secretariat\"\n]",
      "groupman_roles": "[\n    \"chair\",\n    \"delegate\"\n]",
      "has_chartering_process": false,
      "has_default_jabber": false,
      "has_documents": true,
      "has_meetings": false,
      "has_milestones": false,
      "has_nonsession_materials": false,
      "has_reviews": false,
      "has_session_materials": false,
      "is_schedulable": false,
      "material_types": "[\n    \"slides\"\n]",
      "matman_roles": "[\n    \"chair\",\n    \"delegate\"\n]",
      "req_subm_approval": true,
      "role_order": "[\n    \"chair\",\n    \"delegate\"\n]",
      "show_on_agenda": false
    },
    "model": "group.groupfeatures",
    "pk": "ise"
  },
  {
    "fields": {
      "about_page": "ietf.group.views.group_about",
      "acts_like_wg": false,
      "admin_roles": "[\n    \"chair\"\n]",
      "agenda_type": null,
      "create_wiki": false,
      "custom_group_roles": true,
      "customize_workflow": false,
      "default_tab": "ietf.group.views.group_about",
      "default_used_roles": "[\n    \"chair\",\n    \"ceo\"\n]",
      "docman_roles": "[]",
      "groupman_authroles": "[\n    \"Secretariat\"\n]",
      "groupman_roles": "[\n    \"chair\"\n]",
      "has_chartering_process": false,
      "has_default_jabber": false,
      "has_documents": false,
      "has_meetings": false,
      "has_milestones": false,
      "has_nonsession_materials": false,
      "has_reviews": false,
      "has_session_materials": false,
      "is_schedulable": false,
      "material_types": "[\n    \"slides\"\n]",
      "matman_roles": "[\n    \"chair\",\n    \"secr\"\n]",
      "req_subm_approval": true,
      "role_order": "[\n    \"chair\",\n    \"secr\"\n]",
      "show_on_agenda": false
    },
    "model": "group.groupfeatures",
    "pk": "isoc"
  },
  {
    "fields": {
      "about_page": "ietf.group.views.group_about",
      "acts_like_wg": false,
      "admin_roles": "[\n    \"chair\",\n    \"advisor\"\n]",
      "agenda_type": "side",
      "create_wiki": true,
      "custom_group_roles": true,
      "customize_workflow": false,
      "default_tab": "ietf.group.views.group_about",
      "default_used_roles": "[\n    \"member\",\n    \"advisor\",\n    \"liaison\",\n    \"chair\",\n    \"techadv\"\n]",
      "docman_roles": "[\n    \"chair\"\n]",
      "groupman_authroles": "[\n    \"Secretariat\"\n]",
      "groupman_roles": "[\n    \"chair\",\n    \"advisor\"\n]",
      "has_chartering_process": false,
      "has_default_jabber": false,
      "has_documents": false,
      "has_meetings": false,
      "has_milestones": false,
      "has_nonsession_materials": false,
      "has_reviews": false,
      "has_session_materials": false,
      "is_schedulable": false,
      "material_types": "[\n    \"slides\"\n]",
      "matman_roles": "[\n    \"chair\"\n]",
      "req_subm_approval": true,
      "role_order": "[\n    \"chair\",\n    \"member\",\n    \"advisor\"\n]",
      "show_on_agenda": false
    },
    "model": "group.groupfeatures",
    "pk": "nomcom"
  },
  {
    "fields": {
      "about_page": "ietf.group.views.group_about",
      "acts_like_wg": false,
      "admin_roles": "[\n    \"lead\"\n]",
      "agenda_type": "ad",
      "create_wiki": false,
      "custom_group_roles": true,
      "customize_workflow": false,
      "default_tab": "ietf.group.views.group_about",
      "default_used_roles": "[\n    \"member\",\n    \"chair\",\n    \"lead\"\n]",
      "docman_roles": "[\n    \"lead\",\n    \"chair\",\n    \"secr\"\n]",
      "groupman_authroles": "[\n    \"Secretariat\",\n    \"IAB\"\n]",
      "groupman_roles": "[\n    \"lead\",\n    \"chair\",\n    \"secr\"\n]",
      "has_chartering_process": false,
      "has_default_jabber": false,
      "has_documents": true,
      "has_meetings": true,
      "has_milestones": true,
      "has_nonsession_materials": false,
      "has_reviews": false,
      "has_session_materials": false,
      "is_schedulable": false,
      "material_types": "[\n    \"slides\"\n]",
      "matman_roles": "[\n    \"lead\",\n    \"chair\",\n    \"secr\"\n]",
      "req_subm_approval": false,
      "role_order": "[\n    \"lead\",\n    \"chair\",\n    \"secr\"\n]",
      "show_on_agenda": false
    },
    "model": "group.groupfeatures",
    "pk": "program"
  },
  {
    "fields": {
      "about_page": "ietf.group.views.group_about",
      "acts_like_wg": false,
      "admin_roles": "[\n    \"chair\",\n    \"secr\"\n]",
      "agenda_type": null,
      "create_wiki": true,
      "custom_group_roles": true,
      "customize_workflow": false,
      "default_tab": "ietf.group.views.review_requests",
      "default_used_roles": "[\n    \"ad\",\n    \"chair\",\n    \"reviewer\",\n    \"secr\"\n]",
      "docman_roles": "[\n    \"secr\"\n]",
      "groupman_authroles": "[\n    \"Secretariat\"\n]",
      "groupman_roles": "[\n    \"ad\",\n    \"secr\"\n]",
      "has_chartering_process": false,
      "has_default_jabber": false,
      "has_documents": false,
      "has_meetings": false,
      "has_milestones": false,
      "has_nonsession_materials": false,
      "has_reviews": true,
      "has_session_materials": false,
      "is_schedulable": false,
      "material_types": "[\n    \"slides\"\n]",
      "matman_roles": "[\n    \"ad\",\n    \"secr\"\n]",
      "req_subm_approval": true,
      "role_order": "[\n    \"chair\",\n    \"secr\"\n]",
      "show_on_agenda": false
    },
    "model": "group.groupfeatures",
    "pk": "review"
  },
  {
    "fields": {
      "about_page": "ietf.group.views.group_about",
      "acts_like_wg": false,
      "admin_roles": "[\n    \"chair\"\n]",
      "agenda_type": "side",
      "create_wiki": false,
      "custom_group_roles": true,
      "customize_workflow": false,
      "default_tab": "ietf.group.views.group_about",
      "default_used_roles": "[\n    \"auth\",\n    \"chair\"\n]",
      "docman_roles": "[]",
      "groupman_authroles": "[\n    \"Secretariat\"\n]",
      "groupman_roles": "[]",
      "has_chartering_process": false,
      "has_default_jabber": false,
      "has_documents": false,
      "has_meetings": false,
      "has_milestones": false,
      "has_nonsession_materials": false,
      "has_reviews": false,
      "has_session_materials": false,
      "is_schedulable": false,
      "material_types": "[\n    \"slides\"\n]",
      "matman_roles": "[]",
      "req_subm_approval": true,
      "role_order": "[\n    \"chair\",\n    \"secr\"\n]",
      "show_on_agenda": false
    },
    "model": "group.groupfeatures",
    "pk": "rfcedtyp"
  },
  {
    "fields": {
      "about_page": "ietf.group.views.group_about",
      "acts_like_wg": true,
      "admin_roles": "[\n    \"chair\"\n]",
      "agenda_type": "ietf",
      "create_wiki": true,
      "custom_group_roles": false,
      "customize_workflow": true,
      "default_tab": "ietf.group.views.group_documents",
      "default_used_roles": "[\n    \"chair\",\n    \"techadv\",\n    \"secr\",\n    \"delegate\"\n]",
      "docman_roles": "[\n    \"chair\",\n    \"delegate\",\n    \"secr\"\n]",
      "groupman_authroles": "[\n    \"Secretariat\",\n    \"IRTF Chair\"\n]",
      "groupman_roles": "[\n    \"chair\",\n    \"delegate\"\n]",
      "has_chartering_process": true,
      "has_default_jabber": true,
      "has_documents": true,
      "has_meetings": true,
      "has_milestones": true,
      "has_nonsession_materials": false,
      "has_reviews": false,
      "has_session_materials": true,
      "is_schedulable": true,
      "material_types": "[\n    \"slides\"\n]",
      "matman_roles": "[\n    \"chair\",\n    \"delegate\",\n    \"secr\"\n]",
      "req_subm_approval": true,
      "role_order": "[\n    \"chair\",\n    \"delegate\",\n    \"secr\"\n]",
      "show_on_agenda": true
    },
    "model": "group.groupfeatures",
    "pk": "rg"
  },
  {
    "fields": {
      "about_page": "ietf.group.views.group_about",
      "acts_like_wg": false,
      "admin_roles": "[\n    \"chair\"\n]",
      "agenda_type": null,
      "create_wiki": false,
      "custom_group_roles": true,
      "customize_workflow": false,
      "default_tab": "ietf.group.views.group_about",
      "default_used_roles": "[\n    \"liaiman\",\n    \"ceo\",\n    \"coord\",\n    \"auth\",\n    \"chair\"\n]",
      "docman_roles": "[\n    \"liaiman\",\n    \"matman\"\n]",
      "groupman_authroles": "[\n    \"Secretariat\"\n]",
      "groupman_roles": "[]",
      "has_chartering_process": false,
      "has_default_jabber": false,
      "has_documents": false,
      "has_meetings": false,
      "has_milestones": false,
      "has_nonsession_materials": false,
      "has_reviews": false,
      "has_session_materials": false,
      "is_schedulable": false,
      "material_types": "[\n    \"slides\"\n]",
      "matman_roles": "[]",
      "req_subm_approval": true,
      "role_order": "[\n    \"liaiman\"\n]",
      "show_on_agenda": false
    },
    "model": "group.groupfeatures",
    "pk": "sdo"
  },
  {
    "fields": {
      "about_page": "ietf.group.views.group_about",
      "acts_like_wg": false,
      "admin_roles": "[\n    \"chair\"\n]",
      "agenda_type": "ietf",
      "create_wiki": true,
      "custom_group_roles": true,
      "customize_workflow": false,
      "default_tab": "ietf.group.views.group_about",
      "default_used_roles": "[\n    \"ad\",\n    \"member\",\n    \"delegate\",\n    \"secr\",\n    \"liaison\",\n    \"atlarge\",\n    \"chair\",\n    \"matman\",\n    \"techadv\"\n]",
      "docman_roles": "[\n    \"chair\"\n]",
      "groupman_authroles": "[\n    \"Secretariat\"\n]",
      "groupman_roles": "[\n    \"chair\"\n]",
      "has_chartering_process": false,
      "has_default_jabber": false,
      "has_documents": false,
      "has_meetings": true,
      "has_milestones": false,
      "has_nonsession_materials": true,
      "has_reviews": false,
      "has_session_materials": false,
      "is_schedulable": false,
      "material_types": "[\n    \"slides\"\n]",
      "matman_roles": "[\n    \"chair\",\n    \"matman\"\n]",
      "req_subm_approval": false,
      "role_order": "[\n    \"chair\",\n    \"member\",\n    \"matman\"\n]",
      "show_on_agenda": false
    },
    "model": "group.groupfeatures",
    "pk": "team"
  },
  {
    "fields": {
      "about_page": "ietf.group.views.group_about",
      "acts_like_wg": true,
      "admin_roles": "[\n    \"chair\"\n]",
      "agenda_type": "ietf",
      "create_wiki": true,
      "custom_group_roles": false,
      "customize_workflow": true,
      "default_tab": "ietf.group.views.group_documents",
      "default_used_roles": "[\n    \"ad\",\n    \"editor\",\n    \"delegate\",\n    \"secr\",\n    \"chair\",\n    \"matman\",\n    \"techadv\"\n]",
      "docman_roles": "[\n    \"chair\",\n    \"delegate\",\n    \"secr\"\n]",
      "groupman_authroles": "[\n    \"Secretariat\",\n    \"Area Director\"\n]",
      "groupman_roles": "[\n    \"ad\",\n    \"chair\",\n    \"delegate\",\n    \"secr\"\n]",
      "has_chartering_process": true,
      "has_default_jabber": true,
      "has_documents": true,
      "has_meetings": true,
      "has_milestones": true,
      "has_nonsession_materials": false,
      "has_reviews": false,
      "has_session_materials": true,
      "is_schedulable": true,
      "material_types": "[\n    \"slides\"\n]",
      "matman_roles": "[\n    \"ad\",\n    \"chair\",\n    \"delegate\",\n    \"secr\"\n]",
      "req_subm_approval": true,
      "role_order": "[\n    \"chair\",\n    \"secr\",\n    \"delegate\"\n]",
      "show_on_agenda": true
    },
    "model": "group.groupfeatures",
    "pk": "wg"
  },
  {
    "fields": {
      "cc": [
        "doc_notify",
        "group_chairs",
        "group_mail_list",
        "group_steering_group"
      ],
      "desc": "Recipients when a charter is approved",
      "to": [
        "ietf_announce"
      ]
    },
    "model": "mailtrigger.mailtrigger",
    "pk": "ballot_approved_charter"
  },
  {
    "fields": {
      "cc": [
        "iana",
        "iesg",
        "ietf_announce"
      ],
      "desc": "Recipients when a conflict review ballot is approved",
      "to": [
        "conflict_review_steering_group",
        "conflict_review_stream_manager",
        "doc_affecteddoc_authors",
        "doc_affecteddoc_group_chairs",
        "doc_affecteddoc_notify",
        "doc_notify"
      ]
    },
    "model": "mailtrigger.mailtrigger",
    "pk": "ballot_approved_conflrev"
  },
  {
    "fields": {
      "cc": [
        "doc_ad",
        "doc_authors",
        "doc_group_chairs",
        "doc_group_mail_list",
        "doc_notify",
        "doc_shepherd",
        "iesg",
        "rfc_editor"
      ],
      "desc": "Recipients when an IETF stream document ballot is approved",
      "to": [
        "ietf_announce"
      ]
    },
    "model": "mailtrigger.mailtrigger",
    "pk": "ballot_approved_ietf_stream"
  },
  {
    "fields": {
      "cc": [],
      "desc": "Recipients for IANA message when an IETF stream document ballot is approved",
      "to": [
        "iana_approve"
      ]
    },
    "model": "mailtrigger.mailtrigger",
    "pk": "ballot_approved_ietf_stream_iana"
  },
  {
    "fields": {
      "cc": [
        "doc_affecteddoc_authors",
        "doc_affecteddoc_group_chairs",
        "doc_affecteddoc_notify",
        "doc_notify",
        "iana",
        "iesg",
        "rfc_editor"
      ],
      "desc": "Recipients when a status change is approved",
      "to": [
        "ietf_announce"
      ]
    },
    "model": "mailtrigger.mailtrigger",
    "pk": "ballot_approved_status_change"
  },
  {
    "fields": {
      "cc": [],
      "desc": "Recipients when a ballot is deferred to or undeferred from a future telechat",
      "to": [
        "conflict_review_stream_manager",
        "doc_affecteddoc_authors",
        "doc_affecteddoc_group_chairs",
        "doc_affecteddoc_notify",
        "doc_authors",
        "doc_group_chairs",
        "doc_notify",
        "doc_shepherd",
        "iesg",
        "iesg_secretary"
      ]
    },
    "model": "mailtrigger.mailtrigger",
    "pk": "ballot_deferred"
  },
  {
    "fields": {
      "cc": [],
      "desc": "Recipients when the RFC Editor note for a document is changed after the document has been approved",
      "to": [
        "iesg",
        "rfc_editor"
      ]
    },
    "model": "mailtrigger.mailtrigger",
    "pk": "ballot_ednote_changed_late"
  },
  {
    "fields": {
      "cc": [],
      "desc": "Recipients when a ballot is issued",
      "to": [
        "iesg",
        "iesg_secretary"
      ]
    },
    "model": "mailtrigger.mailtrigger",
    "pk": "ballot_issued"
  },
  {
    "fields": {
      "cc": [],
      "desc": "Recipients for IANA message when a ballot is issued",
      "to": [
        "iana_eval"
      ]
    },
    "model": "mailtrigger.mailtrigger",
    "pk": "ballot_issued_iana"
  },
  {
    "fields": {
      "cc": [
        "conflict_review_stream_manager",
        "doc_affecteddoc_authors",
        "doc_affecteddoc_group_chairs",
        "doc_affecteddoc_notify",
        "doc_authors",
        "doc_group_chairs",
        "doc_group_mail_list",
        "doc_notify",
        "doc_shepherd"
      ],
      "desc": "Recipients when a new ballot position (with discusses, other blocking positions, or comments) is saved",
      "to": [
        "iesg"
      ]
    },
    "model": "mailtrigger.mailtrigger",
    "pk": "ballot_saved"
  },
  {
    "fields": {
      "cc": [
        "group_mail_list"
      ],
      "desc": "Recipients for a charter external review",
      "to": [
        "ietf_announce"
      ]
    },
    "model": "mailtrigger.mailtrigger",
    "pk": "charter_external_review"
  },
  {
    "fields": {
      "cc": [],
      "desc": "Recipients for a message to new-work about a charter review",
      "to": [
        "new_work"
      ]
    },
    "model": "mailtrigger.mailtrigger",
    "pk": "charter_external_review_new_work"
  },
  {
    "fields": {
      "cc": [],
      "desc": "Recipients for message noting that internal review has started on a charter",
      "to": [
        "group_steering_group",
        "iab"
      ]
    },
    "model": "mailtrigger.mailtrigger",
    "pk": "charter_internal_review"
  },
  {
    "fields": {
      "cc": [],
      "desc": "Recipients for message to adminstrators when a charter state edit needs followon administrative action",
      "to": [
        "iesg_secretary"
      ]
    },
    "model": "mailtrigger.mailtrigger",
    "pk": "charter_state_edit_admin_needed"
  },
  {
    "fields": {
      "cc": [
        "conflict_review_steering_group",
        "conflict_review_stream_manager",
        "doc_affecteddoc_authors",
        "doc_affecteddoc_group_chairs",
        "doc_affecteddoc_notify",
        "doc_notify",
        "iesg"
      ],
      "desc": "Recipients when the responsible AD for a conflict review is changed",
      "to": []
    },
    "model": "mailtrigger.mailtrigger",
    "pk": "conflrev_ad_changed"
  },
  {
    "fields": {
      "cc": [
        "conflict_review_steering_group",
        "conflict_review_stream_manager",
        "doc_affecteddoc_authors",
        "doc_affecteddoc_group_chairs",
        "doc_affecteddoc_notify",
        "doc_notify",
        "iesg"
      ],
      "desc": "Recipients for a stream manager's request for an IETF conflict review",
      "to": [
        "iesg_secretary"
      ]
    },
    "model": "mailtrigger.mailtrigger",
    "pk": "conflrev_requested"
  },
  {
    "fields": {
      "cc": [],
      "desc": "Recipients for IANA message when a stream manager requests an IETF conflict review",
      "to": [
        "iana_eval"
      ]
    },
    "model": "mailtrigger.mailtrigger",
    "pk": "conflrev_requested_iana"
  },
  {
    "fields": {
      "cc": [],
      "desc": "Recipients for a message when a new comment is manually entered into the document's history",
      "to": [
        "doc_authors",
        "doc_group_chairs",
        "doc_group_responsible_directors",
        "doc_non_ietf_stream_manager",
        "doc_shepherd"
      ]
    },
    "model": "mailtrigger.mailtrigger",
    "pk": "doc_added_comment"
  },
  {
    "fields": {
      "cc": [
        "doc_ad",
        "doc_notify",
        "doc_shepherd"
      ],
      "desc": "Recipients for notification that a document has been adopted by a group",
      "to": [
        "doc_authors",
        "doc_group_chairs",
        "doc_group_mail_list"
      ]
    },
    "model": "mailtrigger.mailtrigger",
    "pk": "doc_adopted_by_group"
  },
  {
    "fields": {
      "cc": [
        "doc_group_chairs",
        "doc_group_responsible_directors",
        "doc_notify",
        "doc_shepherd"
      ],
      "desc": "Recipients for notification of a document's expiration",
      "to": [
        "doc_authors"
      ]
    },
    "model": "mailtrigger.mailtrigger",
    "pk": "doc_expired"
  },
  {
    "fields": {
      "cc": [
        "doc_group_chairs",
        "doc_group_responsible_directors",
        "doc_notify",
        "doc_shepherd"
      ],
      "desc": "Recipients for notification of impending expiration of a document",
      "to": [
        "doc_authors"
      ]
    },
    "model": "mailtrigger.mailtrigger",
    "pk": "doc_expires_soon"
  },
  {
    "fields": {
      "cc": [],
      "desc": "Recipients when IANA state information for a document changes ",
      "to": [
        "doc_ad",
        "doc_affecteddoc_authors",
        "doc_affecteddoc_group_chairs",
        "doc_affecteddoc_notify",
        "doc_authors",
        "doc_group_chairs",
        "doc_notify",
        "doc_shepherd"
      ]
    },
    "model": "mailtrigger.mailtrigger",
    "pk": "doc_iana_state_changed"
  },
  {
    "fields": {
      "cc": [],
      "desc": "Recipients for a message when the IESG begins processing a document ",
      "to": [
        "doc_ad",
        "doc_authors",
        "doc_group_chairs",
        "doc_shepherd"
      ]
    },
    "model": "mailtrigger.mailtrigger",
    "pk": "doc_iesg_processing_started"
  },
  {
    "fields": {
      "cc": [],
      "desc": "Recipients for a message when a document's intended publication status changes",
      "to": [
        "doc_authors",
        "doc_group_chairs",
        "doc_group_responsible_directors",
        "doc_non_ietf_stream_manager",
        "doc_shepherd"
      ]
    },
    "model": "mailtrigger.mailtrigger",
    "pk": "doc_intended_status_changed"
  },
  {
    "fields": {
      "cc": [
        "doc_authors",
        "doc_group_chairs",
        "doc_notify",
        "doc_shepherd",
        "iesg",
        "iesg_secretary"
      ],
      "desc": "Recipients when a document is taken out of the RFC's editor queue before publication",
      "to": [
        "iana",
        "rfc_editor"
      ]
    },
    "model": "mailtrigger.mailtrigger",
    "pk": "doc_pulled_from_rfc_queue"
  },
  {
    "fields": {
      "cc": [],
      "desc": "Recipients when what a document replaces or is replaced by changes",
      "to": [
        "doc_authors_expanded"
      ]
    },
    "model": "mailtrigger.mailtrigger",
    "pk": "doc_replacement_changed"
  },
  {
    "fields": {
      "cc": [],
      "desc": "Recipients for suggestions that this doc replaces or is replace by some other document",
      "to": [
        "doc_group_chairs",
        "doc_group_responsible_directors",
        "doc_non_ietf_stream_manager",
        "iesg_secretary"
      ]
    },
    "model": "mailtrigger.mailtrigger",
    "pk": "doc_replacement_suggested"
  },
  {
    "fields": {
      "cc": [],
      "desc": "Recipients when a document's state is manually edited",
      "to": [
        "doc_ad",
        "doc_affecteddoc_authors",
        "doc_affecteddoc_group_chairs",
        "doc_affecteddoc_notify",
        "doc_authors",
        "doc_group_chairs",
        "doc_group_responsible_directors",
        "doc_notify",
        "doc_shepherd"
      ]
    },
    "model": "mailtrigger.mailtrigger",
    "pk": "doc_state_edited"
  },
  {
    "fields": {
      "cc": [],
      "desc": "Recipients for notification when a document's stream changes",
      "to": [
        "doc_authors",
        "doc_notify",
        "stream_managers"
      ]
    },
    "model": "mailtrigger.mailtrigger",
    "pk": "doc_stream_changed"
  },
  {
    "fields": {
      "cc": [],
      "desc": "Recipients when the stream state of a document is manually edited",
      "to": [
        "doc_authors",
        "doc_group_chairs",
        "doc_group_delegates",
        "doc_shepherd"
      ]
    },
    "model": "mailtrigger.mailtrigger",
    "pk": "doc_stream_state_edited"
  },
  {
    "fields": {
      "cc": [],
      "desc": "Recipients when a document's telechat date or other telechat specific details are changed",
      "to": [
        "conflict_review_steering_group",
        "conflict_review_stream_manager",
        "doc_affecteddoc_authors",
        "doc_affecteddoc_group_chairs",
        "doc_affecteddoc_notify",
        "doc_authors",
        "doc_group_chairs",
        "doc_notify",
        "doc_shepherd",
        "iesg",
        "iesg_secretary"
      ]
    },
    "model": "mailtrigger.mailtrigger",
    "pk": "doc_telechat_details_changed"
  },
  {
    "fields": {
      "cc": [],
      "desc": "Recipients when a comment is added to a group's history",
      "to": [
        "group_chairs",
        "group_responsible_directors",
        "group_secretaries"
      ]
    },
    "model": "mailtrigger.mailtrigger",
    "pk": "group_added_comment"
  },
  {
    "fields": {
      "cc": [],
      "desc": "Recipients when the set of approved milestones for a group are edited",
      "to": [
        "group_mail_list"
      ]
    },
    "model": "mailtrigger.mailtrigger",
    "pk": "group_approved_milestones_edited"
  },
  {
    "fields": {
      "cc": [],
      "desc": "Recipients for message requesting closure of a group",
      "to": [
        "iesg_secretary"
      ]
    },
    "model": "mailtrigger.mailtrigger",
    "pk": "group_closure_requested"
  },
  {
    "fields": {
      "cc": [],
      "desc": "Recipients when any of a group's milestones are edited",
      "to": [
        "group_chairs",
        "group_responsible_directors"
      ]
    },
    "model": "mailtrigger.mailtrigger",
    "pk": "group_milestones_edited"
  },
  {
    "fields": {
      "cc": [],
      "desc": "Recipients for a message noting changes in a group's personnel",
      "to": [
        "group_chairs",
        "group_changed_personnel",
        "group_responsible_directors",
        "group_secretaries",
        "iesg_secretary"
      ]
    },
    "model": "mailtrigger.mailtrigger",
    "pk": "group_personnel_change"
  },
  {
    "fields": {
      "cc": [
        "conflict_review_stream_manager",
        "doc_affecteddoc_authors",
        "doc_affecteddoc_group_chairs",
        "doc_affecteddoc_notify",
        "doc_authors",
        "doc_group_chairs",
        "doc_group_mail_list",
        "doc_notify",
        "doc_shepherd"
      ],
      "desc": "Recipients when a new ballot position (with discusses, other blocking positions, or comments) is saved",
      "to": [
        "iesg"
      ]
    },
    "model": "mailtrigger.mailtrigger",
    "pk": "iesg_ballot_saved"
  },
  {
    "fields": {
      "cc": [
        "group_mail_list"
      ],
      "desc": "Recipients when an interim meeting is announced",
      "to": [
        "group_stream_announce",
        "ietf_announce"
      ]
    },
    "model": "mailtrigger.mailtrigger",
    "pk": "interim_announced"
  },
  {
    "fields": {
      "cc": [],
      "desc": "Recipients when an interim meeting is approved and an announcement needs to be sent",
      "to": [
        "iesg_secretary"
      ]
    },
    "model": "mailtrigger.mailtrigger",
    "pk": "interim_approved"
  },
  {
    "fields": {
      "cc": [
        "group_chairs",
        "group_mail_list",
        "logged_in_person"
      ],
      "desc": "Recipients when an interim meeting is cancelled",
      "to": [
        "group_stream_announce",
        "ietf_announce"
      ]
    },
    "model": "mailtrigger.mailtrigger",
    "pk": "interim_cancelled"
  },
  {
    "fields": {
      "cc": [],
      "desc": "Recipients when the secretary follows up on an IPR disclosure submission",
      "to": [
        "ipr_submitter"
      ]
    },
    "model": "mailtrigger.mailtrigger",
    "pk": "ipr_disclosure_followup"
  },
  {
    "fields": {
      "cc": [],
      "desc": "Recipients when an IPR disclosure is submitted",
      "to": [
        "ipr_requests"
      ]
    },
    "model": "mailtrigger.mailtrigger",
    "pk": "ipr_disclosure_submitted"
  },
  {
    "fields": {
      "cc": [
        "doc_ipr_group_or_ad",
        "ipr_announce"
      ],
      "desc": "Recipients when an IPR disclosure calls out a given document",
      "to": [
        "doc_authors"
      ]
    },
    "model": "mailtrigger.mailtrigger",
    "pk": "ipr_posted_on_doc"
  },
  {
    "fields": {
      "cc": [
        "ipr_updatedipr_contacts",
        "ipr_updatedipr_holders"
      ],
      "desc": "Recipients for a message confirming that a disclosure has been posted",
      "to": [
        "ipr_submitter"
      ]
    },
    "model": "mailtrigger.mailtrigger",
    "pk": "ipr_posting_confirmation"
  },
  {
    "fields": {
      "cc": [
        "doc_affecteddoc_authors",
        "doc_affecteddoc_group_chairs",
        "doc_affecteddoc_notify",
        "doc_authors",
        "doc_group_chairs",
        "doc_group_mail_list",
        "doc_notify",
        "doc_shepherd"
      ],
      "desc": "Recipients when a new IRSG ballot position with comments is saved",
      "to": [
        "irsg"
      ]
    },
    "model": "mailtrigger.mailtrigger",
    "pk": "irsg_ballot_saved"
  },
  {
    "fields": {
      "cc": [
        "iesg_secretary"
      ],
      "desc": "Recipients when a last call has expired",
      "to": [
        "doc_ad",
        "doc_authors",
        "doc_notify",
        "doc_shepherd"
      ]
    },
    "model": "mailtrigger.mailtrigger",
    "pk": "last_call_expired"
  },
  {
    "fields": {
      "cc": [
        "doc_ad",
        "doc_affecteddoc_authors",
        "doc_affecteddoc_group_chairs",
        "doc_affecteddoc_notify",
        "doc_authors",
        "doc_group_chairs",
        "doc_group_mail_list",
        "doc_notify",
        "doc_shepherd"
      ],
      "desc": "Recipients when a last call is issued",
      "to": [
        "ietf_announce"
      ]
    },
    "model": "mailtrigger.mailtrigger",
    "pk": "last_call_issued"
  },
  {
    "fields": {
      "cc": [],
      "desc": "Recipients for IANA message when a last call is issued",
      "to": [
        "iana_last_call"
      ]
    },
    "model": "mailtrigger.mailtrigger",
    "pk": "last_call_issued_iana"
  },
  {
    "fields": {
      "cc": [
        "doc_ad",
        "doc_notify",
        "doc_shepherd"
      ],
      "desc": "Recipients when AD requests a last call",
      "to": [
        "iesg_secretary"
      ]
    },
    "model": "mailtrigger.mailtrigger",
    "pk": "last_call_requested"
  },
  {
    "fields": {
      "cc": [
        "liaison_admin"
      ],
      "desc": "Recipients for a message that a pending liaison statement needs approval",
      "to": [
        "liaison_approvers"
      ]
    },
    "model": "mailtrigger.mailtrigger",
    "pk": "liaison_approval_requested"
  },
  {
    "fields": {
      "cc": [
        "liaison_cc",
        "liaison_response_contacts",
        "liaison_technical_contacts"
      ],
      "desc": "Recipients for a message about a liaison statement deadline that is approaching.",
      "to": [
        "liaison_to_contacts"
      ]
    },
    "model": "mailtrigger.mailtrigger",
    "pk": "liaison_deadline_soon"
  },
  {
    "fields": {
      "cc": [],
      "desc": "Recipients for a message requesting an updated list of authorized individuals",
      "to": [
        "liaison_manager"
      ]
    },
    "model": "mailtrigger.mailtrigger",
    "pk": "liaison_manager_update_request"
  },
  {
    "fields": {
      "cc": [
        "liaison_cc",
        "liaison_response_contacts",
        "liaison_technical_contacts"
      ],
      "desc": "Recipient for a message when a new liaison statement is posted",
      "to": [
        "liaison_to_contacts"
      ]
    },
    "model": "mailtrigger.mailtrigger",
    "pk": "liaison_statement_posted"
  },
  {
    "fields": {
      "cc": [],
      "desc": "Recipients for a message confirming a comment was made",
      "to": [
        "commenter"
      ]
    },
    "model": "mailtrigger.mailtrigger",
    "pk": "nomcom_comment_receipt_requested"
  },
  {
    "fields": {
      "cc": [],
      "desc": "Recipients for the questionairre that nominees should complete",
      "to": [
        "nominee"
      ]
    },
    "model": "mailtrigger.mailtrigger",
    "pk": "nomcom_questionnaire"
  },
  {
    "fields": {
      "cc": [],
      "desc": "Recipients for a message reminding a nominee to return a completed questionairre response",
      "to": [
        "nominee"
      ]
    },
    "model": "mailtrigger.mailtrigger",
    "pk": "nomcom_questionnaire_reminder"
  },
  {
    "fields": {
      "cc": [],
      "desc": "Recipeints of message reminding a nominee to accept or decline a nomination",
      "to": [
        "nominee"
      ]
    },
    "model": "mailtrigger.mailtrigger",
    "pk": "nomination_accept_reminder"
  },
  {
    "fields": {
      "cc": [],
      "desc": "Recipients for a message noting that a nomination caused a new Person record to be created in the datatracker",
      "to": [
        "ietf_secretariat",
        "nomcom_chair"
      ]
    },
    "model": "mailtrigger.mailtrigger",
    "pk": "nomination_created_person"
  },
  {
    "fields": {
      "cc": [],
      "desc": "Recipients the first time a person is nominated for a position, asking them to accept or decline the nomination",
      "to": [
        "nominee"
      ]
    },
    "model": "mailtrigger.mailtrigger",
    "pk": "nomination_new_nominee"
  },
  {
    "fields": {
      "cc": [],
      "desc": "Recipients for a message confirming a nomination was made",
      "to": [
        "nominator"
      ]
    },
    "model": "mailtrigger.mailtrigger",
    "pk": "nomination_receipt_requested"
  },
  {
    "fields": {
      "cc": [],
      "desc": "Recipients for a message noting a new nomination has been received",
      "to": [
        "nomcom_chair"
      ]
    },
    "model": "mailtrigger.mailtrigger",
    "pk": "nomination_received"
  },
  {
    "fields": {
      "cc": [],
      "desc": "Recipients for a message requesting that duplicated Person records be merged ",
      "to": [
        "ietf_secretariat"
      ]
    },
    "model": "mailtrigger.mailtrigger",
    "pk": "person_merge_requested"
  },
  {
    "fields": {
      "cc": [
        "doc_group_chairs",
        "doc_group_mail_list",
        "doc_notify",
        "doc_shepherd",
        "iesg_secretary"
      ],
      "desc": "Recipients when a draft is submitted to the IESG",
      "to": [
        "doc_ad"
      ]
    },
    "model": "mailtrigger.mailtrigger",
    "pk": "pubreq_iesg"
  },
  {
    "fields": {
      "cc": [],
      "desc": "Recipients when a non-IETF stream manager requests publication",
      "to": [
        "rfc_editor"
      ]
    },
    "model": "mailtrigger.mailtrigger",
    "pk": "pubreq_rfced"
  },
  {
    "fields": {
      "cc": [],
      "desc": "Recipients for IANA message when a non-IETF stream manager requests publication",
      "to": [
        "iana_approve"
      ]
    },
    "model": "mailtrigger.mailtrigger",
    "pk": "pubreq_rfced_iana"
  },
  {
    "fields": {
      "cc": [],
      "desc": "Recipients when a draft resurrection request has been completed",
      "to": [
        "doc_ad",
        "iesg_secretary"
      ]
    },
    "model": "mailtrigger.mailtrigger",
    "pk": "resurrection_completed"
  },
  {
    "fields": {
      "cc": [],
      "desc": "Recipients of a request to change the state of a draft away from 'Dead'",
      "to": [
        "internet_draft_requests"
      ]
    },
    "model": "mailtrigger.mailtrigger",
    "pk": "resurrection_requested"
  },
  {
    "fields": {
      "cc": [],
      "desc": "Recipients for a change to a review assignment",
      "to": [
        "review_assignment_reviewer",
        "review_assignment_review_req_by",
        "review_secretaries"
      ]
    },
    "model": "mailtrigger.mailtrigger",
    "pk": "review_assignment_changed"
  },
  {
    "fields": {
      "cc": [],
      "desc": "Recipients when an review team secretary send a summary of open review assignments",
      "to": [
        "group_mail_list"
      ]
    },
    "model": "mailtrigger.mailtrigger",
    "pk": "review_assignments_summarized"
  },
  {
    "fields": {
      "cc": [],
      "desc": "Recipients for a change to a reviewer's availability",
      "to": [
        "group_secretaries",
        "review_reviewer"
      ]
    },
    "model": "mailtrigger.mailtrigger",
    "pk": "review_availability_changed"
  },
  {
    "fields": {
      "cc": [
        "ietf_last_call",
        "review_doc_all_parties",
        "review_doc_group_mail_list"
      ],
      "desc": "Default template for recipients when an review is completed - customised mail triggers are used/created per team and review type.",
      "to": [
        "review_team_mail_list"
      ]
    },
    "model": "mailtrigger.mailtrigger",
    "pk": "review_completed"
  },
  {
    "fields": {
      "cc": [
        "review_doc_all_parties",
        "review_doc_group_mail_list"
      ],
      "desc": "Recipients when a artart ReviewTypeName object review is completed",
      "to": [
        "review_team_mail_list"
      ]
    },
    "model": "mailtrigger.mailtrigger",
    "pk": "review_completed_artart_early"
  },
  {
    "fields": {
      "cc": [
        "ietf_last_call",
        "review_doc_all_parties",
        "review_doc_group_mail_list"
      ],
      "desc": "Recipients when a artart ReviewTypeName object review is completed",
      "to": [
        "review_team_mail_list"
      ]
    },
    "model": "mailtrigger.mailtrigger",
    "pk": "review_completed_artart_lc"
  },
  {
    "fields": {
      "cc": [
        "ietf_last_call",
        "review_doc_all_parties",
        "review_doc_group_mail_list"
      ],
      "desc": "Recipients when a artart ReviewTypeName object review is completed",
      "to": [
        "review_team_mail_list"
      ]
    },
    "model": "mailtrigger.mailtrigger",
    "pk": "review_completed_artart_telechat"
  },
  {
    "fields": {
      "cc": [
        "review_doc_all_parties",
        "review_doc_group_mail_list"
      ],
      "desc": "Recipients when a genart ReviewTypeName object review is completed",
      "to": [
        "review_team_mail_list"
      ]
    },
    "model": "mailtrigger.mailtrigger",
    "pk": "review_completed_genart_early"
  },
  {
    "fields": {
      "cc": [
        "ietf_last_call",
        "review_doc_all_parties",
        "review_doc_group_mail_list"
      ],
      "desc": "Recipients when a genart ReviewTypeName object review is completed",
      "to": [
        "review_team_mail_list"
      ]
    },
    "model": "mailtrigger.mailtrigger",
    "pk": "review_completed_genart_lc"
  },
  {
    "fields": {
      "cc": [
        "ietf_last_call",
        "review_doc_all_parties",
        "review_doc_group_mail_list"
      ],
      "desc": "Recipients when a genart ReviewTypeName object review is completed",
      "to": [
        "review_team_mail_list"
      ]
    },
    "model": "mailtrigger.mailtrigger",
    "pk": "review_completed_genart_telechat"
  },
  {
    "fields": {
      "cc": [
        "review_doc_all_parties",
        "review_doc_group_mail_list"
      ],
      "desc": "Recipients when a i18ndir ReviewTypeName object review is completed",
      "to": [
        "review_team_mail_list"
      ]
    },
    "model": "mailtrigger.mailtrigger",
    "pk": "review_completed_i18ndir_early"
  },
  {
    "fields": {
      "cc": [
        "ietf_last_call",
        "review_doc_all_parties",
        "review_doc_group_mail_list"
      ],
      "desc": "Recipients when a i18ndir ReviewTypeName object review is completed",
      "to": [
        "review_team_mail_list"
      ]
    },
    "model": "mailtrigger.mailtrigger",
    "pk": "review_completed_i18ndir_lc"
  },
  {
    "fields": {
      "cc": [
        "ietf_last_call",
        "review_doc_all_parties",
        "review_doc_group_mail_list"
      ],
      "desc": "Recipients when a i18ndir ReviewTypeName object review is completed",
      "to": [
        "review_team_mail_list"
      ]
    },
    "model": "mailtrigger.mailtrigger",
    "pk": "review_completed_i18ndir_telechat"
  },
  {
    "fields": {
      "cc": [
        "review_doc_all_parties",
        "review_doc_group_mail_list"
      ],
      "desc": "Recipients when a intdir ReviewTypeName object review is completed",
      "to": [
        "review_team_mail_list"
      ]
    },
    "model": "mailtrigger.mailtrigger",
    "pk": "review_completed_intdir_early"
  },
  {
    "fields": {
      "cc": [
        "ietf_last_call",
        "review_doc_all_parties",
        "review_doc_group_mail_list"
      ],
      "desc": "Recipients when a intdir ReviewTypeName object review is completed",
      "to": [
        "review_team_mail_list"
      ]
    },
    "model": "mailtrigger.mailtrigger",
    "pk": "review_completed_intdir_lc"
  },
  {
    "fields": {
      "cc": [
        "ietf_last_call",
        "review_doc_all_parties",
        "review_doc_group_mail_list"
      ],
      "desc": "Recipients when a intdir ReviewTypeName object review is completed",
      "to": [
        "review_team_mail_list"
      ]
    },
    "model": "mailtrigger.mailtrigger",
    "pk": "review_completed_intdir_telechat"
  },
  {
    "fields": {
      "cc": [
        "review_doc_all_parties",
        "review_doc_group_mail_list"
      ],
      "desc": "Recipients when a iotdir ReviewTypeName object review is completed",
      "to": [
        "review_team_mail_list"
      ]
    },
    "model": "mailtrigger.mailtrigger",
    "pk": "review_completed_iotdir_early"
  },
  {
    "fields": {
      "cc": [
        "ietf_last_call",
        "review_doc_all_parties",
        "review_doc_group_mail_list"
      ],
      "desc": "Recipients when a iotdir ReviewTypeName object review is completed",
      "to": [
        "review_team_mail_list"
      ]
    },
    "model": "mailtrigger.mailtrigger",
    "pk": "review_completed_iotdir_lc"
  },
  {
    "fields": {
      "cc": [
        "ietf_last_call",
        "review_doc_all_parties",
        "review_doc_group_mail_list"
      ],
      "desc": "Recipients when a iotdir ReviewTypeName object review is completed",
      "to": [
        "review_team_mail_list"
      ]
    },
    "model": "mailtrigger.mailtrigger",
    "pk": "review_completed_iotdir_telechat"
  },
  {
    "fields": {
      "cc": [
        "review_doc_all_parties",
        "review_doc_group_mail_list"
      ],
      "desc": "Recipients when a opsdir ReviewTypeName object review is completed",
      "to": [
        "review_team_mail_list"
      ]
    },
    "model": "mailtrigger.mailtrigger",
    "pk": "review_completed_opsdir_early"
  },
  {
    "fields": {
      "cc": [
        "ietf_last_call",
        "review_doc_all_parties",
        "review_doc_group_mail_list"
      ],
      "desc": "Recipients when a opsdir ReviewTypeName object review is completed",
      "to": [
        "review_team_mail_list"
      ]
    },
    "model": "mailtrigger.mailtrigger",
    "pk": "review_completed_opsdir_lc"
  },
  {
    "fields": {
      "cc": [
        "ietf_last_call",
        "review_doc_all_parties",
        "review_doc_group_mail_list"
      ],
      "desc": "Recipients when a opsdir ReviewTypeName object review is completed",
      "to": [
        "review_team_mail_list"
      ]
    },
    "model": "mailtrigger.mailtrigger",
    "pk": "review_completed_opsdir_telechat"
  },
  {
    "fields": {
      "cc": [
        "review_doc_all_parties",
        "review_doc_group_mail_list"
      ],
      "desc": "Recipients when a rtgdir ReviewTypeName object review is completed",
      "to": [
        "review_team_mail_list"
      ]
    },
    "model": "mailtrigger.mailtrigger",
    "pk": "review_completed_rtgdir_early"
  },
  {
    "fields": {
      "cc": [
        "ietf_last_call",
        "review_doc_all_parties",
        "review_doc_group_mail_list"
      ],
      "desc": "Recipients when a rtgdir ReviewTypeName object review is completed",
      "to": [
        "review_team_mail_list"
      ]
    },
    "model": "mailtrigger.mailtrigger",
    "pk": "review_completed_rtgdir_lc"
  },
  {
    "fields": {
      "cc": [
        "ietf_last_call",
        "review_doc_all_parties",
        "review_doc_group_mail_list"
      ],
      "desc": "Recipients when a rtgdir ReviewTypeName object review is completed",
      "to": [
        "review_team_mail_list"
      ]
    },
    "model": "mailtrigger.mailtrigger",
    "pk": "review_completed_rtgdir_telechat"
  },
  {
    "fields": {
      "cc": [
        "review_doc_all_parties",
        "review_doc_group_mail_list"
      ],
      "desc": "Recipients when a secdir ReviewTypeName object review is completed",
      "to": [
        "review_team_mail_list"
      ]
    },
    "model": "mailtrigger.mailtrigger",
    "pk": "review_completed_secdir_early"
  },
  {
    "fields": {
      "cc": [
        "ietf_last_call",
        "review_doc_all_parties",
        "review_doc_group_mail_list"
      ],
      "desc": "Recipients when a secdir ReviewTypeName object review is completed",
      "to": [
        "review_team_mail_list"
      ]
    },
    "model": "mailtrigger.mailtrigger",
    "pk": "review_completed_secdir_lc"
  },
  {
    "fields": {
      "cc": [
        "ietf_last_call",
        "review_doc_all_parties",
        "review_doc_group_mail_list"
      ],
      "desc": "Recipients when a secdir ReviewTypeName object review is completed",
      "to": [
        "review_team_mail_list"
      ]
    },
    "model": "mailtrigger.mailtrigger",
    "pk": "review_completed_secdir_telechat"
  },
  {
    "fields": {
      "cc": [
        "review_doc_all_parties",
        "review_doc_group_mail_list"
      ],
      "desc": "Recipients when a tsvart ReviewTypeName object review is completed",
      "to": [
        "review_team_mail_list"
      ]
    },
    "model": "mailtrigger.mailtrigger",
    "pk": "review_completed_tsvart_early"
  },
  {
    "fields": {
      "cc": [
        "ietf_last_call",
        "review_doc_all_parties",
        "review_doc_group_mail_list"
      ],
      "desc": "Recipients when a tsvart ReviewTypeName object review is completed",
      "to": [
        "review_team_mail_list"
      ]
    },
    "model": "mailtrigger.mailtrigger",
    "pk": "review_completed_tsvart_lc"
  },
  {
    "fields": {
      "cc": [
        "ietf_last_call",
        "review_doc_all_parties",
        "review_doc_group_mail_list"
      ],
      "desc": "Recipients when a tsvart ReviewTypeName object review is completed",
      "to": [
        "review_team_mail_list"
      ]
    },
    "model": "mailtrigger.mailtrigger",
    "pk": "review_completed_tsvart_telechat"
  },
  {
    "fields": {
      "cc": [
        "review_doc_all_parties",
        "review_doc_group_mail_list"
      ],
      "desc": "Recipients when a yangdoctors ReviewTypeName object review is completed",
      "to": [
        "review_team_mail_list"
      ]
    },
    "model": "mailtrigger.mailtrigger",
    "pk": "review_completed_yangdoctors_early"
  },
  {
    "fields": {
      "cc": [
        "ietf_last_call",
        "review_doc_all_parties",
        "review_doc_group_mail_list"
      ],
      "desc": "Recipients when a yangdoctors ReviewTypeName object review is completed",
      "to": [
        "review_team_mail_list"
      ]
    },
    "model": "mailtrigger.mailtrigger",
    "pk": "review_completed_yangdoctors_lc"
  },
  {
    "fields": {
      "cc": [
        "ietf_last_call",
        "review_doc_all_parties",
        "review_doc_group_mail_list"
      ],
      "desc": "Recipients when a yangdoctors ReviewTypeName object review is completed",
      "to": [
        "review_team_mail_list"
      ]
    },
    "model": "mailtrigger.mailtrigger",
    "pk": "review_completed_yangdoctors_telechat"
  },
  {
    "fields": {
      "cc": [],
      "desc": "Recipients when a team notifies area directors when a review with one of a certain set of results (typically results indicating problem) is submitted",
      "to": [
        "review_doc_ad",
        "review_team_ads"
      ]
    },
    "model": "mailtrigger.mailtrigger",
    "pk": "review_notify_ad"
  },
  {
    "fields": {
      "cc": [],
      "desc": "Recipients for overdue review assignment reminders",
      "to": [
        "group_secretaries"
      ]
    },
    "model": "mailtrigger.mailtrigger",
    "pk": "review_reminder_overdue_assignment"
  },
  {
    "fields": {
      "cc": [
        "review_req_requested_by",
        "review_secretaries"
      ],
      "desc": "Recipients for a change to a review request",
      "to": [
        "review_req_reviewers"
      ]
    },
    "model": "mailtrigger.mailtrigger",
    "pk": "review_req_changed"
  },
  {
    "fields": {
      "cc": [
        "group_responsible_directors"
      ],
      "desc": "Recipients when a group is sent a reminder to submit minutes for a session",
      "to": [
        "group_chairs",
        "group_secretaries"
      ]
    },
    "model": "mailtrigger.mailtrigger",
    "pk": "session_minutes_reminder"
  },
  {
    "fields": {
      "cc": [
        "group_chairs",
        "group_mail_list",
        "group_responsible_directors",
        "logged_in_person"
      ],
      "desc": "Recipients for a message cancelling a session request",
      "to": [
        "session_requests"
      ]
    },
    "model": "mailtrigger.mailtrigger",
    "pk": "session_request_cancelled"
  },
  {
    "fields": {
      "cc": [
        "group_chairs",
        "group_mail_list",
        "group_responsible_directors",
        "logged_in_person"
      ],
      "desc": "Recipients for a message noting a group plans to not meet",
      "to": [
        "session_requests"
      ]
    },
    "model": "mailtrigger.mailtrigger",
    "pk": "session_request_not_meeting"
  },
  {
    "fields": {
      "cc": [
        "group_chairs",
        "group_mail_list",
        "group_responsible_directors",
        "logged_in_person"
      ],
      "desc": "Recipients for a normal meeting session request",
      "to": [
        "session_requests"
      ]
    },
    "model": "mailtrigger.mailtrigger",
    "pk": "session_requested"
  },
  {
    "fields": {
      "cc": [
        "group_chairs",
        "logged_in_person",
        "session_requests"
      ],
      "desc": "Recipients for a meeting session request for more than 2 sessions",
      "to": [
        "group_responsible_directors"
      ]
    },
    "model": "mailtrigger.mailtrigger",
    "pk": "session_requested_long"
  },
  {
    "fields": {
      "cc": [
        "group_mail_list",
        "group_responsible_directors"
      ],
      "desc": "Recipients for details when a session has been scheduled",
      "to": [
        "group_chairs",
        "session_requester"
      ]
    },
    "model": "mailtrigger.mailtrigger",
    "pk": "session_scheduled"
  },
  {
    "fields": {
      "cc": [],
      "desc": "Recipients when slides are proposed for a given session",
      "to": [
        "group_chairs",
        "group_responsible_directors",
        "group_secretaries"
      ]
    },
    "model": "mailtrigger.mailtrigger",
    "pk": "slides_proposed"
  },
  {
    "fields": {
      "cc": [
        "submission_group_mail_list"
      ],
      "desc": "Recipients for the announcement of a successfully submitted draft",
      "to": [
        "id_announce"
      ]
    },
    "model": "mailtrigger.mailtrigger",
    "pk": "sub_announced"
  },
  {
    "fields": {
      "cc": [],
      "desc": "Recipients for the announcement to the authors of a successfully submitted draft",
      "to": [
        "submission_authors",
        "submission_confirmers"
      ]
    },
    "model": "mailtrigger.mailtrigger",
    "pk": "sub_announced_to_authors"
  },
  {
    "fields": {
      "cc": [],
      "desc": "Recipients for a message requesting group chair approval of a draft submission",
      "to": [
        "submission_group_chairs"
      ]
    },
    "model": "mailtrigger.mailtrigger",
    "pk": "sub_chair_approval_requested"
  },
  {
    "fields": {
      "cc": [],
      "desc": "Recipients for a message requesting confirmation of a draft submission",
      "to": [
        "submission_confirmers"
      ]
    },
    "model": "mailtrigger.mailtrigger",
    "pk": "sub_confirmation_requested"
  },
  {
    "fields": {
      "cc": [],
      "desc": "Recipients for a message with the full URL for managing a draft submission",
      "to": [
        "submission_confirmers"
      ]
    },
    "model": "mailtrigger.mailtrigger",
    "pk": "sub_management_url_requested"
  },
  {
    "fields": {
      "cc": [
        "submission_authors",
        "submission_group_chairs",
        "submission_submitter"
      ],
      "desc": "Recipients for a manual post request for a draft submission",
      "to": [
        "internet_draft_requests"
      ]
    },
    "model": "mailtrigger.mailtrigger",
    "pk": "sub_manual_post_requested"
  },
  {
    "fields": {
      "cc": [],
      "desc": "Recipients for notification of a new version of an existing document",
      "to": [
        "doc_ad",
        "doc_discussing_ads",
        "doc_non_ietf_stream_manager",
        "doc_notify",
        "rfc_editor_if_doc_in_queue"
      ]
    },
    "model": "mailtrigger.mailtrigger",
    "pk": "sub_new_version"
  },
  {
    "fields": {
      "cc": [],
      "desc": "Recipients when a new IETF WG -00 draft is announced",
      "to": [
        "new_wg_doc_list"
      ]
    },
    "model": "mailtrigger.mailtrigger",
    "pk": "sub_new_wg_00"
  },
  {
    "fields": {
      "desc": "The person providing a comment to nomcom",
      "template": "{{commenter}}"
    },
    "model": "mailtrigger.recipient",
    "pk": "commenter"
  },
  {
    "fields": {
      "desc": "The steering group (e.g. IRSG) of a document being reviewed for IETF stream conflicts",
      "template": null
    },
    "model": "mailtrigger.recipient",
    "pk": "conflict_review_steering_group"
  },
  {
    "fields": {
      "desc": "The stream manager of a document being reviewed for IETF stream conflicts",
      "template": null
    },
    "model": "mailtrigger.recipient",
    "pk": "conflict_review_stream_manager"
  },
  {
    "fields": {
      "desc": "The document's responsible Area Director",
      "template": "{% if doc.ad %}<{{doc.ad.email_address}}>{% endif %}"
    },
    "model": "mailtrigger.recipient",
    "pk": "doc_ad"
  },
  {
    "fields": {
      "desc": "The authors of the subject documents of a conflict-review or status-change",
      "template": null
    },
    "model": "mailtrigger.recipient",
    "pk": "doc_affecteddoc_authors"
  },
  {
    "fields": {
      "desc": "The chairs of groups of the subject documents of a conflict-review or status-change",
      "template": null
    },
    "model": "mailtrigger.recipient",
    "pk": "doc_affecteddoc_group_chairs"
  },
  {
    "fields": {
      "desc": "The notify field of the subject documents of a conflict-review or status-change",
      "template": null
    },
    "model": "mailtrigger.recipient",
    "pk": "doc_affecteddoc_notify"
  },
  {
    "fields": {
      "desc": "The document's authors",
      "template": "{% if doc.type_id == \"draft\" %}<{{doc.name}}@ietf.org>{% endif %}"
    },
    "model": "mailtrigger.recipient",
    "pk": "doc_authors"
  },
  {
    "fields": {
      "desc": "The authors of the document, without using the draft aliases",
      "template": "{{doc.author_list}}"
    },
    "model": "mailtrigger.recipient",
    "pk": "doc_authors_expanded"
  },
  {
    "fields": {
      "desc": "Any ADs holding an active DISCUSS position on a given document",
      "template": null
    },
    "model": "mailtrigger.recipient",
    "pk": "doc_discussing_ads"
  },
  {
    "fields": {
      "desc": "The document's group chairs (if the document is assigned to a working or research group)",
      "template": null
    },
    "model": "mailtrigger.recipient",
    "pk": "doc_group_chairs"
  },
  {
    "fields": {
      "desc": "The document's group delegates (if the document is assigned to a working or research group)",
      "template": null
    },
    "model": "mailtrigger.recipient",
    "pk": "doc_group_delegates"
  },
  {
    "fields": {
      "desc": "The list address of the document's group",
      "template": null
    },
    "model": "mailtrigger.recipient",
    "pk": "doc_group_mail_list"
  },
  {
    "fields": {
      "desc": "The document's group's responsible AD(s) or IRTF chair",
      "template": null
    },
    "model": "mailtrigger.recipient",
    "pk": "doc_group_responsible_directors"
  },
  {
    "fields": {
      "desc": "Leadership for a document that has a new IPR disclosure",
      "template": null
    },
    "model": "mailtrigger.recipient",
    "pk": "doc_ipr_group_or_ad"
  },
  {
    "fields": {
      "desc": "The document's stream manager if the document is not in the IETF stream",
      "template": null
    },
    "model": "mailtrigger.recipient",
    "pk": "doc_non_ietf_stream_manager"
  },
  {
    "fields": {
      "desc": "The addresses in the document's notify field",
      "template": "{{doc.notify}}"
    },
    "model": "mailtrigger.recipient",
    "pk": "doc_notify"
  },
  {
    "fields": {
      "desc": "The document's shepherd",
      "template": "{% if doc.shepherd %}<{{doc.shepherd.address}}>{% endif %}"
    },
    "model": "mailtrigger.recipient",
    "pk": "doc_shepherd"
  },
  {
    "fields": {
      "desc": "The manager of the document's stream",
      "template": null
    },
    "model": "mailtrigger.recipient",
    "pk": "doc_stream_manager"
  },
  {
    "fields": {
      "desc": "The group's chairs",
      "template": "{% if group and group.acronym %}<{{group.acronym}}-chairs@ietf.org>{% endif %}"
    },
    "model": "mailtrigger.recipient",
    "pk": "group_chairs"
  },
  {
    "fields": {
      "desc": "Any personnel who were added or deleted when a group's personnel changes",
      "template": "{% if changed_personnel %} {{ changed_personnel | join:\", \" }} {% endif %}"
    },
    "model": "mailtrigger.recipient",
    "pk": "group_changed_personnel"
  },
  {
    "fields": {
      "desc": "The group's mailing list",
      "template": "{% if group.list_email %}<{{ group.list_email }}>{% endif %}"
    },
    "model": "mailtrigger.recipient",
    "pk": "group_mail_list"
  },
  {
    "fields": {
      "desc": "The group's responsible AD(s) or IRTF chair",
      "template": null
    },
    "model": "mailtrigger.recipient",
    "pk": "group_responsible_directors"
  },
  {
    "fields": {
      "desc": "The group's secretaries",
      "template": null
    },
    "model": "mailtrigger.recipient",
    "pk": "group_secretaries"
  },
  {
    "fields": {
      "desc": "The group's steering group (IESG or IRSG)",
      "template": null
    },
    "model": "mailtrigger.recipient",
    "pk": "group_steering_group"
  },
  {
    "fields": {
      "desc": "The group's stream's announce list",
      "template": "{% if group.type_id == 'wg' %}IETF-Announce <ietf-announce@ietf.org>{% elif group.type_id == 'rg' %}IRTF-Announce <irtf-announce@irtf.org>{% endif %}"
    },
    "model": "mailtrigger.recipient",
    "pk": "group_stream_announce"
  },
  {
    "fields": {
      "desc": "The IAB",
      "template": "The IAB <iab@iab.org>"
    },
    "model": "mailtrigger.recipient",
    "pk": "iab"
  },
  {
    "fields": {
      "desc": "IANA",
      "template": "<iana@iana.org>"
    },
    "model": "mailtrigger.recipient",
    "pk": "iana"
  },
  {
    "fields": {
      "desc": "IANA's draft approval address",
      "template": "IANA <drafts-approval@icann.org>"
    },
    "model": "mailtrigger.recipient",
    "pk": "iana_approve"
  },
  {
    "fields": {
      "desc": "IANA's draft evaluation address",
      "template": "IANA <drafts-eval@icann.org>"
    },
    "model": "mailtrigger.recipient",
    "pk": "iana_eval"
  },
  {
    "fields": {
      "desc": "IANA's draft last call address",
      "template": "IANA <drafts-lastcall@icann.org>"
    },
    "model": "mailtrigger.recipient",
    "pk": "iana_last_call"
  },
  {
    "fields": {
      "desc": "The I-D-Announce Email List",
      "template": "<i-d-announce@ietf.org>"
    },
    "model": "mailtrigger.recipient",
    "pk": "id_announce"
  },
  {
    "fields": {
      "desc": "The IESG",
      "template": "The IESG <iesg@ietf.org>"
    },
    "model": "mailtrigger.recipient",
    "pk": "iesg"
  },
  {
    "fields": {
      "desc": "The Secretariat",
      "template": "<iesg-secretary@ietf.org>"
    },
    "model": "mailtrigger.recipient",
    "pk": "iesg_secretary"
  },
  {
    "fields": {
      "desc": "The IETF Announce list",
      "template": "IETF-Announce <ietf-announce@ietf.org>"
    },
    "model": "mailtrigger.recipient",
    "pk": "ietf_announce"
  },
  {
    "fields": {
      "desc": "The IETF general discussion list",
      "template": "ietf@ietf.org"
    },
    "model": "mailtrigger.recipient",
    "pk": "ietf_general"
  },
  {
    "fields": {
      "desc": "The IETF Last Call list",
      "template": "last-call@ietf.org"
    },
    "model": "mailtrigger.recipient",
    "pk": "ietf_last_call"
  },
  {
    "fields": {
      "desc": "The Secretariat",
      "template": "<ietf-secretariat-reply@ietf.org>"
    },
    "model": "mailtrigger.recipient",
    "pk": "ietf_secretariat"
  },
  {
    "fields": {
      "desc": "The internet drafts ticketing system",
      "template": "<internet-drafts@ietf.org>"
    },
    "model": "mailtrigger.recipient",
    "pk": "internet_draft_requests"
  },
  {
    "fields": {
      "desc": "The IETF IPR announce list",
      "template": "ipr-announce@ietf.org"
    },
    "model": "mailtrigger.recipient",
    "pk": "ipr_announce"
  },
  {
    "fields": {
      "desc": "The ipr disclosure handling system",
      "template": "<ietf-ipr@ietf.org>"
    },
    "model": "mailtrigger.recipient",
    "pk": "ipr_requests"
  },
  {
    "fields": {
      "desc": "The submitter of an IPR disclosure",
      "template": "{% if ipr.submitter_email %}{{ ipr.submitter_email }}{% endif %}"
    },
    "model": "mailtrigger.recipient",
    "pk": "ipr_submitter"
  },
  {
    "fields": {
      "desc": "The submitter (or ietf participant if the submitter is not available) of all IPR disclosures updated directly by this disclosure, without recursing to what the updated disclosures might have updated.",
      "template": null
    },
    "model": "mailtrigger.recipient",
    "pk": "ipr_updatedipr_contacts"
  },
  {
    "fields": {
      "desc": "The holders of all IPR disclosures updated by disclosure and disclosures updated by those and so on.",
      "template": null
    },
    "model": "mailtrigger.recipient",
    "pk": "ipr_updatedipr_holders"
  },
  {
    "fields": {
      "desc": "The IRSG",
      "template": "The IRSG <irsg@irtf.org>"
    },
    "model": "mailtrigger.recipient",
    "pk": "irsg"
  },
  {
    "fields": {
      "desc": "Alias for secretariat liaison administration",
      "template": "<statements@ietf.org>"
    },
    "model": "mailtrigger.recipient",
    "pk": "liaison_admin"
  },
  {
    "fields": {
      "desc": "The set of people who can approve this liasion statemetns",
      "template": "{{liaison.approver_emails|join:\", \"}}"
    },
    "model": "mailtrigger.recipient",
    "pk": "liaison_approvers"
  },
  {
    "fields": {
      "desc": "The addresses captured in the Cc field of the liaison statement form",
      "template": "{{liaison.cc_contacts}}"
    },
    "model": "mailtrigger.recipient",
    "pk": "liaison_cc"
  },
  {
    "fields": {
      "desc": "The assigned liaison manager for an external group ",
      "template": null
    },
    "model": "mailtrigger.recipient",
    "pk": "liaison_manager"
  },
  {
    "fields": {
      "desc": "The addresses captured in the response contact field of the liaison statement form",
      "template": "{{liaison.response_contacts}}"
    },
    "model": "mailtrigger.recipient",
    "pk": "liaison_response_contacts"
  },
  {
    "fields": {
      "desc": "The addresses captured in the technical contact field of the liaison statement form",
      "template": "{{liaison.technical_contacts}}"
    },
    "model": "mailtrigger.recipient",
    "pk": "liaison_technical_contacts"
  },
  {
    "fields": {
      "desc": "The addresses captured in the To field of the liaison statement form",
      "template": "{{liaison.to_contacts}}"
    },
    "model": "mailtrigger.recipient",
    "pk": "liaison_to_contacts"
  },
  {
    "fields": {
      "desc": "The person currently logged into the datatracker who initiated a given action",
      "template": "{% if person and person.email_address %}<{{ person.email_address }}>{% endif %}"
    },
    "model": "mailtrigger.recipient",
    "pk": "logged_in_person"
  },
  {
    "fields": {
      "desc": "The email list for announcing new WG -00 submissions",
      "template": "<new-wg-docs@ietf.org>"
    },
    "model": "mailtrigger.recipient",
    "pk": "new_wg_doc_list"
  },
  {
    "fields": {
      "desc": "The IETF New Work list",
      "template": "<new-work@ietf.org>"
    },
    "model": "mailtrigger.recipient",
    "pk": "new_work"
  },
  {
    "fields": {
      "desc": "The chair of a given nomcom",
      "template": "{{nomcom.group.get_chair.email.address}}"
    },
    "model": "mailtrigger.recipient",
    "pk": "nomcom_chair"
  },
  {
    "fields": {
      "desc": "The person that submitted a nomination to nomcom",
      "template": "{{nominator}}"
    },
    "model": "mailtrigger.recipient",
    "pk": "nominator"
  },
  {
    "fields": {
      "desc": "The person nominated for a position",
      "template": "{{nominee}}"
    },
    "model": "mailtrigger.recipient",
    "pk": "nominee"
  },
  {
    "fields": {
      "desc": "The requester of an assigned review",
      "template": "{% if not skip_review_requested_by %}{{review_assignment.review_request.requested_by.email_address}}{% endif %}"
    },
    "model": "mailtrigger.recipient",
    "pk": "review_assignment_review_req_by"
  },
  {
    "fields": {
      "desc": "The reviewer assigned to a review assignment",
      "template": "{% if not skip_review_reviewer %}{{review_assignment.reviewer.email_address}}{% endif %}"
    },
    "model": "mailtrigger.recipient",
    "pk": "review_assignment_reviewer"
  },
  {
    "fields": {
      "desc": "The reviewed document's responsible area director",
      "template": "{% if review_req.doc.ad %}{{review_req.doc.ad.email_address}}{% endif %}"
    },
    "model": "mailtrigger.recipient",
    "pk": "review_doc_ad"
  },
  {
    "fields": {
      "desc": "The .all alias for the document being reviewed",
      "template": "{% if review_req.doc.type_id == 'draft' %}<{{review_req.doc.name}}.all@ietf.org>{% endif %}"
    },
    "model": "mailtrigger.recipient",
    "pk": "review_doc_all_parties"
  },
  {
    "fields": {
      "desc": "The working group list for the document being reviewed",
      "template": "{{review_req.doc.group.list_email}}"
    },
    "model": "mailtrigger.recipient",
    "pk": "review_doc_group_mail_list"
  },
  {
    "fields": {
      "desc": "The requester of a review",
      "template": "{% if not skip_review_requested_by %}{{review_req.requested_by.email_address}}{% endif %}"
    },
    "model": "mailtrigger.recipient",
    "pk": "review_req_requested_by"
  },
  {
    "fields": {
      "desc": "All reviewers assigned to a review request",
      "template": null
    },
    "model": "mailtrigger.recipient",
    "pk": "review_req_reviewers"
  },
  {
    "fields": {
      "desc": "A single reviewer",
      "template": "{{reviewer.email_address}}"
    },
    "model": "mailtrigger.recipient",
    "pk": "review_reviewer"
  },
  {
    "fields": {
      "desc": "The secretaries of the review team of a review request or assignment",
      "template": null
    },
    "model": "mailtrigger.recipient",
    "pk": "review_secretaries"
  },
  {
    "fields": {
      "desc": "The ADs of the team reviewing the document",
      "template": null
    },
    "model": "mailtrigger.recipient",
    "pk": "review_team_ads"
  },
  {
    "fields": {
      "desc": "The review team's email list",
      "template": "{{review_req.team.list_email}}"
    },
    "model": "mailtrigger.recipient",
    "pk": "review_team_mail_list"
  },
  {
    "fields": {
      "desc": "The RFC Editor",
      "template": "<rfc-editor@rfc-editor.org>"
    },
    "model": "mailtrigger.recipient",
    "pk": "rfc_editor"
  },
  {
    "fields": {
      "desc": "The RFC Editor if a document is in the RFC Editor queue",
      "template": null
    },
    "model": "mailtrigger.recipient",
    "pk": "rfc_editor_if_doc_in_queue"
  },
  {
    "fields": {
      "desc": "The person that requested a meeting slot for a given group",
      "template": null
    },
    "model": "mailtrigger.recipient",
    "pk": "session_requester"
  },
  {
    "fields": {
      "desc": "The session request ticketing system",
      "template": "<session-request@ietf.org>"
    },
    "model": "mailtrigger.recipient",
    "pk": "session_requests"
  },
  {
    "fields": {
      "desc": "The managers of any related streams",
      "template": null
    },
    "model": "mailtrigger.recipient",
    "pk": "stream_managers"
  },
  {
    "fields": {
      "desc": "The authors of a submitted draft",
      "template": null
    },
    "model": "mailtrigger.recipient",
    "pk": "submission_authors"
  },
  {
    "fields": {
      "desc": "The people who can confirm a draft submission",
      "template": null
    },
    "model": "mailtrigger.recipient",
    "pk": "submission_confirmers"
  },
  {
    "fields": {
      "desc": "The chairs of a submitted draft belonging to a group",
      "template": null
    },
    "model": "mailtrigger.recipient",
    "pk": "submission_group_chairs"
  },
  {
    "fields": {
      "desc": "The mailing list of the group associated with a submitted document",
      "template": ""
    },
    "model": "mailtrigger.recipient",
    "pk": "submission_group_mail_list"
  },
  {
    "fields": {
      "desc": "IETF manual post handling",
      "template": "<ietf-manualpost@ietf.org>"
    },
    "model": "mailtrigger.recipient",
    "pk": "submission_manualpost_handling"
  },
  {
    "fields": {
      "desc": "The person that submitted a draft",
      "template": "{{submission.submitter}}"
    },
    "model": "mailtrigger.recipient",
    "pk": "submission_submitter"
  },
  {
    "fields": {
      "name": "Area meetings cannot conflict with anything else in their area",
      "penalty": 10000
    },
    "model": "meeting.businessconstraint",
    "pk": "area_overlapping_in_area"
  },
  {
    "fields": {
      "name": "Area meetings cannot conflict with other area meetings",
      "penalty": 100000
    },
    "model": "meeting.businessconstraint",
    "pk": "area_overlapping_other_area"
  },
  {
    "fields": {
      "name": "BoFs cannot conflict with any area-wide meetings (of any area)",
      "penalty": 10000
    },
    "model": "meeting.businessconstraint",
    "pk": "bof_overlapping_area_meeting"
  },
  {
    "fields": {
      "name": "BoFs cannot conflict with any other WGs in their area",
      "penalty": 100000
    },
    "model": "meeting.businessconstraint",
    "pk": "bof_overlapping_area_wg"
  },
  {
    "fields": {
      "name": "BoFs cannot conflict with any other BoFs",
      "penalty": 100000
    },
    "model": "meeting.businessconstraint",
    "pk": "bof_overlapping_bof"
  },
  {
    "fields": {
      "name": "BoFs cannot conflict with PRGs",
      "penalty": 100000
    },
    "model": "meeting.businessconstraint",
    "pk": "bof_overlapping_prg"
  },
  {
    "fields": {
      "name": "WGs overseen by the same Area Director should not conflict",
      "penalty": 100
    },
    "model": "meeting.businessconstraint",
    "pk": "session_overlap_ad"
  },
  {
    "fields": {
      "name": "Sessions should be scheduled according to requested duration and attendees",
      "penalty": 100000
    },
    "model": "meeting.businessconstraint",
    "pk": "session_requires_trim"
  },
  {
    "fields": {
      "name": "Sessions should be scheduled in requested order",
      "penalty": 100000
    },
    "model": "meeting.businessconstraint",
    "pk": "sessions_out_of_order"
  },
  {
    "fields": {
      "desc": "",
      "name": "AD Office Hours",
      "order": 0,
      "used": true
    },
    "model": "name.agendatypename",
    "pk": "ad"
  },
  {
    "fields": {
      "desc": "",
      "name": "IETF Agenda",
      "order": 0,
      "used": true
    },
    "model": "name.agendatypename",
    "pk": "ietf"
  },
  {
    "fields": {
      "desc": "",
      "name": "Side Meetings",
      "order": 0,
      "used": true
    },
    "model": "name.agendatypename",
    "pk": "side"
  },
  {
    "fields": {
      "desc": "",
      "name": "Workshops",
      "order": 0,
      "used": true
    },
    "model": "name.agendatypename",
    "pk": "workshop"
  },
  {
    "fields": {
      "blocking": false,
      "desc": "",
      "name": "Abstain",
      "order": 4,
      "used": true
    },
    "model": "name.ballotpositionname",
    "pk": "abstain"
  },
  {
    "fields": {
      "blocking": true,
      "desc": "",
      "name": "Block",
      "order": 3,
      "used": true
    },
    "model": "name.ballotpositionname",
    "pk": "block"
  },
  {
    "fields": {
      "blocking": true,
      "desc": "",
      "name": "Discuss",
      "order": 3,
      "used": true
    },
    "model": "name.ballotpositionname",
    "pk": "discuss"
  },
  {
    "fields": {
      "blocking": false,
      "desc": "",
      "name": "Need More Time",
      "order": 0,
      "used": true
    },
    "model": "name.ballotpositionname",
    "pk": "moretime"
  },
  {
    "fields": {
      "blocking": false,
      "desc": "",
      "name": "No Objection",
      "order": 2,
      "used": true
    },
    "model": "name.ballotpositionname",
    "pk": "noobj"
  },
  {
    "fields": {
      "blocking": false,
      "desc": "",
      "name": "No Record",
      "order": 6,
      "used": true
    },
    "model": "name.ballotpositionname",
    "pk": "norecord"
  },
  {
    "fields": {
      "blocking": false,
      "desc": "",
      "name": "Not Ready",
      "order": 0,
      "used": true
    },
    "model": "name.ballotpositionname",
    "pk": "notready"
  },
  {
    "fields": {
      "blocking": false,
      "desc": "",
      "name": "Recuse",
      "order": 5,
      "used": true
    },
    "model": "name.ballotpositionname",
    "pk": "recuse"
  },
  {
    "fields": {
      "blocking": false,
      "desc": "",
      "name": "Yes",
      "order": 1,
      "used": true
    },
    "model": "name.ballotpositionname",
    "pk": "yes"
  },
  {
    "fields": {
      "desc": "",
      "editor_label": "(person)",
      "name": "Person must be present",
      "order": 0,
      "penalty": 10000,
      "used": true
    },
    "model": "name.constraintname",
    "pk": "bethere"
  },
  {
    "fields": {
      "desc": "",
      "editor_label": "(2)",
      "name": "Conflicts with (secondary)",
      "order": 0,
      "penalty": 10000,
      "used": true
    },
    "model": "name.constraintname",
    "pk": "conflic2"
  },
  {
    "fields": {
      "desc": "",
      "editor_label": "(3)",
      "name": "Conflicts with (tertiary)",
      "order": 0,
      "penalty": 100000,
      "used": true
    },
    "model": "name.constraintname",
    "pk": "conflic3"
  },
  {
    "fields": {
      "desc": "",
      "editor_label": "(1)",
      "name": "Conflicts with",
      "order": 0,
      "penalty": 100000,
      "used": true
    },
    "model": "name.constraintname",
    "pk": "conflict"
  },
  {
    "fields": {
      "desc": "",
      "editor_label": "time_relation",
      "name": "Preference for time between sessions",
      "order": 0,
      "penalty": 1000,
      "used": true
    },
    "model": "name.constraintname",
    "pk": "time_relation"
  },
  {
    "fields": {
      "desc": "",
      "editor_label": "timerange",
      "name": "Can't meet within timerange",
      "order": 0,
      "penalty": 1000000,
      "used": true
    },
    "model": "name.constraintname",
    "pk": "timerange"
  },
  {
    "fields": {
      "desc": "",
      "editor_label": "wg_adjacent",
      "name": "Request for adjacent scheduling with another WG",
      "order": 0,
      "penalty": 1000,
      "used": true
    },
    "model": "name.constraintname",
    "pk": "wg_adjacent"
  },
  {
    "fields": {
      "desc": "",
      "name": "Africa",
      "order": 0,
      "used": true
    },
    "model": "name.continentname",
    "pk": "africa"
  },
  {
    "fields": {
      "desc": "",
      "name": "Antarctica",
      "order": 0,
      "used": true
    },
    "model": "name.continentname",
    "pk": "antarctica"
  },
  {
    "fields": {
      "desc": "",
      "name": "Asia",
      "order": 0,
      "used": true
    },
    "model": "name.continentname",
    "pk": "asia"
  },
  {
    "fields": {
      "desc": "",
      "name": "Europe",
      "order": 0,
      "used": true
    },
    "model": "name.continentname",
    "pk": "europe"
  },
  {
    "fields": {
      "desc": "",
      "name": "North America",
      "order": 0,
      "used": true
    },
    "model": "name.continentname",
    "pk": "north-america"
  },
  {
    "fields": {
      "desc": "",
      "name": "Oceania",
      "order": 0,
      "used": true
    },
    "model": "name.continentname",
    "pk": "oceania"
  },
  {
    "fields": {
      "desc": "",
      "name": "South America",
      "order": 0,
      "used": true
    },
    "model": "name.continentname",
    "pk": "south-america"
  },
  {
    "fields": {
      "continent": "europe",
      "desc": "",
      "in_eu": false,
      "name": "Andorra",
      "order": 0,
      "used": true
    },
    "model": "name.countryname",
    "pk": "AD"
  },
  {
    "fields": {
      "continent": "asia",
      "desc": "",
      "in_eu": false,
      "name": "United Arab Emirates",
      "order": 0,
      "used": true
    },
    "model": "name.countryname",
    "pk": "AE"
  },
  {
    "fields": {
      "continent": "asia",
      "desc": "",
      "in_eu": false,
      "name": "Afghanistan",
      "order": 0,
      "used": true
    },
    "model": "name.countryname",
    "pk": "AF"
  },
  {
    "fields": {
      "continent": "north-america",
      "desc": "",
      "in_eu": false,
      "name": "Antigua and Barbuda",
      "order": 0,
      "used": true
    },
    "model": "name.countryname",
    "pk": "AG"
  },
  {
    "fields": {
      "continent": "north-america",
      "desc": "",
      "in_eu": false,
      "name": "Anguilla",
      "order": 0,
      "used": true
    },
    "model": "name.countryname",
    "pk": "AI"
  },
  {
    "fields": {
      "continent": "europe",
      "desc": "",
      "in_eu": false,
      "name": "Albania",
      "order": 0,
      "used": true
    },
    "model": "name.countryname",
    "pk": "AL"
  },
  {
    "fields": {
      "continent": "asia",
      "desc": "",
      "in_eu": false,
      "name": "Armenia",
      "order": 0,
      "used": true
    },
    "model": "name.countryname",
    "pk": "AM"
  },
  {
    "fields": {
      "continent": "africa",
      "desc": "",
      "in_eu": false,
      "name": "Angola",
      "order": 0,
      "used": true
    },
    "model": "name.countryname",
    "pk": "AO"
  },
  {
    "fields": {
      "continent": "antarctica",
      "desc": "",
      "in_eu": false,
      "name": "Antarctica",
      "order": 0,
      "used": true
    },
    "model": "name.countryname",
    "pk": "AQ"
  },
  {
    "fields": {
      "continent": "south-america",
      "desc": "",
      "in_eu": false,
      "name": "Argentina",
      "order": 0,
      "used": true
    },
    "model": "name.countryname",
    "pk": "AR"
  },
  {
    "fields": {
      "continent": "oceania",
      "desc": "",
      "in_eu": false,
      "name": "American Samoa",
      "order": 0,
      "used": true
    },
    "model": "name.countryname",
    "pk": "AS"
  },
  {
    "fields": {
      "continent": "europe",
      "desc": "",
      "in_eu": true,
      "name": "Austria",
      "order": 0,
      "used": true
    },
    "model": "name.countryname",
    "pk": "AT"
  },
  {
    "fields": {
      "continent": "oceania",
      "desc": "",
      "in_eu": false,
      "name": "Australia",
      "order": 0,
      "used": true
    },
    "model": "name.countryname",
    "pk": "AU"
  },
  {
    "fields": {
      "continent": "north-america",
      "desc": "",
      "in_eu": false,
      "name": "Aruba",
      "order": 0,
      "used": true
    },
    "model": "name.countryname",
    "pk": "AW"
  },
  {
    "fields": {
      "continent": "europe",
      "desc": "",
      "in_eu": false,
      "name": "Åland Islands",
      "order": 0,
      "used": true
    },
    "model": "name.countryname",
    "pk": "AX"
  },
  {
    "fields": {
      "continent": "asia",
      "desc": "",
      "in_eu": false,
      "name": "Azerbaijan",
      "order": 0,
      "used": true
    },
    "model": "name.countryname",
    "pk": "AZ"
  },
  {
    "fields": {
      "continent": "europe",
      "desc": "",
      "in_eu": false,
      "name": "Bosnia and Herzegovina",
      "order": 0,
      "used": true
    },
    "model": "name.countryname",
    "pk": "BA"
  },
  {
    "fields": {
      "continent": "north-america",
      "desc": "",
      "in_eu": false,
      "name": "Barbados",
      "order": 0,
      "used": true
    },
    "model": "name.countryname",
    "pk": "BB"
  },
  {
    "fields": {
      "continent": "asia",
      "desc": "",
      "in_eu": false,
      "name": "Bangladesh",
      "order": 0,
      "used": true
    },
    "model": "name.countryname",
    "pk": "BD"
  },
  {
    "fields": {
      "continent": "europe",
      "desc": "",
      "in_eu": true,
      "name": "Belgium",
      "order": 0,
      "used": true
    },
    "model": "name.countryname",
    "pk": "BE"
  },
  {
    "fields": {
      "continent": "africa",
      "desc": "",
      "in_eu": false,
      "name": "Burkina Faso",
      "order": 0,
      "used": true
    },
    "model": "name.countryname",
    "pk": "BF"
  },
  {
    "fields": {
      "continent": "europe",
      "desc": "",
      "in_eu": true,
      "name": "Bulgaria",
      "order": 0,
      "used": true
    },
    "model": "name.countryname",
    "pk": "BG"
  },
  {
    "fields": {
      "continent": "asia",
      "desc": "",
      "in_eu": false,
      "name": "Bahrain",
      "order": 0,
      "used": true
    },
    "model": "name.countryname",
    "pk": "BH"
  },
  {
    "fields": {
      "continent": "africa",
      "desc": "",
      "in_eu": false,
      "name": "Burundi",
      "order": 0,
      "used": true
    },
    "model": "name.countryname",
    "pk": "BI"
  },
  {
    "fields": {
      "continent": "africa",
      "desc": "",
      "in_eu": false,
      "name": "Benin",
      "order": 0,
      "used": true
    },
    "model": "name.countryname",
    "pk": "BJ"
  },
  {
    "fields": {
      "continent": "north-america",
      "desc": "",
      "in_eu": false,
      "name": "Saint Barthélemy",
      "order": 0,
      "used": true
    },
    "model": "name.countryname",
    "pk": "BL"
  },
  {
    "fields": {
      "continent": "north-america",
      "desc": "",
      "in_eu": false,
      "name": "Bermuda",
      "order": 0,
      "used": true
    },
    "model": "name.countryname",
    "pk": "BM"
  },
  {
    "fields": {
      "continent": "asia",
      "desc": "",
      "in_eu": false,
      "name": "Brunei",
      "order": 0,
      "used": true
    },
    "model": "name.countryname",
    "pk": "BN"
  },
  {
    "fields": {
      "continent": "south-america",
      "desc": "",
      "in_eu": false,
      "name": "Bolivia",
      "order": 0,
      "used": true
    },
    "model": "name.countryname",
    "pk": "BO"
  },
  {
    "fields": {
      "continent": "north-america",
      "desc": "",
      "in_eu": false,
      "name": "Bonaire, Sint Eustatius and Saba",
      "order": 0,
      "used": true
    },
    "model": "name.countryname",
    "pk": "BQ"
  },
  {
    "fields": {
      "continent": "south-america",
      "desc": "",
      "in_eu": false,
      "name": "Brazil",
      "order": 0,
      "used": true
    },
    "model": "name.countryname",
    "pk": "BR"
  },
  {
    "fields": {
      "continent": "north-america",
      "desc": "",
      "in_eu": false,
      "name": "Bahamas",
      "order": 0,
      "used": true
    },
    "model": "name.countryname",
    "pk": "BS"
  },
  {
    "fields": {
      "continent": "asia",
      "desc": "",
      "in_eu": false,
      "name": "Bhutan",
      "order": 0,
      "used": true
    },
    "model": "name.countryname",
    "pk": "BT"
  },
  {
    "fields": {
      "continent": "antarctica",
      "desc": "",
      "in_eu": false,
      "name": "Bouvet Island",
      "order": 0,
      "used": true
    },
    "model": "name.countryname",
    "pk": "BV"
  },
  {
    "fields": {
      "continent": "africa",
      "desc": "",
      "in_eu": false,
      "name": "Botswana",
      "order": 0,
      "used": true
    },
    "model": "name.countryname",
    "pk": "BW"
  },
  {
    "fields": {
      "continent": "europe",
      "desc": "",
      "in_eu": false,
      "name": "Belarus",
      "order": 0,
      "used": true
    },
    "model": "name.countryname",
    "pk": "BY"
  },
  {
    "fields": {
      "continent": "north-america",
      "desc": "",
      "in_eu": false,
      "name": "Belize",
      "order": 0,
      "used": true
    },
    "model": "name.countryname",
    "pk": "BZ"
  },
  {
    "fields": {
      "continent": "north-america",
      "desc": "",
      "in_eu": false,
      "name": "Canada",
      "order": 0,
      "used": true
    },
    "model": "name.countryname",
    "pk": "CA"
  },
  {
    "fields": {
      "continent": "asia",
      "desc": "",
      "in_eu": false,
      "name": "Cocos (Keeling) Islands",
      "order": 0,
      "used": true
    },
    "model": "name.countryname",
    "pk": "CC"
  },
  {
    "fields": {
      "continent": "africa",
      "desc": "",
      "in_eu": false,
      "name": "Congo (the Democratic Republic of the)",
      "order": 0,
      "used": true
    },
    "model": "name.countryname",
    "pk": "CD"
  },
  {
    "fields": {
      "continent": "africa",
      "desc": "",
      "in_eu": false,
      "name": "Central African Republic",
      "order": 0,
      "used": true
    },
    "model": "name.countryname",
    "pk": "CF"
  },
  {
    "fields": {
      "continent": "africa",
      "desc": "",
      "in_eu": false,
      "name": "Congo",
      "order": 0,
      "used": true
    },
    "model": "name.countryname",
    "pk": "CG"
  },
  {
    "fields": {
      "continent": "europe",
      "desc": "",
      "in_eu": false,
      "name": "Switzerland",
      "order": 0,
      "used": true
    },
    "model": "name.countryname",
    "pk": "CH"
  },
  {
    "fields": {
      "continent": "africa",
      "desc": "",
      "in_eu": false,
      "name": "Côte d'Ivoire",
      "order": 0,
      "used": true
    },
    "model": "name.countryname",
    "pk": "CI"
  },
  {
    "fields": {
      "continent": "oceania",
      "desc": "",
      "in_eu": false,
      "name": "Cook Islands",
      "order": 0,
      "used": true
    },
    "model": "name.countryname",
    "pk": "CK"
  },
  {
    "fields": {
      "continent": "south-america",
      "desc": "",
      "in_eu": false,
      "name": "Chile",
      "order": 0,
      "used": true
    },
    "model": "name.countryname",
    "pk": "CL"
  },
  {
    "fields": {
      "continent": "africa",
      "desc": "",
      "in_eu": false,
      "name": "Cameroon",
      "order": 0,
      "used": true
    },
    "model": "name.countryname",
    "pk": "CM"
  },
  {
    "fields": {
      "continent": "asia",
      "desc": "",
      "in_eu": false,
      "name": "China",
      "order": 0,
      "used": true
    },
    "model": "name.countryname",
    "pk": "CN"
  },
  {
    "fields": {
      "continent": "south-america",
      "desc": "",
      "in_eu": false,
      "name": "Colombia",
      "order": 0,
      "used": true
    },
    "model": "name.countryname",
    "pk": "CO"
  },
  {
    "fields": {
      "continent": "north-america",
      "desc": "",
      "in_eu": false,
      "name": "Costa Rica",
      "order": 0,
      "used": true
    },
    "model": "name.countryname",
    "pk": "CR"
  },
  {
    "fields": {
      "continent": "north-america",
      "desc": "",
      "in_eu": false,
      "name": "Cuba",
      "order": 0,
      "used": true
    },
    "model": "name.countryname",
    "pk": "CU"
  },
  {
    "fields": {
      "continent": "africa",
      "desc": "",
      "in_eu": false,
      "name": "Cabo Verde",
      "order": 0,
      "used": true
    },
    "model": "name.countryname",
    "pk": "CV"
  },
  {
    "fields": {
      "continent": "north-america",
      "desc": "",
      "in_eu": false,
      "name": "Curaçao",
      "order": 0,
      "used": true
    },
    "model": "name.countryname",
    "pk": "CW"
  },
  {
    "fields": {
      "continent": "asia",
      "desc": "",
      "in_eu": false,
      "name": "Christmas Island",
      "order": 0,
      "used": true
    },
    "model": "name.countryname",
    "pk": "CX"
  },
  {
    "fields": {
      "continent": "asia",
      "desc": "",
      "in_eu": true,
      "name": "Cyprus",
      "order": 0,
      "used": true
    },
    "model": "name.countryname",
    "pk": "CY"
  },
  {
    "fields": {
      "continent": "europe",
      "desc": "",
      "in_eu": true,
      "name": "Czech Republic",
      "order": 0,
      "used": true
    },
    "model": "name.countryname",
    "pk": "CZ"
  },
  {
    "fields": {
      "continent": "europe",
      "desc": "",
      "in_eu": true,
      "name": "Germany",
      "order": 0,
      "used": true
    },
    "model": "name.countryname",
    "pk": "DE"
  },
  {
    "fields": {
      "continent": "africa",
      "desc": "",
      "in_eu": false,
      "name": "Djibouti",
      "order": 0,
      "used": true
    },
    "model": "name.countryname",
    "pk": "DJ"
  },
  {
    "fields": {
      "continent": "europe",
      "desc": "",
      "in_eu": true,
      "name": "Denmark",
      "order": 0,
      "used": true
    },
    "model": "name.countryname",
    "pk": "DK"
  },
  {
    "fields": {
      "continent": "north-america",
      "desc": "",
      "in_eu": false,
      "name": "Dominica",
      "order": 0,
      "used": true
    },
    "model": "name.countryname",
    "pk": "DM"
  },
  {
    "fields": {
      "continent": "north-america",
      "desc": "",
      "in_eu": false,
      "name": "Dominican Republic",
      "order": 0,
      "used": true
    },
    "model": "name.countryname",
    "pk": "DO"
  },
  {
    "fields": {
      "continent": "africa",
      "desc": "",
      "in_eu": false,
      "name": "Algeria",
      "order": 0,
      "used": true
    },
    "model": "name.countryname",
    "pk": "DZ"
  },
  {
    "fields": {
      "continent": "south-america",
      "desc": "",
      "in_eu": false,
      "name": "Ecuador",
      "order": 0,
      "used": true
    },
    "model": "name.countryname",
    "pk": "EC"
  },
  {
    "fields": {
      "continent": "europe",
      "desc": "",
      "in_eu": true,
      "name": "Estonia",
      "order": 0,
      "used": true
    },
    "model": "name.countryname",
    "pk": "EE"
  },
  {
    "fields": {
      "continent": "africa",
      "desc": "",
      "in_eu": false,
      "name": "Egypt",
      "order": 0,
      "used": true
    },
    "model": "name.countryname",
    "pk": "EG"
  },
  {
    "fields": {
      "continent": "africa",
      "desc": "",
      "in_eu": false,
      "name": "Western Sahara",
      "order": 0,
      "used": true
    },
    "model": "name.countryname",
    "pk": "EH"
  },
  {
    "fields": {
      "continent": "africa",
      "desc": "",
      "in_eu": false,
      "name": "Eritrea",
      "order": 0,
      "used": true
    },
    "model": "name.countryname",
    "pk": "ER"
  },
  {
    "fields": {
      "continent": "europe",
      "desc": "",
      "in_eu": true,
      "name": "Spain",
      "order": 0,
      "used": true
    },
    "model": "name.countryname",
    "pk": "ES"
  },
  {
    "fields": {
      "continent": "africa",
      "desc": "",
      "in_eu": false,
      "name": "Ethiopia",
      "order": 0,
      "used": true
    },
    "model": "name.countryname",
    "pk": "ET"
  },
  {
    "fields": {
      "continent": "europe",
      "desc": "",
      "in_eu": true,
      "name": "Finland",
      "order": 0,
      "used": true
    },
    "model": "name.countryname",
    "pk": "FI"
  },
  {
    "fields": {
      "continent": "oceania",
      "desc": "",
      "in_eu": false,
      "name": "Fiji",
      "order": 0,
      "used": true
    },
    "model": "name.countryname",
    "pk": "FJ"
  },
  {
    "fields": {
      "continent": "south-america",
      "desc": "",
      "in_eu": false,
      "name": "Falkland Islands  [Malvinas]",
      "order": 0,
      "used": true
    },
    "model": "name.countryname",
    "pk": "FK"
  },
  {
    "fields": {
      "continent": "oceania",
      "desc": "",
      "in_eu": false,
      "name": "Micronesia (Federated States of)",
      "order": 0,
      "used": true
    },
    "model": "name.countryname",
    "pk": "FM"
  },
  {
    "fields": {
      "continent": "europe",
      "desc": "",
      "in_eu": false,
      "name": "Faroe Islands",
      "order": 0,
      "used": true
    },
    "model": "name.countryname",
    "pk": "FO"
  },
  {
    "fields": {
      "continent": "europe",
      "desc": "",
      "in_eu": true,
      "name": "France",
      "order": 0,
      "used": true
    },
    "model": "name.countryname",
    "pk": "FR"
  },
  {
    "fields": {
      "continent": "africa",
      "desc": "",
      "in_eu": false,
      "name": "Gabon",
      "order": 0,
      "used": true
    },
    "model": "name.countryname",
    "pk": "GA"
  },
  {
    "fields": {
      "continent": "europe",
      "desc": "",
      "in_eu": true,
      "name": "United Kingdom",
      "order": 0,
      "used": true
    },
    "model": "name.countryname",
    "pk": "GB"
  },
  {
    "fields": {
      "continent": "north-america",
      "desc": "",
      "in_eu": false,
      "name": "Grenada",
      "order": 0,
      "used": true
    },
    "model": "name.countryname",
    "pk": "GD"
  },
  {
    "fields": {
      "continent": "asia",
      "desc": "",
      "in_eu": false,
      "name": "Georgia",
      "order": 0,
      "used": true
    },
    "model": "name.countryname",
    "pk": "GE"
  },
  {
    "fields": {
      "continent": "south-america",
      "desc": "",
      "in_eu": false,
      "name": "French Guiana",
      "order": 0,
      "used": true
    },
    "model": "name.countryname",
    "pk": "GF"
  },
  {
    "fields": {
      "continent": "europe",
      "desc": "",
      "in_eu": false,
      "name": "Guernsey",
      "order": 0,
      "used": true
    },
    "model": "name.countryname",
    "pk": "GG"
  },
  {
    "fields": {
      "continent": "africa",
      "desc": "",
      "in_eu": false,
      "name": "Ghana",
      "order": 0,
      "used": true
    },
    "model": "name.countryname",
    "pk": "GH"
  },
  {
    "fields": {
      "continent": "europe",
      "desc": "",
      "in_eu": false,
      "name": "Gibraltar",
      "order": 0,
      "used": true
    },
    "model": "name.countryname",
    "pk": "GI"
  },
  {
    "fields": {
      "continent": "north-america",
      "desc": "",
      "in_eu": false,
      "name": "Greenland",
      "order": 0,
      "used": true
    },
    "model": "name.countryname",
    "pk": "GL"
  },
  {
    "fields": {
      "continent": "africa",
      "desc": "",
      "in_eu": false,
      "name": "Gambia",
      "order": 0,
      "used": true
    },
    "model": "name.countryname",
    "pk": "GM"
  },
  {
    "fields": {
      "continent": "africa",
      "desc": "",
      "in_eu": false,
      "name": "Guinea",
      "order": 0,
      "used": true
    },
    "model": "name.countryname",
    "pk": "GN"
  },
  {
    "fields": {
      "continent": "north-america",
      "desc": "",
      "in_eu": false,
      "name": "Guadeloupe",
      "order": 0,
      "used": true
    },
    "model": "name.countryname",
    "pk": "GP"
  },
  {
    "fields": {
      "continent": "africa",
      "desc": "",
      "in_eu": false,
      "name": "Equatorial Guinea",
      "order": 0,
      "used": true
    },
    "model": "name.countryname",
    "pk": "GQ"
  },
  {
    "fields": {
      "continent": "europe",
      "desc": "",
      "in_eu": true,
      "name": "Greece",
      "order": 0,
      "used": true
    },
    "model": "name.countryname",
    "pk": "GR"
  },
  {
    "fields": {
      "continent": "antarctica",
      "desc": "",
      "in_eu": false,
      "name": "South Georgia and the South Sandwich Islands",
      "order": 0,
      "used": true
    },
    "model": "name.countryname",
    "pk": "GS"
  },
  {
    "fields": {
      "continent": "north-america",
      "desc": "",
      "in_eu": false,
      "name": "Guatemala",
      "order": 0,
      "used": true
    },
    "model": "name.countryname",
    "pk": "GT"
  },
  {
    "fields": {
      "continent": "oceania",
      "desc": "",
      "in_eu": false,
      "name": "Guam",
      "order": 0,
      "used": true
    },
    "model": "name.countryname",
    "pk": "GU"
  },
  {
    "fields": {
      "continent": "africa",
      "desc": "",
      "in_eu": false,
      "name": "Guinea-Bissau",
      "order": 0,
      "used": true
    },
    "model": "name.countryname",
    "pk": "GW"
  },
  {
    "fields": {
      "continent": "south-america",
      "desc": "",
      "in_eu": false,
      "name": "Guyana",
      "order": 0,
      "used": true
    },
    "model": "name.countryname",
    "pk": "GY"
  },
  {
    "fields": {
      "continent": "asia",
      "desc": "",
      "in_eu": false,
      "name": "Hong Kong",
      "order": 0,
      "used": true
    },
    "model": "name.countryname",
    "pk": "HK"
  },
  {
    "fields": {
      "continent": "antarctica",
      "desc": "",
      "in_eu": false,
      "name": "Heard Island and McDonald Islands",
      "order": 0,
      "used": true
    },
    "model": "name.countryname",
    "pk": "HM"
  },
  {
    "fields": {
      "continent": "north-america",
      "desc": "",
      "in_eu": false,
      "name": "Honduras",
      "order": 0,
      "used": true
    },
    "model": "name.countryname",
    "pk": "HN"
  },
  {
    "fields": {
      "continent": "europe",
      "desc": "",
      "in_eu": true,
      "name": "Croatia",
      "order": 0,
      "used": true
    },
    "model": "name.countryname",
    "pk": "HR"
  },
  {
    "fields": {
      "continent": "north-america",
      "desc": "",
      "in_eu": false,
      "name": "Haiti",
      "order": 0,
      "used": true
    },
    "model": "name.countryname",
    "pk": "HT"
  },
  {
    "fields": {
      "continent": "europe",
      "desc": "",
      "in_eu": true,
      "name": "Hungary",
      "order": 0,
      "used": true
    },
    "model": "name.countryname",
    "pk": "HU"
  },
  {
    "fields": {
      "continent": "asia",
      "desc": "",
      "in_eu": false,
      "name": "Indonesia",
      "order": 0,
      "used": true
    },
    "model": "name.countryname",
    "pk": "ID"
  },
  {
    "fields": {
      "continent": "europe",
      "desc": "",
      "in_eu": true,
      "name": "Ireland",
      "order": 0,
      "used": true
    },
    "model": "name.countryname",
    "pk": "IE"
  },
  {
    "fields": {
      "continent": "asia",
      "desc": "",
      "in_eu": false,
      "name": "Israel",
      "order": 0,
      "used": true
    },
    "model": "name.countryname",
    "pk": "IL"
  },
  {
    "fields": {
      "continent": "europe",
      "desc": "",
      "in_eu": false,
      "name": "Isle of Man",
      "order": 0,
      "used": true
    },
    "model": "name.countryname",
    "pk": "IM"
  },
  {
    "fields": {
      "continent": "asia",
      "desc": "",
      "in_eu": false,
      "name": "India",
      "order": 0,
      "used": true
    },
    "model": "name.countryname",
    "pk": "IN"
  },
  {
    "fields": {
      "continent": "asia",
      "desc": "",
      "in_eu": false,
      "name": "British Indian Ocean Territory",
      "order": 0,
      "used": true
    },
    "model": "name.countryname",
    "pk": "IO"
  },
  {
    "fields": {
      "continent": "asia",
      "desc": "",
      "in_eu": false,
      "name": "Iraq",
      "order": 0,
      "used": true
    },
    "model": "name.countryname",
    "pk": "IQ"
  },
  {
    "fields": {
      "continent": "asia",
      "desc": "",
      "in_eu": false,
      "name": "Iran",
      "order": 0,
      "used": true
    },
    "model": "name.countryname",
    "pk": "IR"
  },
  {
    "fields": {
      "continent": "europe",
      "desc": "",
      "in_eu": false,
      "name": "Iceland",
      "order": 0,
      "used": true
    },
    "model": "name.countryname",
    "pk": "IS"
  },
  {
    "fields": {
      "continent": "europe",
      "desc": "",
      "in_eu": true,
      "name": "Italy",
      "order": 0,
      "used": true
    },
    "model": "name.countryname",
    "pk": "IT"
  },
  {
    "fields": {
      "continent": "europe",
      "desc": "",
      "in_eu": false,
      "name": "Jersey",
      "order": 0,
      "used": true
    },
    "model": "name.countryname",
    "pk": "JE"
  },
  {
    "fields": {
      "continent": "north-america",
      "desc": "",
      "in_eu": false,
      "name": "Jamaica",
      "order": 0,
      "used": true
    },
    "model": "name.countryname",
    "pk": "JM"
  },
  {
    "fields": {
      "continent": "asia",
      "desc": "",
      "in_eu": false,
      "name": "Jordan",
      "order": 0,
      "used": true
    },
    "model": "name.countryname",
    "pk": "JO"
  },
  {
    "fields": {
      "continent": "asia",
      "desc": "",
      "in_eu": false,
      "name": "Japan",
      "order": 0,
      "used": true
    },
    "model": "name.countryname",
    "pk": "JP"
  },
  {
    "fields": {
      "continent": "africa",
      "desc": "",
      "in_eu": false,
      "name": "Kenya",
      "order": 0,
      "used": true
    },
    "model": "name.countryname",
    "pk": "KE"
  },
  {
    "fields": {
      "continent": "asia",
      "desc": "",
      "in_eu": false,
      "name": "Kyrgyzstan",
      "order": 0,
      "used": true
    },
    "model": "name.countryname",
    "pk": "KG"
  },
  {
    "fields": {
      "continent": "asia",
      "desc": "",
      "in_eu": false,
      "name": "Cambodia",
      "order": 0,
      "used": true
    },
    "model": "name.countryname",
    "pk": "KH"
  },
  {
    "fields": {
      "continent": "oceania",
      "desc": "",
      "in_eu": false,
      "name": "Kiribati",
      "order": 0,
      "used": true
    },
    "model": "name.countryname",
    "pk": "KI"
  },
  {
    "fields": {
      "continent": "africa",
      "desc": "",
      "in_eu": false,
      "name": "Comoros",
      "order": 0,
      "used": true
    },
    "model": "name.countryname",
    "pk": "KM"
  },
  {
    "fields": {
      "continent": "north-america",
      "desc": "",
      "in_eu": false,
      "name": "Saint Kitts and Nevis",
      "order": 0,
      "used": true
    },
    "model": "name.countryname",
    "pk": "KN"
  },
  {
    "fields": {
      "continent": "asia",
      "desc": "",
      "in_eu": false,
      "name": "North Korea",
      "order": 0,
      "used": true
    },
    "model": "name.countryname",
    "pk": "KP"
  },
  {
    "fields": {
      "continent": "asia",
      "desc": "",
      "in_eu": false,
      "name": "South Korea",
      "order": 0,
      "used": true
    },
    "model": "name.countryname",
    "pk": "KR"
  },
  {
    "fields": {
      "continent": "asia",
      "desc": "",
      "in_eu": false,
      "name": "Kuwait",
      "order": 0,
      "used": true
    },
    "model": "name.countryname",
    "pk": "KW"
  },
  {
    "fields": {
      "continent": "north-america",
      "desc": "",
      "in_eu": false,
      "name": "Cayman Islands",
      "order": 0,
      "used": true
    },
    "model": "name.countryname",
    "pk": "KY"
  },
  {
    "fields": {
      "continent": "asia",
      "desc": "",
      "in_eu": false,
      "name": "Kazakhstan",
      "order": 0,
      "used": true
    },
    "model": "name.countryname",
    "pk": "KZ"
  },
  {
    "fields": {
      "continent": "asia",
      "desc": "",
      "in_eu": false,
      "name": "Laos",
      "order": 0,
      "used": true
    },
    "model": "name.countryname",
    "pk": "LA"
  },
  {
    "fields": {
      "continent": "asia",
      "desc": "",
      "in_eu": false,
      "name": "Lebanon",
      "order": 0,
      "used": true
    },
    "model": "name.countryname",
    "pk": "LB"
  },
  {
    "fields": {
      "continent": "north-america",
      "desc": "",
      "in_eu": false,
      "name": "Saint Lucia",
      "order": 0,
      "used": true
    },
    "model": "name.countryname",
    "pk": "LC"
  },
  {
    "fields": {
      "continent": "europe",
      "desc": "",
      "in_eu": false,
      "name": "Liechtenstein",
      "order": 0,
      "used": true
    },
    "model": "name.countryname",
    "pk": "LI"
  },
  {
    "fields": {
      "continent": "asia",
      "desc": "",
      "in_eu": false,
      "name": "Sri Lanka",
      "order": 0,
      "used": true
    },
    "model": "name.countryname",
    "pk": "LK"
  },
  {
    "fields": {
      "continent": "africa",
      "desc": "",
      "in_eu": false,
      "name": "Liberia",
      "order": 0,
      "used": true
    },
    "model": "name.countryname",
    "pk": "LR"
  },
  {
    "fields": {
      "continent": "africa",
      "desc": "",
      "in_eu": false,
      "name": "Lesotho",
      "order": 0,
      "used": true
    },
    "model": "name.countryname",
    "pk": "LS"
  },
  {
    "fields": {
      "continent": "europe",
      "desc": "",
      "in_eu": true,
      "name": "Lithuania",
      "order": 0,
      "used": true
    },
    "model": "name.countryname",
    "pk": "LT"
  },
  {
    "fields": {
      "continent": "europe",
      "desc": "",
      "in_eu": true,
      "name": "Luxembourg",
      "order": 0,
      "used": true
    },
    "model": "name.countryname",
    "pk": "LU"
  },
  {
    "fields": {
      "continent": "europe",
      "desc": "",
      "in_eu": true,
      "name": "Latvia",
      "order": 0,
      "used": true
    },
    "model": "name.countryname",
    "pk": "LV"
  },
  {
    "fields": {
      "continent": "africa",
      "desc": "",
      "in_eu": false,
      "name": "Libya",
      "order": 0,
      "used": true
    },
    "model": "name.countryname",
    "pk": "LY"
  },
  {
    "fields": {
      "continent": "africa",
      "desc": "",
      "in_eu": false,
      "name": "Morocco",
      "order": 0,
      "used": true
    },
    "model": "name.countryname",
    "pk": "MA"
  },
  {
    "fields": {
      "continent": "europe",
      "desc": "",
      "in_eu": false,
      "name": "Monaco",
      "order": 0,
      "used": true
    },
    "model": "name.countryname",
    "pk": "MC"
  },
  {
    "fields": {
      "continent": "europe",
      "desc": "",
      "in_eu": false,
      "name": "Moldova",
      "order": 0,
      "used": true
    },
    "model": "name.countryname",
    "pk": "MD"
  },
  {
    "fields": {
      "continent": "europe",
      "desc": "",
      "in_eu": false,
      "name": "Montenegro",
      "order": 0,
      "used": true
    },
    "model": "name.countryname",
    "pk": "ME"
  },
  {
    "fields": {
      "continent": "north-america",
      "desc": "",
      "in_eu": false,
      "name": "Saint Martin (French part)",
      "order": 0,
      "used": true
    },
    "model": "name.countryname",
    "pk": "MF"
  },
  {
    "fields": {
      "continent": "africa",
      "desc": "",
      "in_eu": false,
      "name": "Madagascar",
      "order": 0,
      "used": true
    },
    "model": "name.countryname",
    "pk": "MG"
  },
  {
    "fields": {
      "continent": "oceania",
      "desc": "",
      "in_eu": false,
      "name": "Marshall Islands",
      "order": 0,
      "used": true
    },
    "model": "name.countryname",
    "pk": "MH"
  },
  {
    "fields": {
      "continent": "europe",
      "desc": "",
      "in_eu": false,
      "name": "Macedonia",
      "order": 0,
      "used": true
    },
    "model": "name.countryname",
    "pk": "MK"
  },
  {
    "fields": {
      "continent": "africa",
      "desc": "",
      "in_eu": false,
      "name": "Mali",
      "order": 0,
      "used": true
    },
    "model": "name.countryname",
    "pk": "ML"
  },
  {
    "fields": {
      "continent": "asia",
      "desc": "",
      "in_eu": false,
      "name": "Myanmar",
      "order": 0,
      "used": true
    },
    "model": "name.countryname",
    "pk": "MM"
  },
  {
    "fields": {
      "continent": "asia",
      "desc": "",
      "in_eu": false,
      "name": "Mongolia",
      "order": 0,
      "used": true
    },
    "model": "name.countryname",
    "pk": "MN"
  },
  {
    "fields": {
      "continent": "asia",
      "desc": "",
      "in_eu": false,
      "name": "Macao",
      "order": 0,
      "used": true
    },
    "model": "name.countryname",
    "pk": "MO"
  },
  {
    "fields": {
      "continent": "oceania",
      "desc": "",
      "in_eu": false,
      "name": "Northern Mariana Islands",
      "order": 0,
      "used": true
    },
    "model": "name.countryname",
    "pk": "MP"
  },
  {
    "fields": {
      "continent": "north-america",
      "desc": "",
      "in_eu": false,
      "name": "Martinique",
      "order": 0,
      "used": true
    },
    "model": "name.countryname",
    "pk": "MQ"
  },
  {
    "fields": {
      "continent": "africa",
      "desc": "",
      "in_eu": false,
      "name": "Mauritania",
      "order": 0,
      "used": true
    },
    "model": "name.countryname",
    "pk": "MR"
  },
  {
    "fields": {
      "continent": "north-america",
      "desc": "",
      "in_eu": false,
      "name": "Montserrat",
      "order": 0,
      "used": true
    },
    "model": "name.countryname",
    "pk": "MS"
  },
  {
    "fields": {
      "continent": "europe",
      "desc": "",
      "in_eu": true,
      "name": "Malta",
      "order": 0,
      "used": true
    },
    "model": "name.countryname",
    "pk": "MT"
  },
  {
    "fields": {
      "continent": "africa",
      "desc": "",
      "in_eu": false,
      "name": "Mauritius",
      "order": 0,
      "used": true
    },
    "model": "name.countryname",
    "pk": "MU"
  },
  {
    "fields": {
      "continent": "asia",
      "desc": "",
      "in_eu": false,
      "name": "Maldives",
      "order": 0,
      "used": true
    },
    "model": "name.countryname",
    "pk": "MV"
  },
  {
    "fields": {
      "continent": "africa",
      "desc": "",
      "in_eu": false,
      "name": "Malawi",
      "order": 0,
      "used": true
    },
    "model": "name.countryname",
    "pk": "MW"
  },
  {
    "fields": {
      "continent": "north-america",
      "desc": "",
      "in_eu": false,
      "name": "Mexico",
      "order": 0,
      "used": true
    },
    "model": "name.countryname",
    "pk": "MX"
  },
  {
    "fields": {
      "continent": "asia",
      "desc": "",
      "in_eu": false,
      "name": "Malaysia",
      "order": 0,
      "used": true
    },
    "model": "name.countryname",
    "pk": "MY"
  },
  {
    "fields": {
      "continent": "africa",
      "desc": "",
      "in_eu": false,
      "name": "Mozambique",
      "order": 0,
      "used": true
    },
    "model": "name.countryname",
    "pk": "MZ"
  },
  {
    "fields": {
      "continent": "africa",
      "desc": "",
      "in_eu": false,
      "name": "Namibia",
      "order": 0,
      "used": true
    },
    "model": "name.countryname",
    "pk": "NA"
  },
  {
    "fields": {
      "continent": "oceania",
      "desc": "",
      "in_eu": false,
      "name": "New Caledonia",
      "order": 0,
      "used": true
    },
    "model": "name.countryname",
    "pk": "NC"
  },
  {
    "fields": {
      "continent": "africa",
      "desc": "",
      "in_eu": false,
      "name": "Niger",
      "order": 0,
      "used": true
    },
    "model": "name.countryname",
    "pk": "NE"
  },
  {
    "fields": {
      "continent": "oceania",
      "desc": "",
      "in_eu": false,
      "name": "Norfolk Island",
      "order": 0,
      "used": true
    },
    "model": "name.countryname",
    "pk": "NF"
  },
  {
    "fields": {
      "continent": "africa",
      "desc": "",
      "in_eu": false,
      "name": "Nigeria",
      "order": 0,
      "used": true
    },
    "model": "name.countryname",
    "pk": "NG"
  },
  {
    "fields": {
      "continent": "north-america",
      "desc": "",
      "in_eu": false,
      "name": "Nicaragua",
      "order": 0,
      "used": true
    },
    "model": "name.countryname",
    "pk": "NI"
  },
  {
    "fields": {
      "continent": "europe",
      "desc": "",
      "in_eu": true,
      "name": "Netherlands",
      "order": 0,
      "used": true
    },
    "model": "name.countryname",
    "pk": "NL"
  },
  {
    "fields": {
      "continent": "europe",
      "desc": "",
      "in_eu": false,
      "name": "Norway",
      "order": 0,
      "used": true
    },
    "model": "name.countryname",
    "pk": "NO"
  },
  {
    "fields": {
      "continent": "asia",
      "desc": "",
      "in_eu": false,
      "name": "Nepal",
      "order": 0,
      "used": true
    },
    "model": "name.countryname",
    "pk": "NP"
  },
  {
    "fields": {
      "continent": "oceania",
      "desc": "",
      "in_eu": false,
      "name": "Nauru",
      "order": 0,
      "used": true
    },
    "model": "name.countryname",
    "pk": "NR"
  },
  {
    "fields": {
      "continent": "oceania",
      "desc": "",
      "in_eu": false,
      "name": "Niue",
      "order": 0,
      "used": true
    },
    "model": "name.countryname",
    "pk": "NU"
  },
  {
    "fields": {
      "continent": "oceania",
      "desc": "",
      "in_eu": false,
      "name": "New Zealand",
      "order": 0,
      "used": true
    },
    "model": "name.countryname",
    "pk": "NZ"
  },
  {
    "fields": {
      "continent": "asia",
      "desc": "",
      "in_eu": false,
      "name": "Oman",
      "order": 0,
      "used": true
    },
    "model": "name.countryname",
    "pk": "OM"
  },
  {
    "fields": {
      "continent": "north-america",
      "desc": "",
      "in_eu": false,
      "name": "Panama",
      "order": 0,
      "used": true
    },
    "model": "name.countryname",
    "pk": "PA"
  },
  {
    "fields": {
      "continent": "south-america",
      "desc": "",
      "in_eu": false,
      "name": "Peru",
      "order": 0,
      "used": true
    },
    "model": "name.countryname",
    "pk": "PE"
  },
  {
    "fields": {
      "continent": "oceania",
      "desc": "",
      "in_eu": false,
      "name": "French Polynesia",
      "order": 0,
      "used": true
    },
    "model": "name.countryname",
    "pk": "PF"
  },
  {
    "fields": {
      "continent": "oceania",
      "desc": "",
      "in_eu": false,
      "name": "Papua New Guinea",
      "order": 0,
      "used": true
    },
    "model": "name.countryname",
    "pk": "PG"
  },
  {
    "fields": {
      "continent": "asia",
      "desc": "",
      "in_eu": false,
      "name": "Philippines",
      "order": 0,
      "used": true
    },
    "model": "name.countryname",
    "pk": "PH"
  },
  {
    "fields": {
      "continent": "asia",
      "desc": "",
      "in_eu": false,
      "name": "Pakistan",
      "order": 0,
      "used": true
    },
    "model": "name.countryname",
    "pk": "PK"
  },
  {
    "fields": {
      "continent": "europe",
      "desc": "",
      "in_eu": true,
      "name": "Poland",
      "order": 0,
      "used": true
    },
    "model": "name.countryname",
    "pk": "PL"
  },
  {
    "fields": {
      "continent": "north-america",
      "desc": "",
      "in_eu": false,
      "name": "Saint Pierre and Miquelon",
      "order": 0,
      "used": true
    },
    "model": "name.countryname",
    "pk": "PM"
  },
  {
    "fields": {
      "continent": "oceania",
      "desc": "",
      "in_eu": false,
      "name": "Pitcairn",
      "order": 0,
      "used": true
    },
    "model": "name.countryname",
    "pk": "PN"
  },
  {
    "fields": {
      "continent": "north-america",
      "desc": "",
      "in_eu": false,
      "name": "Puerto Rico",
      "order": 0,
      "used": true
    },
    "model": "name.countryname",
    "pk": "PR"
  },
  {
    "fields": {
      "continent": "asia",
      "desc": "",
      "in_eu": false,
      "name": "Palestine, State of",
      "order": 0,
      "used": true
    },
    "model": "name.countryname",
    "pk": "PS"
  },
  {
    "fields": {
      "continent": "europe",
      "desc": "",
      "in_eu": true,
      "name": "Portugal",
      "order": 0,
      "used": true
    },
    "model": "name.countryname",
    "pk": "PT"
  },
  {
    "fields": {
      "continent": "oceania",
      "desc": "",
      "in_eu": false,
      "name": "Palau",
      "order": 0,
      "used": true
    },
    "model": "name.countryname",
    "pk": "PW"
  },
  {
    "fields": {
      "continent": "south-america",
      "desc": "",
      "in_eu": false,
      "name": "Paraguay",
      "order": 0,
      "used": true
    },
    "model": "name.countryname",
    "pk": "PY"
  },
  {
    "fields": {
      "continent": "asia",
      "desc": "",
      "in_eu": false,
      "name": "Qatar",
      "order": 0,
      "used": true
    },
    "model": "name.countryname",
    "pk": "QA"
  },
  {
    "fields": {
      "continent": "africa",
      "desc": "",
      "in_eu": false,
      "name": "Réunion",
      "order": 0,
      "used": true
    },
    "model": "name.countryname",
    "pk": "RE"
  },
  {
    "fields": {
      "continent": "europe",
      "desc": "",
      "in_eu": true,
      "name": "Romania",
      "order": 0,
      "used": true
    },
    "model": "name.countryname",
    "pk": "RO"
  },
  {
    "fields": {
      "continent": "europe",
      "desc": "",
      "in_eu": false,
      "name": "Serbia",
      "order": 0,
      "used": true
    },
    "model": "name.countryname",
    "pk": "RS"
  },
  {
    "fields": {
      "continent": "europe",
      "desc": "",
      "in_eu": false,
      "name": "Russia",
      "order": 0,
      "used": true
    },
    "model": "name.countryname",
    "pk": "RU"
  },
  {
    "fields": {
      "continent": "africa",
      "desc": "",
      "in_eu": false,
      "name": "Rwanda",
      "order": 0,
      "used": true
    },
    "model": "name.countryname",
    "pk": "RW"
  },
  {
    "fields": {
      "continent": "asia",
      "desc": "",
      "in_eu": false,
      "name": "Saudi Arabia",
      "order": 0,
      "used": true
    },
    "model": "name.countryname",
    "pk": "SA"
  },
  {
    "fields": {
      "continent": "oceania",
      "desc": "",
      "in_eu": false,
      "name": "Solomon Islands",
      "order": 0,
      "used": true
    },
    "model": "name.countryname",
    "pk": "SB"
  },
  {
    "fields": {
      "continent": "africa",
      "desc": "",
      "in_eu": false,
      "name": "Seychelles",
      "order": 0,
      "used": true
    },
    "model": "name.countryname",
    "pk": "SC"
  },
  {
    "fields": {
      "continent": "africa",
      "desc": "",
      "in_eu": false,
      "name": "Sudan",
      "order": 0,
      "used": true
    },
    "model": "name.countryname",
    "pk": "SD"
  },
  {
    "fields": {
      "continent": "europe",
      "desc": "",
      "in_eu": true,
      "name": "Sweden",
      "order": 0,
      "used": true
    },
    "model": "name.countryname",
    "pk": "SE"
  },
  {
    "fields": {
      "continent": "asia",
      "desc": "",
      "in_eu": false,
      "name": "Singapore",
      "order": 0,
      "used": true
    },
    "model": "name.countryname",
    "pk": "SG"
  },
  {
    "fields": {
      "continent": "africa",
      "desc": "",
      "in_eu": false,
      "name": "Saint Helena, Ascension and Tristan da Cunha",
      "order": 0,
      "used": true
    },
    "model": "name.countryname",
    "pk": "SH"
  },
  {
    "fields": {
      "continent": "europe",
      "desc": "",
      "in_eu": true,
      "name": "Slovenia",
      "order": 0,
      "used": true
    },
    "model": "name.countryname",
    "pk": "SI"
  },
  {
    "fields": {
      "continent": "europe",
      "desc": "",
      "in_eu": false,
      "name": "Svalbard and Jan Mayen",
      "order": 0,
      "used": true
    },
    "model": "name.countryname",
    "pk": "SJ"
  },
  {
    "fields": {
      "continent": "europe",
      "desc": "",
      "in_eu": true,
      "name": "Slovakia",
      "order": 0,
      "used": true
    },
    "model": "name.countryname",
    "pk": "SK"
  },
  {
    "fields": {
      "continent": "africa",
      "desc": "",
      "in_eu": false,
      "name": "Sierra Leone",
      "order": 0,
      "used": true
    },
    "model": "name.countryname",
    "pk": "SL"
  },
  {
    "fields": {
      "continent": "europe",
      "desc": "",
      "in_eu": false,
      "name": "San Marino",
      "order": 0,
      "used": true
    },
    "model": "name.countryname",
    "pk": "SM"
  },
  {
    "fields": {
      "continent": "africa",
      "desc": "",
      "in_eu": false,
      "name": "Senegal",
      "order": 0,
      "used": true
    },
    "model": "name.countryname",
    "pk": "SN"
  },
  {
    "fields": {
      "continent": "africa",
      "desc": "",
      "in_eu": false,
      "name": "Somalia",
      "order": 0,
      "used": true
    },
    "model": "name.countryname",
    "pk": "SO"
  },
  {
    "fields": {
      "continent": "south-america",
      "desc": "",
      "in_eu": false,
      "name": "Suriname",
      "order": 0,
      "used": true
    },
    "model": "name.countryname",
    "pk": "SR"
  },
  {
    "fields": {
      "continent": "africa",
      "desc": "",
      "in_eu": false,
      "name": "South Sudan",
      "order": 0,
      "used": true
    },
    "model": "name.countryname",
    "pk": "SS"
  },
  {
    "fields": {
      "continent": "africa",
      "desc": "",
      "in_eu": false,
      "name": "Sao Tome and Principe",
      "order": 0,
      "used": true
    },
    "model": "name.countryname",
    "pk": "ST"
  },
  {
    "fields": {
      "continent": "north-america",
      "desc": "",
      "in_eu": false,
      "name": "El Salvador",
      "order": 0,
      "used": true
    },
    "model": "name.countryname",
    "pk": "SV"
  },
  {
    "fields": {
      "continent": "north-america",
      "desc": "",
      "in_eu": false,
      "name": "Sint Maarten (Dutch part)",
      "order": 0,
      "used": true
    },
    "model": "name.countryname",
    "pk": "SX"
  },
  {
    "fields": {
      "continent": "asia",
      "desc": "",
      "in_eu": false,
      "name": "Syria",
      "order": 0,
      "used": true
    },
    "model": "name.countryname",
    "pk": "SY"
  },
  {
    "fields": {
      "continent": "africa",
      "desc": "",
      "in_eu": false,
      "name": "Swaziland",
      "order": 0,
      "used": true
    },
    "model": "name.countryname",
    "pk": "SZ"
  },
  {
    "fields": {
      "continent": "north-america",
      "desc": "",
      "in_eu": false,
      "name": "Turks and Caicos Islands",
      "order": 0,
      "used": true
    },
    "model": "name.countryname",
    "pk": "TC"
  },
  {
    "fields": {
      "continent": "africa",
      "desc": "",
      "in_eu": false,
      "name": "Chad",
      "order": 0,
      "used": true
    },
    "model": "name.countryname",
    "pk": "TD"
  },
  {
    "fields": {
      "continent": "antarctica",
      "desc": "",
      "in_eu": false,
      "name": "French Southern Territories",
      "order": 0,
      "used": true
    },
    "model": "name.countryname",
    "pk": "TF"
  },
  {
    "fields": {
      "continent": "africa",
      "desc": "",
      "in_eu": false,
      "name": "Togo",
      "order": 0,
      "used": true
    },
    "model": "name.countryname",
    "pk": "TG"
  },
  {
    "fields": {
      "continent": "asia",
      "desc": "",
      "in_eu": false,
      "name": "Thailand",
      "order": 0,
      "used": true
    },
    "model": "name.countryname",
    "pk": "TH"
  },
  {
    "fields": {
      "continent": "asia",
      "desc": "",
      "in_eu": false,
      "name": "Tajikistan",
      "order": 0,
      "used": true
    },
    "model": "name.countryname",
    "pk": "TJ"
  },
  {
    "fields": {
      "continent": "oceania",
      "desc": "",
      "in_eu": false,
      "name": "Tokelau",
      "order": 0,
      "used": true
    },
    "model": "name.countryname",
    "pk": "TK"
  },
  {
    "fields": {
      "continent": "asia",
      "desc": "",
      "in_eu": false,
      "name": "Timor-Leste",
      "order": 0,
      "used": true
    },
    "model": "name.countryname",
    "pk": "TL"
  },
  {
    "fields": {
      "continent": "asia",
      "desc": "",
      "in_eu": false,
      "name": "Turkmenistan",
      "order": 0,
      "used": true
    },
    "model": "name.countryname",
    "pk": "TM"
  },
  {
    "fields": {
      "continent": "africa",
      "desc": "",
      "in_eu": false,
      "name": "Tunisia",
      "order": 0,
      "used": true
    },
    "model": "name.countryname",
    "pk": "TN"
  },
  {
    "fields": {
      "continent": "oceania",
      "desc": "",
      "in_eu": false,
      "name": "Tonga",
      "order": 0,
      "used": true
    },
    "model": "name.countryname",
    "pk": "TO"
  },
  {
    "fields": {
      "continent": "europe",
      "desc": "",
      "in_eu": false,
      "name": "Turkey",
      "order": 0,
      "used": true
    },
    "model": "name.countryname",
    "pk": "TR"
  },
  {
    "fields": {
      "continent": "north-america",
      "desc": "",
      "in_eu": false,
      "name": "Trinidad and Tobago",
      "order": 0,
      "used": true
    },
    "model": "name.countryname",
    "pk": "TT"
  },
  {
    "fields": {
      "continent": "oceania",
      "desc": "",
      "in_eu": false,
      "name": "Tuvalu",
      "order": 0,
      "used": true
    },
    "model": "name.countryname",
    "pk": "TV"
  },
  {
    "fields": {
      "continent": "asia",
      "desc": "",
      "in_eu": false,
      "name": "Taiwan",
      "order": 0,
      "used": true
    },
    "model": "name.countryname",
    "pk": "TW"
  },
  {
    "fields": {
      "continent": "africa",
      "desc": "",
      "in_eu": false,
      "name": "Tanzania",
      "order": 0,
      "used": true
    },
    "model": "name.countryname",
    "pk": "TZ"
  },
  {
    "fields": {
      "continent": "europe",
      "desc": "",
      "in_eu": false,
      "name": "Ukraine",
      "order": 0,
      "used": true
    },
    "model": "name.countryname",
    "pk": "UA"
  },
  {
    "fields": {
      "continent": "africa",
      "desc": "",
      "in_eu": false,
      "name": "Uganda",
      "order": 0,
      "used": true
    },
    "model": "name.countryname",
    "pk": "UG"
  },
  {
    "fields": {
      "continent": "oceania",
      "desc": "",
      "in_eu": false,
      "name": "United States Minor Outlying Islands",
      "order": 0,
      "used": true
    },
    "model": "name.countryname",
    "pk": "UM"
  },
  {
    "fields": {
      "continent": "north-america",
      "desc": "",
      "in_eu": false,
      "name": "United States of America",
      "order": 0,
      "used": true
    },
    "model": "name.countryname",
    "pk": "US"
  },
  {
    "fields": {
      "continent": "south-america",
      "desc": "",
      "in_eu": false,
      "name": "Uruguay",
      "order": 0,
      "used": true
    },
    "model": "name.countryname",
    "pk": "UY"
  },
  {
    "fields": {
      "continent": "asia",
      "desc": "",
      "in_eu": false,
      "name": "Uzbekistan",
      "order": 0,
      "used": true
    },
    "model": "name.countryname",
    "pk": "UZ"
  },
  {
    "fields": {
      "continent": "europe",
      "desc": "",
      "in_eu": false,
      "name": "Holy See",
      "order": 0,
      "used": true
    },
    "model": "name.countryname",
    "pk": "VA"
  },
  {
    "fields": {
      "continent": "north-america",
      "desc": "",
      "in_eu": false,
      "name": "Saint Vincent and the Grenadines",
      "order": 0,
      "used": true
    },
    "model": "name.countryname",
    "pk": "VC"
  },
  {
    "fields": {
      "continent": "south-america",
      "desc": "",
      "in_eu": false,
      "name": "Venezuela",
      "order": 0,
      "used": true
    },
    "model": "name.countryname",
    "pk": "VE"
  },
  {
    "fields": {
      "continent": "north-america",
      "desc": "",
      "in_eu": false,
      "name": "Virgin Islands (British)",
      "order": 0,
      "used": true
    },
    "model": "name.countryname",
    "pk": "VG"
  },
  {
    "fields": {
      "continent": "north-america",
      "desc": "",
      "in_eu": false,
      "name": "Virgin Islands (U.S.)",
      "order": 0,
      "used": true
    },
    "model": "name.countryname",
    "pk": "VI"
  },
  {
    "fields": {
      "continent": "asia",
      "desc": "",
      "in_eu": false,
      "name": "Vietnam",
      "order": 0,
      "used": true
    },
    "model": "name.countryname",
    "pk": "VN"
  },
  {
    "fields": {
      "continent": "oceania",
      "desc": "",
      "in_eu": false,
      "name": "Vanuatu",
      "order": 0,
      "used": true
    },
    "model": "name.countryname",
    "pk": "VU"
  },
  {
    "fields": {
      "continent": "oceania",
      "desc": "",
      "in_eu": false,
      "name": "Wallis and Futuna",
      "order": 0,
      "used": true
    },
    "model": "name.countryname",
    "pk": "WF"
  },
  {
    "fields": {
      "continent": "oceania",
      "desc": "",
      "in_eu": false,
      "name": "Samoa",
      "order": 0,
      "used": true
    },
    "model": "name.countryname",
    "pk": "WS"
  },
  {
    "fields": {
      "continent": "asia",
      "desc": "",
      "in_eu": false,
      "name": "Yemen",
      "order": 0,
      "used": true
    },
    "model": "name.countryname",
    "pk": "YE"
  },
  {
    "fields": {
      "continent": "africa",
      "desc": "",
      "in_eu": false,
      "name": "Mayotte",
      "order": 0,
      "used": true
    },
    "model": "name.countryname",
    "pk": "YT"
  },
  {
    "fields": {
      "continent": "africa",
      "desc": "",
      "in_eu": false,
      "name": "South Africa",
      "order": 0,
      "used": true
    },
    "model": "name.countryname",
    "pk": "ZA"
  },
  {
    "fields": {
      "continent": "africa",
      "desc": "",
      "in_eu": false,
      "name": "Zambia",
      "order": 0,
      "used": true
    },
    "model": "name.countryname",
    "pk": "ZM"
  },
  {
    "fields": {
      "continent": "africa",
      "desc": "",
      "in_eu": false,
      "name": "Zimbabwe",
      "order": 0,
      "used": true
    },
    "model": "name.countryname",
    "pk": "ZW"
  },
  {
    "fields": {
      "desc": "",
      "name": "Django",
      "order": 0,
      "used": true
    },
    "model": "name.dbtemplatetypename",
    "pk": "django"
  },
  {
    "fields": {
      "desc": "",
      "name": "Plain",
      "order": 0,
      "used": true
    },
    "model": "name.dbtemplatetypename",
    "pk": "plain"
  },
  {
    "fields": {
      "desc": "",
      "name": "reStructuredText",
      "order": 0,
      "used": true
    },
    "model": "name.dbtemplatetypename",
    "pk": "rst"
  },
  {
    "fields": {
      "desc": "",
      "name": "conflict reviews",
      "order": 0,
      "revname": "Conflict reviewed by",
      "used": true
    },
    "model": "name.docrelationshipname",
    "pk": "conflrev"
  },
  {
    "fields": {
      "desc": "Approval for downref",
      "name": "approves downref to",
      "order": 0,
      "revname": "was approved for downref by",
      "used": true
    },
    "model": "name.docrelationshipname",
    "pk": "downref-approval"
  },
  {
    "fields": {
      "desc": "",
      "name": "Obsoletes",
      "order": 0,
      "revname": "Obsoleted by",
      "used": true
    },
    "model": "name.docrelationshipname",
    "pk": "obs"
  },
  {
    "fields": {
      "desc": "",
      "name": "Possibly Replaces",
      "order": 0,
      "revname": "Possibly Replaced By",
      "used": true
    },
    "model": "name.docrelationshipname",
    "pk": "possibly-replaces"
  },
  {
    "fields": {
      "desc": "Informative Reference",
      "name": "informatively references",
      "order": 0,
      "revname": "is informatively referenced by",
      "used": true
    },
    "model": "name.docrelationshipname",
    "pk": "refinfo"
  },
  {
    "fields": {
      "desc": "Normative Reference",
      "name": "normatively references",
      "order": 0,
      "revname": "is normatively referenced by",
      "used": true
    },
    "model": "name.docrelationshipname",
    "pk": "refnorm"
  },
  {
    "fields": {
      "desc": "A reference found in a document which does not have split normative/informative reference sections.",
      "name": "Reference",
      "order": 0,
      "revname": "Referenced by",
      "used": true
    },
    "model": "name.docrelationshipname",
    "pk": "refold"
  },
  {
    "fields": {
      "desc": "Reference of unknown type, likely found in the text of the document.",
      "name": "Possible Reference",
      "order": 3,
      "revname": "Possibly Referenced By",
      "used": true
    },
    "model": "name.docrelationshipname",
    "pk": "refunk"
  },
  {
    "fields": {
      "desc": "",
      "name": "Replaces",
      "order": 0,
      "revname": "Replaced by",
      "used": true
    },
    "model": "name.docrelationshipname",
    "pk": "replaces"
  },
  {
    "fields": {
      "desc": "",
      "name": "Moves to BCP",
      "order": 0,
      "revname": "Moved to BCP by",
      "used": true
    },
    "model": "name.docrelationshipname",
    "pk": "tobcp"
  },
  {
    "fields": {
      "desc": "",
      "name": "Moves to Experimental",
      "order": 0,
      "revname": "Moved to Experimental by",
      "used": true
    },
    "model": "name.docrelationshipname",
    "pk": "toexp"
  },
  {
    "fields": {
      "desc": "",
      "name": "Moves to Historic",
      "order": 0,
      "revname": "Moved to Historic by",
      "used": true
    },
    "model": "name.docrelationshipname",
    "pk": "tohist"
  },
  {
    "fields": {
      "desc": "",
      "name": "Moves to Informational",
      "order": 0,
      "revname": "Moved to Informational by",
      "used": true
    },
    "model": "name.docrelationshipname",
    "pk": "toinf"
  },
  {
    "fields": {
      "desc": "",
      "name": "Moves to Internet Standard",
      "order": 0,
      "revname": "Moved to Internet Standard by",
      "used": true
    },
    "model": "name.docrelationshipname",
    "pk": "tois"
  },
  {
    "fields": {
      "desc": "",
      "name": "Moves to Proposed Standard",
      "order": 0,
      "revname": "Moved to Proposed Standard by",
      "used": true
    },
    "model": "name.docrelationshipname",
    "pk": "tops"
  },
  {
    "fields": {
      "desc": "",
      "name": "Updates",
      "order": 0,
      "revname": "Updated by",
      "used": true
    },
    "model": "name.docrelationshipname",
    "pk": "updates"
  },
  {
    "fields": {
      "desc": "",
      "name": "Stream state should change",
      "order": 0,
      "used": true
    },
    "model": "name.docremindertypename",
    "pk": "stream-s"
  },
  {
    "fields": {
      "desc": "A generic substate indicating that the shepherding AD has the action item to determine appropriate next steps. In particular, the appropriate steps (and the corresponding next state or substate) depend entirely on the nature of the issues that were raised and can only be decided with active involvement of the shepherding AD. Examples include:\n\n- if another AD raises an issue, the shepherding AD may first iterate with the other AD to get a better understanding of the exact issue. Or, the shepherding AD may attempt to argue that the issue is not serious enough to bring to the attention of the authors/WG.\n\n- if a documented issue is forwarded to a WG, some further iteration may be needed before it can be determined whether a new revision is needed or whether the WG response to an issue clarifies the issue sufficiently.\n\n- when a new revision appears, the shepherding AD will first look at the changes to determine whether they believe all outstanding issues have been raised satisfactorily, prior to asking the ADs who raised the original issues to verify the changes.",
      "name": "AD Followup",
      "order": 2,
      "used": true
    },
    "model": "name.doctagname",
    "pk": "ad-f-up"
  },
  {
    "fields": {
      "desc": "",
      "name": "Approved in minutes",
      "order": 0,
      "used": true
    },
    "model": "name.doctagname",
    "pk": "app-min"
  },
  {
    "fields": {
      "desc": "",
      "name": "Has errata",
      "order": 0,
      "used": true
    },
    "model": "name.doctagname",
    "pk": "errata"
  },
  {
    "fields": {
      "desc": "The document is awaiting review or input from an external party (i.e, someone other than the shepherding AD, the authors, or the WG). See the \"note\" field for more details on who has the action.",
      "name": "External Party",
      "order": 3,
      "used": true
    },
    "model": "name.doctagname",
    "pk": "extpty"
  },
  {
    "fields": {
      "desc": "The document has IANA actions that are not yet completed.",
      "name": "IANA",
      "order": 0,
      "used": true
    },
    "model": "name.doctagname",
    "pk": "iana"
  },
  {
    "fields": {
      "desc": "RFC-Editor/IANA Registration Coordination",
      "name": "IANA coordination",
      "order": 0,
      "used": true
    },
    "model": "name.doctagname",
    "pk": "iana-crd"
  },
  {
    "fields": {
      "desc": "",
      "name": "IESG Review Completed",
      "order": 0,
      "used": true
    },
    "model": "name.doctagname",
    "pk": "iesg-com"
  },
  {
    "fields": {
      "desc": "Awaiting missing normative reference",
      "name": "Missing references",
      "order": 0,
      "used": true
    },
    "model": "name.doctagname",
    "pk": "missref"
  },
  {
    "fields": {
      "desc": "",
      "name": "Author or Editor Needed",
      "order": 4,
      "used": true
    },
    "model": "name.doctagname",
    "pk": "need-aut"
  },
  {
    "fields": {
      "desc": "",
      "name": "Editor Needed",
      "order": 1,
      "used": true
    },
    "model": "name.doctagname",
    "pk": "need-ed"
  },
  {
    "fields": {
      "desc": "An updated I-D is needed to address the issues that have been raised.",
      "name": "Revised I-D Needed",
      "order": 5,
      "used": true
    },
    "model": "name.doctagname",
    "pk": "need-rev"
  },
  {
    "fields": {
      "desc": "",
      "name": "Shepherd Needed",
      "order": 0,
      "used": true
    },
    "model": "name.doctagname",
    "pk": "need-sh"
  },
  {
    "fields": {
      "desc": "",
      "name": "Polled for WG adoption but not adopted",
      "order": 0,
      "used": true
    },
    "model": "name.doctagname",
    "pk": "no-adopt"
  },
  {
    "fields": {
      "desc": "",
      "name": "Other - see Comment Log",
      "order": 11,
      "used": true
    },
    "model": "name.doctagname",
    "pk": "other"
  },
  {
    "fields": {
      "desc": "IESG discussions on the document have raised some issues that need to be brought to the attention of the authors/WG, but those issues have not been written down yet. (It is common for discussions during a telechat to result in such situations. An AD may raise a possible issue during a telechat and only decide as a result of that discussion whether the issue is worth formally writing up and bringing to the attention of the authors/WG). A document stays in the \"Point Raised - Writeup Needed\" state until *ALL* IESG comments that have been raised have been documented.",
      "name": "Point Raised - writeup needed",
      "order": 1,
      "used": false
    },
    "model": "name.doctagname",
    "pk": "point"
  },
  {
    "fields": {
      "desc": "Holding for normative reference",
      "name": "Holding for references",
      "order": 0,
      "used": true
    },
    "model": "name.doctagname",
    "pk": "ref"
  },
  {
    "fields": {
      "desc": "",
      "name": "Revised I-D Needed - Issue raised by AD",
      "order": 8,
      "used": true
    },
    "model": "name.doctagname",
    "pk": "rev-ad"
  },
  {
    "fields": {
      "desc": "",
      "name": "Revised I-D Needed - Issue raised by IESG",
      "order": 9,
      "used": true
    },
    "model": "name.doctagname",
    "pk": "rev-iesg"
  },
  {
    "fields": {
      "desc": "",
      "name": "Revised I-D Needed - Issue raised by WG",
      "order": 0,
      "used": true
    },
    "model": "name.doctagname",
    "pk": "rev-wg"
  },
  {
    "fields": {
      "desc": "",
      "name": "Revised I-D Needed - Issue raised by WGLC",
      "order": 7,
      "used": true
    },
    "model": "name.doctagname",
    "pk": "rev-wglc"
  },
  {
    "fields": {
      "desc": "",
      "name": "Review by RFC Editor",
      "order": 0,
      "used": true
    },
    "model": "name.doctagname",
    "pk": "rfc-rev"
  },
  {
    "fields": {
      "desc": "",
      "name": "Document Shepherd Followup",
      "order": 4,
      "used": true
    },
    "model": "name.doctagname",
    "pk": "sh-f-up"
  },
  {
    "fields": {
      "desc": "",
      "name": "Doc Shepherd Follow-up Underway",
      "order": 10,
      "used": true
    },
    "model": "name.doctagname",
    "pk": "sheph-u"
  },
  {
    "fields": {
      "desc": "",
      "name": "Has verified errata",
      "order": 0,
      "used": true
    },
    "model": "name.doctagname",
    "pk": "verified-errata"
  },
  {
    "fields": {
      "desc": "",
      "name": "Via RFC Editor",
      "order": 0,
      "used": true
    },
    "model": "name.doctagname",
    "pk": "via-rfc"
  },
  {
    "fields": {
      "desc": "",
      "name": "Waiting for Dependency on Other Document",
      "order": 0,
      "used": true
    },
    "model": "name.doctagname",
    "pk": "w-dep"
  },
  {
    "fields": {
      "desc": "",
      "name": "Awaiting Expert Review/Resolution of Issues Raised",
      "order": 1,
      "used": true
    },
    "model": "name.doctagname",
    "pk": "w-expert"
  },
  {
    "fields": {
      "desc": "",
      "name": "Awaiting External Review/Resolution of Issues Raised",
      "order": 2,
      "used": true
    },
    "model": "name.doctagname",
    "pk": "w-extern"
  },
  {
    "fields": {
      "desc": "",
      "name": "Awaiting Merge with Other Document",
      "order": 3,
      "used": true
    },
    "model": "name.doctagname",
    "pk": "w-merge"
  },
  {
    "fields": {
      "desc": "",
      "name": "Waiting for Partner Feedback",
      "order": 2,
      "used": true
    },
    "model": "name.doctagname",
    "pk": "w-part"
  },
  {
    "fields": {
      "desc": "",
      "name": "Waiting for Referenced Document",
      "order": 5,
      "used": true
    },
    "model": "name.doctagname",
    "pk": "w-refdoc"
  },
  {
    "fields": {
      "desc": "",
      "name": "Waiting for Referencing Document",
      "order": 6,
      "used": true
    },
    "model": "name.doctagname",
    "pk": "w-refing"
  },
  {
    "fields": {
      "desc": "",
      "name": "Awaiting Reviews",
      "order": 3,
      "used": true
    },
    "model": "name.doctagname",
    "pk": "w-review"
  },
  {
    "fields": {
      "desc": "",
      "name": "Agenda",
      "order": 0,
      "prefix": "agenda",
      "used": true
    },
    "model": "name.doctypename",
    "pk": "agenda"
  },
  {
    "fields": {
      "desc": "",
      "name": "Bluesheets",
      "order": 0,
      "prefix": "bluesheets",
      "used": true
    },
    "model": "name.doctypename",
    "pk": "bluesheets"
  },
  {
    "fields": {
      "desc": "",
      "name": "Charter",
      "order": 0,
      "prefix": "charter",
      "used": true
    },
    "model": "name.doctypename",
    "pk": "charter"
  },
  {
    "fields": {
      "desc": "",
      "name": "Conflict Review",
      "order": 0,
      "prefix": "conflict-review",
      "used": true
    },
    "model": "name.doctypename",
    "pk": "conflrev"
  },
  {
    "fields": {
      "desc": "",
      "name": "Draft",
      "order": 0,
      "prefix": "draft",
      "used": true
    },
    "model": "name.doctypename",
    "pk": "draft"
  },
  {
    "fields": {
      "desc": "",
      "name": "Liaison Attachment",
      "order": 0,
      "prefix": "liai-att",
      "used": true
    },
    "model": "name.doctypename",
    "pk": "liai-att"
  },
  {
    "fields": {
      "desc": "",
      "name": "Liaison",
      "order": 0,
      "prefix": "liaison",
      "used": false
    },
    "model": "name.doctypename",
    "pk": "liaison"
  },
  {
    "fields": {
      "desc": "",
      "name": "Minutes",
      "order": 0,
      "prefix": "minutes",
      "used": true
    },
    "model": "name.doctypename",
    "pk": "minutes"
  },
  {
    "fields": {
      "desc": "",
      "name": "Recording",
      "order": 0,
      "prefix": "recording",
      "used": true
    },
    "model": "name.doctypename",
    "pk": "recording"
  },
  {
    "fields": {
      "desc": "",
      "name": "Review",
      "order": 0,
      "prefix": "review",
      "used": true
    },
    "model": "name.doctypename",
    "pk": "review"
  },
  {
    "fields": {
      "desc": "",
      "name": "Shepherd's writeup",
      "order": 0,
      "prefix": "shepherd",
      "used": false
    },
    "model": "name.doctypename",
    "pk": "shepwrit"
  },
  {
    "fields": {
      "desc": "",
      "name": "Slides",
      "order": 0,
      "prefix": "slides",
      "used": true
    },
    "model": "name.doctypename",
    "pk": "slides"
  },
  {
    "fields": {
      "desc": "",
      "name": "Status Change",
      "order": 0,
      "prefix": "status-change",
      "used": true
    },
    "model": "name.doctypename",
    "pk": "statchg"
  },
  {
    "fields": {
      "desc": "",
      "name": "RFC Editor Auth48 status",
      "order": 0,
      "used": true
    },
    "model": "name.docurltagname",
    "pk": "auth48"
  },
  {
    "fields": {
      "desc": "",
      "name": "Document issue tracker",
      "order": 0,
      "used": true
    },
    "model": "name.docurltagname",
    "pk": "issues"
  },
  {
    "fields": {
      "desc": "",
      "name": "Document source repository",
      "order": 0,
      "used": true
    },
    "model": "name.docurltagname",
    "pk": "repository"
  },
  {
    "fields": {
      "desc": "",
      "name": "Document wiki",
      "order": 0,
      "used": true
    },
    "model": "name.docurltagname",
    "pk": "wiki"
  },
  {
    "fields": {
      "desc": "",
      "name": "Yang impact analysis",
      "order": 0,
      "used": true
    },
    "model": "name.docurltagname",
    "pk": "yang-impact-analysis"
  },
  {
    "fields": {
      "desc": "",
      "name": "Extracted yang module",
      "order": 0,
      "used": true
    },
    "model": "name.docurltagname",
    "pk": "yang-module"
  },
  {
    "fields": {
      "desc": "",
      "name": "Yang module metadata",
      "order": 0,
      "used": true
    },
    "model": "name.docurltagname",
    "pk": "yang-module-metadata"
  },
  {
    "fields": {
      "desc": "",
      "name": "Awaiting Approval from Previous Version Authors",
      "next_states": [
        "confirmed",
        "cancel",
        "posted"
      ],
      "order": 3,
      "used": true
    },
    "model": "name.draftsubmissionstatename",
    "pk": "aut-appr"
  },
  {
    "fields": {
      "desc": "",
      "name": "Awaiting Submitter Authentication",
      "next_states": [
        "confirmed",
        "cancel",
        "posted"
      ],
      "order": 2,
      "used": true
    },
    "model": "name.draftsubmissionstatename",
    "pk": "auth"
  },
  {
    "fields": {
      "desc": "",
      "name": "Cancelled",
      "next_states": [],
      "order": 6,
      "used": true
    },
    "model": "name.draftsubmissionstatename",
    "pk": "cancel"
  },
  {
    "fields": {
      "desc": "",
      "name": "Confirmed",
      "next_states": [
        "cancel",
        "posted"
      ],
      "order": 0,
      "used": true
    },
    "model": "name.draftsubmissionstatename",
    "pk": "confirmed"
  },
  {
    "fields": {
      "desc": "",
      "name": "Awaiting Initial Version Approval",
      "next_states": [
        "cancel",
        "posted"
      ],
      "order": 4,
      "used": true
    },
    "model": "name.draftsubmissionstatename",
    "pk": "grp-appr"
  },
  {
    "fields": {
      "desc": "",
      "name": "Awaiting Manual Post",
      "next_states": [
        "cancel",
        "posted"
      ],
      "order": 5,
      "used": true
    },
    "model": "name.draftsubmissionstatename",
    "pk": "manual"
  },
  {
    "fields": {
      "desc": "",
      "name": "Posted",
      "next_states": [],
      "order": 7,
      "used": true
    },
    "model": "name.draftsubmissionstatename",
    "pk": "posted"
  },
  {
    "fields": {
      "desc": "",
      "name": "Uploaded",
      "next_states": [
        "auth",
        "aut-appr",
        "grp-appr",
        "manual",
        "cancel"
      ],
      "order": 1,
      "used": true
    },
    "model": "name.draftsubmissionstatename",
    "pk": "uploaded"
  },
  {
    "fields": {
      "desc": "",
      "name": "Manual Post Waiting for Draft",
      "next_states": [
        "cancel",
        "posted"
      ],
      "order": 8,
      "used": true
    },
    "model": "name.draftsubmissionstatename",
    "pk": "waiting-for-draft"
  },
  {
    "fields": {
      "desc": "",
      "name": "Comment",
      "order": 0,
      "used": true
    },
    "model": "name.feedbacktypename",
    "pk": "comment"
  },
  {
    "fields": {
      "desc": "",
      "name": "Junk",
      "order": 0,
      "used": true
    },
    "model": "name.feedbacktypename",
    "pk": "junk"
  },
  {
    "fields": {
      "desc": "",
      "name": "Nomination",
      "order": 0,
      "used": true
    },
    "model": "name.feedbacktypename",
    "pk": "nomina"
  },
  {
    "fields": {
      "desc": "",
      "name": "Questionnaire response",
      "order": 0,
      "used": true
    },
    "model": "name.feedbacktypename",
    "pk": "questio"
  },
  {
    "fields": {
      "desc": "",
      "name": "Read",
      "order": 0,
      "used": true
    },
    "model": "name.feedbacktypename",
    "pk": "read"
  },
  {
    "fields": {
      "desc": "Augmented Backus-Naur Form",
      "name": "ABNF",
      "order": 1,
      "used": true
    },
    "model": "name.formallanguagename",
    "pk": "abnf"
  },
  {
    "fields": {
      "desc": "Abstract Syntax Notation One",
      "name": "ASN.1",
      "order": 2,
      "used": true
    },
    "model": "name.formallanguagename",
    "pk": "asn1"
  },
  {
    "fields": {
      "desc": "Concise Binary Object Representation",
      "name": "CBOR",
      "order": 3,
      "used": true
    },
    "model": "name.formallanguagename",
    "pk": "cbor"
  },
  {
    "fields": {
      "desc": "Code in the C Programming Language",
      "name": "C Code",
      "order": 4,
      "used": true
    },
    "model": "name.formallanguagename",
    "pk": "ccode"
  },
  {
    "fields": {
      "desc": "Javascript Object Notation",
      "name": "JSON",
      "order": 5,
      "used": true
    },
    "model": "name.formallanguagename",
    "pk": "json"
  },
  {
    "fields": {
      "desc": "Extensible Markup Language",
      "name": "XML",
      "order": 6,
      "used": true
    },
    "model": "name.formallanguagename",
    "pk": "xml"
  },
  {
    "fields": {
      "desc": "",
      "name": "Active",
      "order": 1,
      "used": true
    },
    "model": "name.groupmilestonestatename",
    "pk": "active"
  },
  {
    "fields": {
      "desc": "",
      "name": "Chartering/rechartering",
      "order": 4,
      "used": true
    },
    "model": "name.groupmilestonestatename",
    "pk": "charter"
  },
  {
    "fields": {
      "desc": "",
      "name": "Deleted",
      "order": 2,
      "used": true
    },
    "model": "name.groupmilestonestatename",
    "pk": "deleted"
  },
  {
    "fields": {
      "desc": "",
      "name": "For review",
      "order": 3,
      "used": true
    },
    "model": "name.groupmilestonestatename",
    "pk": "review"
  },
  {
    "fields": {
      "desc": "Formation of the group (most likely a BoF or Proposed WG) was abandoned",
      "name": "Abandoned",
      "order": 0,
      "used": true
    },
    "model": "name.groupstatename",
    "pk": "abandon"
  },
  {
    "fields": {
      "desc": "",
      "name": "Active",
      "order": 0,
      "used": true
    },
    "model": "name.groupstatename",
    "pk": "active"
  },
  {
    "fields": {
      "desc": "",
      "name": "BOF",
      "order": 0,
      "used": true
    },
    "model": "name.groupstatename",
    "pk": "bof"
  },
  {
    "fields": {
      "desc": "",
      "name": "BOF Concluded",
      "order": 0,
      "used": true
    },
    "model": "name.groupstatename",
    "pk": "bof-conc"
  },
  {
    "fields": {
      "desc": "",
      "name": "Concluded",
      "order": 0,
      "used": true
    },
    "model": "name.groupstatename",
    "pk": "conclude"
  },
  {
    "fields": {
      "desc": "",
      "name": "Dormant",
      "order": 0,
      "used": true
    },
    "model": "name.groupstatename",
    "pk": "dormant"
  },
  {
    "fields": {
      "desc": "",
      "name": "Proposed",
      "order": 0,
      "used": true
    },
    "model": "name.groupstatename",
    "pk": "proposed"
  },
  {
    "fields": {
      "desc": "Replaced by a group with a different acronym",
      "name": "Replaced",
      "order": 0,
      "used": true
    },
    "model": "name.groupstatename",
    "pk": "replaced"
  },
  {
    "fields": {
      "desc": "",
      "name": "Unknown",
      "order": 0,
      "used": true
    },
    "model": "name.groupstatename",
    "pk": "unknown"
  },
  {
    "fields": {
      "desc": "Ad Hoc schedulable Group Type, for instance HotRfc",
      "name": "Ad Hoc",
      "order": 0,
      "used": true,
      "verbose_name": "Ad Hoc Group Type"
    },
    "model": "name.grouptypename",
    "pk": "adhoc"
  },
  {
    "fields": {
      "desc": "",
      "name": "Admin",
      "order": 0,
      "used": true,
      "verbose_name": "Administrative Group"
    },
    "model": "name.grouptypename",
    "pk": "admin"
  },
  {
    "fields": {
      "desc": "Area group",
      "name": "AG",
      "order": 0,
      "used": true,
      "verbose_name": "Area Group"
    },
    "model": "name.grouptypename",
    "pk": "ag"
  },
  {
    "fields": {
      "desc": "",
      "name": "Area",
      "order": 0,
      "used": true,
      "verbose_name": "Area"
    },
    "model": "name.grouptypename",
    "pk": "area"
  },
  {
    "fields": {
      "desc": "In many areas, the Area Directors have formed an advisory group or directorate.  These comprise experienced members of the IETF and the technical community represented by the area.  The specific name and the details of the role for each group differ from area to area, but  the primary intent is that these groups assist the Area Director(s), e.g., with the review of specifications produced in the area.",
      "name": "Directorate",
      "order": 0,
      "used": true,
      "verbose_name": "Area Directorate"
    },
    "model": "name.grouptypename",
    "pk": "dir"
  },
  {
    "fields": {
      "desc": "",
      "name": "IAB",
      "order": 0,
      "used": true,
      "verbose_name": "Internet Architecture Board"
    },
    "model": "name.grouptypename",
    "pk": "iab"
  },
  {
    "fields": {
      "desc": "",
      "name": "IANA",
      "order": 0,
      "used": true,
      "verbose_name": "Internet Assigned Numbers Authority"
    },
    "model": "name.grouptypename",
    "pk": "iana"
  },
  {
    "fields": {
      "desc": "",
      "name": "IESG",
      "order": 0,
      "used": true,
      "verbose_name": "Internet Engineering Steering Group"
    },
    "model": "name.grouptypename",
    "pk": "iesg"
  },
  {
    "fields": {
      "desc": "",
      "name": "IETF",
      "order": 0,
      "used": true,
      "verbose_name": "Internet Engineering Task Force"
    },
    "model": "name.grouptypename",
    "pk": "ietf"
  },
  {
    "fields": {
      "desc": "",
      "name": "Individual",
      "order": 0,
      "used": true,
      "verbose_name": "An Individual"
    },
    "model": "name.grouptypename",
    "pk": "individ"
  },
  {
    "fields": {
      "desc": "",
      "name": "IRTF",
      "order": 0,
      "used": true,
      "verbose_name": "Internet Research Task Force"
    },
    "model": "name.grouptypename",
    "pk": "irtf"
  },
  {
    "fields": {
      "desc": "",
      "name": "ISE",
      "order": 0,
      "used": true,
      "verbose_name": "Independent Stream Editor"
    },
    "model": "name.grouptypename",
    "pk": "ise"
  },
  {
    "fields": {
      "desc": "",
      "name": "ISOC",
      "order": 0,
      "used": true,
      "verbose_name": "The Internet Society"
    },
    "model": "name.grouptypename",
    "pk": "isoc"
  },
  {
    "fields": {
      "desc": "An IETF/IAB Nominating Committee.  Use 'SDO' for external nominating committees.",
      "name": "Nomcom",
      "order": 0,
      "used": true,
      "verbose_name": "IETF/IAB Nominating Committee"
    },
    "model": "name.grouptypename",
    "pk": "nomcom"
  },
  {
    "fields": {
      "desc": "Program",
      "name": "Program",
      "order": 0,
      "used": true,
      "verbose_name": ""
    },
    "model": "name.grouptypename",
    "pk": "program"
  },
  {
    "fields": {
      "desc": "",
      "name": "Directorate (with reviews)",
      "order": 0,
      "used": true,
      "verbose_name": ""
    },
    "model": "name.grouptypename",
    "pk": "review"
  },
  {
    "fields": {
      "desc": "",
      "name": "RFC Editor",
      "order": 0,
      "used": true,
      "verbose_name": "The RFC Editor"
    },
    "model": "name.grouptypename",
    "pk": "rfcedtyp"
  },
  {
    "fields": {
      "desc": "Research group",
      "name": "RG",
      "order": 0,
      "used": true,
      "verbose_name": "Research Group"
    },
    "model": "name.grouptypename",
    "pk": "rg"
  },
  {
    "fields": {
      "desc": "Standards organization",
      "name": "SDO",
      "order": 0,
      "used": true,
      "verbose_name": "Standards Organization"
    },
    "model": "name.grouptypename",
    "pk": "sdo"
  },
  {
    "fields": {
      "desc": "",
      "name": "Team",
      "order": 0,
      "used": true,
      "verbose_name": "Team"
    },
    "model": "name.grouptypename",
    "pk": "team"
  },
  {
    "fields": {
      "desc": "Working group",
      "name": "WG",
      "order": 0,
      "used": true,
      "verbose_name": "Working Group"
    },
    "model": "name.grouptypename",
    "pk": "wg"
  },
  {
    "fields": {
      "default_offset_days": -19,
      "desc": "Internet Draft submission cut-off for -00 drafts by UTC 23:59",
      "name": "00 ID Cutoff",
      "order": 0,
      "used": false
    },
    "model": "name.importantdatename",
    "pk": "00cutoff"
  },
  {
    "fields": {
      "default_offset_days": -12,
      "desc": "Internet Draft submission cut-off for revised (-01 and above) drafts by UTC 23:59",
      "name": "01 ID Cutoff",
      "order": 0,
      "used": false
    },
    "model": "name.importantdatename",
    "pk": "01cutoff"
  },
  {
    "fields": {
      "default_offset_days": -36,
      "desc": "Cut-off date for Area Directors to approve BOFs at UTC 23:59",
      "name": "Cut-off BOF approval",
      "order": 0,
      "used": true
    },
    "model": "name.importantdatename",
    "pk": "cutoffbofapprove"
  },
  {
    "fields": {
      "default_offset_days": -43,
      "desc": "Cut-off date for BOF proposal requests to Area Directors at UTC 23:59",
      "name": "Cut-off BOF scheduling Requests",
      "order": 0,
      "used": true
    },
    "model": "name.importantdatename",
    "pk": "cutoffbofreq"
  },
  {
    "fields": {
      "default_offset_days": -5,
      "desc": "Registration cancellation cut-off at UTC 23:59",
      "name": "Registration Cancellation Cut-off",
      "order": 0,
      "used": true
    },
    "model": "name.importantdatename",
    "pk": "cutoffcancel"
  },
  {
    "fields": {
      "default_offset_days": -1,
      "desc": "Final Pre-Registration and Pre-Payment cut-off at 17:00 local meeting time",
      "name": "Pre-Registration Cutoff",
      "order": 0,
      "used": false
    },
    "model": "name.importantdatename",
    "pk": "cutoffpre"
  },
  {
    "fields": {
      "default_offset_days": -24,
      "desc": "Cut-off date for requests to reschedule Working Group or BOF meetings UTC 23:59",
      "name": "Cut-off Reschedule Requests",
      "order": 0,
      "used": true
    },
    "model": "name.importantdatename",
    "pk": "cutoffresched"
  },
  {
    "fields": {
      "default_offset_days": -43,
      "desc": "Cut-off date for requests to schedule Working Group Meetings at UTC 23:59",
      "name": "Cut-off WG scheduling Requests",
      "order": 0,
      "used": true
    },
    "model": "name.importantdatename",
    "pk": "cutoffwgreq"
  },
  {
    "fields": {
      "default_offset_days": -10,
      "desc": "Draft Working Group agendas due by UTC 23:59",
      "name": "Draft Working Group Agendas",
      "order": 0,
      "used": true
    },
    "model": "name.importantdatename",
    "pk": "draftwgagenda"
  },
  {
    "fields": {
      "default_offset_days": -47,
      "desc": "Early Bird registration and payment cut-off at UTC 23:59",
      "name": "Earlybird cutoff",
      "order": 0,
      "used": true
    },
    "model": "name.importantdatename",
    "pk": "earlybird"
  },
  {
    "fields": {
      "default_offset_days": -22,
      "desc": "Final agenda to be published",
      "name": "Final Agenda",
      "order": 0,
      "used": true
    },
    "model": "name.importantdatename",
    "pk": "finalagenda"
  },
  {
    "fields": {
      "default_offset_days": -12,
      "desc": "Internet Draft submission cut-off (for all drafts, including -00) by UTC 23:59",
      "name": "ID Cutoff",
      "order": 0,
      "used": true
    },
    "model": "name.importantdatename",
    "pk": "idcutoff"
  },
  {
    "fields": {
      "default_offset_days": 70,
      "desc": "Announcement of whether conditions have improved enough to hold an in-person meeting in Madrid, or if IETF 108 will be held as a virtual meeting",
      "name": "IETF 108 Go-ahead Announcement",
      "order": 0,
      "used": false
    },
    "model": "name.importantdatename",
    "pk": "ietf-108-go-ahead"
  },
  {
    "fields": {
      "default_offset_days": -82,
      "desc": "IETF Online Registration Opens",
      "name": "Registration Opens",
      "order": 0,
      "used": true
    },
    "model": "name.importantdatename",
    "pk": "openreg"
  },
  {
    "fields": {
      "default_offset_days": -89,
      "desc": "Working Group and BOF scheduling begins",
      "name": "Scheduling Opens",
      "order": 0,
      "used": true
    },
    "model": "name.importantdatename",
    "pk": "opensched"
  },
  {
    "fields": {
      "default_offset_days": -29,
      "desc": "Preliminary Agenda published for comment",
      "name": "Preliminary Agenda",
      "order": 0,
      "used": true
    },
    "model": "name.importantdatename",
    "pk": "prelimagenda"
  },
  {
    "fields": {
      "default_offset_days": 27,
      "desc": "Proceedings submission cutoff date by UTC 23:59",
      "name": "Proceedings Submission Cut-off",
      "order": 0,
      "used": true
    },
    "model": "name.importantdatename",
    "pk": "procsub"
  },
  {
    "fields": {
      "default_offset_days": 51,
      "desc": "Proceedings submission corrections cutoff date by UTC 23:59",
      "name": "Proceedings Submission Revision Cut-off",
      "order": 0,
      "used": true
    },
    "model": "name.importantdatename",
    "pk": "revsub"
  },
  {
    "fields": {
      "default_offset_days": -5,
      "desc": "Revised Working Group agendas due by UTC 23:59",
      "name": "Revised Working Group Agendas",
      "order": 0,
      "used": true
    },
    "model": "name.importantdatename",
    "pk": "revwgagenda"
  },
  {
    "fields": {
      "default_offset_days": -12,
      "desc": "Standard rate registration and payment cut-off at UTC 23:59.",
      "name": "Standard rate registration ends",
      "order": 18,
      "used": true
    },
    "model": "name.importantdatename",
    "pk": "stdratecutoff"
  },
  {
    "fields": {
      "desc": "",
      "name": "Best Current Practice",
      "order": 4,
      "used": true
    },
    "model": "name.intendedstdlevelname",
    "pk": "bcp"
  },
  {
    "fields": {
      "desc": "",
      "name": "Draft Standard",
      "order": 2,
      "used": false
    },
    "model": "name.intendedstdlevelname",
    "pk": "ds"
  },
  {
    "fields": {
      "desc": "",
      "name": "Experimental",
      "order": 6,
      "used": true
    },
    "model": "name.intendedstdlevelname",
    "pk": "exp"
  },
  {
    "fields": {
      "desc": "",
      "name": "Historic",
      "order": 7,
      "used": true
    },
    "model": "name.intendedstdlevelname",
    "pk": "hist"
  },
  {
    "fields": {
      "desc": "",
      "name": "Informational",
      "order": 5,
      "used": true
    },
    "model": "name.intendedstdlevelname",
    "pk": "inf"
  },
  {
    "fields": {
      "desc": "",
      "name": "Proposed Standard",
      "order": 1,
      "used": true
    },
    "model": "name.intendedstdlevelname",
    "pk": "ps"
  },
  {
    "fields": {
      "desc": "",
      "name": "Internet Standard",
      "order": 3,
      "used": true
    },
    "model": "name.intendedstdlevelname",
    "pk": "std"
  },
  {
    "fields": {
      "desc": "",
      "name": "Parked",
      "order": 1,
      "used": true
    },
    "model": "name.iprdisclosurestatename",
    "pk": "parked"
  },
  {
    "fields": {
      "desc": "",
      "name": "Pending",
      "order": 0,
      "used": true
    },
    "model": "name.iprdisclosurestatename",
    "pk": "pending"
  },
  {
    "fields": {
      "desc": "",
      "name": "Posted",
      "order": 2,
      "used": true
    },
    "model": "name.iprdisclosurestatename",
    "pk": "posted"
  },
  {
    "fields": {
      "desc": "",
      "name": "Rejected",
      "order": 3,
      "used": true
    },
    "model": "name.iprdisclosurestatename",
    "pk": "rejected"
  },
  {
    "fields": {
      "desc": "",
      "name": "Removed",
      "order": 4,
      "used": true
    },
    "model": "name.iprdisclosurestatename",
    "pk": "removed"
  },
  {
    "fields": {
      "desc": "",
      "name": "Changed disclosure metadata",
      "order": 0,
      "used": true
    },
    "model": "name.ipreventtypename",
    "pk": "changed_disclosure"
  },
  {
    "fields": {
      "desc": "",
      "name": "Comment",
      "order": 0,
      "used": true
    },
    "model": "name.ipreventtypename",
    "pk": "comment"
  },
  {
    "fields": {
      "desc": "",
      "name": "Legacy",
      "order": 0,
      "used": true
    },
    "model": "name.ipreventtypename",
    "pk": "legacy"
  },
  {
    "fields": {
      "desc": "",
      "name": "MsgIn",
      "order": 0,
      "used": true
    },
    "model": "name.ipreventtypename",
    "pk": "msgin"
  },
  {
    "fields": {
      "desc": "",
      "name": "MsgOut",
      "order": 0,
      "used": true
    },
    "model": "name.ipreventtypename",
    "pk": "msgout"
  },
  {
    "fields": {
      "desc": "",
      "name": "Parked",
      "order": 0,
      "used": true
    },
    "model": "name.ipreventtypename",
    "pk": "parked"
  },
  {
    "fields": {
      "desc": "",
      "name": "Pending",
      "order": 0,
      "used": true
    },
    "model": "name.ipreventtypename",
    "pk": "pending"
  },
  {
    "fields": {
      "desc": "",
      "name": "Posted",
      "order": 0,
      "used": true
    },
    "model": "name.ipreventtypename",
    "pk": "posted"
  },
  {
    "fields": {
      "desc": "",
      "name": "Private Comment",
      "order": 0,
      "used": true
    },
    "model": "name.ipreventtypename",
    "pk": "private_comment"
  },
  {
    "fields": {
      "desc": "",
      "name": "Rejected",
      "order": 0,
      "used": true
    },
    "model": "name.ipreventtypename",
    "pk": "rejected"
  },
  {
    "fields": {
      "desc": "",
      "name": "Removed",
      "order": 0,
      "used": true
    },
    "model": "name.ipreventtypename",
    "pk": "removed"
  },
  {
    "fields": {
      "desc": "",
      "name": "Submitted",
      "order": 0,
      "used": true
    },
    "model": "name.ipreventtypename",
    "pk": "submitted"
  },
  {
    "fields": {
      "desc": "",
      "name": "Update Notify",
      "order": 0,
      "used": true
    },
    "model": "name.ipreventtypename",
    "pk": "update_notify"
  },
  {
    "fields": {
      "desc": "a) No License Required for Implementers",
      "name": "No License",
      "order": 1,
      "used": true
    },
    "model": "name.iprlicensetypename",
    "pk": "no-license"
  },
  {
    "fields": {
      "desc": "[None selected]",
      "name": "None Selected",
      "order": 0,
      "used": true
    },
    "model": "name.iprlicensetypename",
    "pk": "none-selected"
  },
  {
    "fields": {
      "desc": "d) Licensing Declaration to be Provided Later (implies a willingness to commit to the provisions of a), b), or c) above to all implementers; otherwise, the next option 'Unwilling to Commit to the Provisions of a), b), or c) Above'. - must be selected)",
      "name": "Provided Later",
      "order": 4,
      "used": true
    },
    "model": "name.iprlicensetypename",
    "pk": "provided-later"
  },
  {
    "fields": {
      "desc": "c) Reasonable and Non-Discriminatory License to All Implementers with Possible Royalty/Fee",
      "name": "Reasonable",
      "order": 3,
      "used": true
    },
    "model": "name.iprlicensetypename",
    "pk": "reasonable"
  },
  {
    "fields": {
      "desc": "b) Royalty-Free, Reasonable and Non-Discriminatory License to All Implementers",
      "name": "Royalty Free",
      "order": 2,
      "used": true
    },
    "model": "name.iprlicensetypename",
    "pk": "royalty-free"
  },
  {
    "fields": {
      "desc": "f) See Text Below for Licensing Declaration",
      "name": "See Below",
      "order": 6,
      "used": true
    },
    "model": "name.iprlicensetypename",
    "pk": "see-below"
  },
  {
    "fields": {
      "desc": "e) Unwilling to Commit to the Provisions of a), b), or c) Above",
      "name": "Unwilling to Commit",
      "order": 5,
      "used": true
    },
    "model": "name.iprlicensetypename",
    "pk": "unwilling-to-commit"
  },
  {
    "fields": {
      "desc": "",
      "name": "Approved",
      "order": 3,
      "used": true
    },
    "model": "name.liaisonstatementeventtypename",
    "pk": "approved"
  },
  {
    "fields": {
      "desc": "",
      "name": "Comment",
      "order": 9,
      "used": true
    },
    "model": "name.liaisonstatementeventtypename",
    "pk": "comment"
  },
  {
    "fields": {
      "desc": "",
      "name": "Killed",
      "order": 5,
      "used": true
    },
    "model": "name.liaisonstatementeventtypename",
    "pk": "killed"
  },
  {
    "fields": {
      "desc": "",
      "name": "Modified",
      "order": 2,
      "used": true
    },
    "model": "name.liaisonstatementeventtypename",
    "pk": "modified"
  },
  {
    "fields": {
      "desc": "",
      "name": "MsgIn",
      "order": 7,
      "used": true
    },
    "model": "name.liaisonstatementeventtypename",
    "pk": "msgin"
  },
  {
    "fields": {
      "desc": "",
      "name": "MsgOut",
      "order": 8,
      "used": true
    },
    "model": "name.liaisonstatementeventtypename",
    "pk": "msgout"
  },
  {
    "fields": {
      "desc": "",
      "name": "Posted",
      "order": 4,
      "used": true
    },
    "model": "name.liaisonstatementeventtypename",
    "pk": "posted"
  },
  {
    "fields": {
      "desc": "",
      "name": "Private Comment",
      "order": 10,
      "used": true
    },
    "model": "name.liaisonstatementeventtypename",
    "pk": "private_comment"
  },
  {
    "fields": {
      "desc": "",
      "name": "Re-sent",
      "order": 11,
      "used": true
    },
    "model": "name.liaisonstatementeventtypename",
    "pk": "resent"
  },
  {
    "fields": {
      "desc": "",
      "name": "Resurrected",
      "order": 6,
      "used": true
    },
    "model": "name.liaisonstatementeventtypename",
    "pk": "resurrected"
  },
  {
    "fields": {
      "desc": "",
      "name": "Submitted",
      "order": 1,
      "used": true
    },
    "model": "name.liaisonstatementeventtypename",
    "pk": "submitted"
  },
  {
    "fields": {
      "desc": "",
      "name": "For action",
      "order": 1,
      "used": true
    },
    "model": "name.liaisonstatementpurposename",
    "pk": "action"
  },
  {
    "fields": {
      "desc": "",
      "name": "For comment",
      "order": 2,
      "used": true
    },
    "model": "name.liaisonstatementpurposename",
    "pk": "comment"
  },
  {
    "fields": {
      "desc": "",
      "name": "For information",
      "order": 3,
      "used": true
    },
    "model": "name.liaisonstatementpurposename",
    "pk": "info"
  },
  {
    "fields": {
      "desc": "",
      "name": "In response",
      "order": 4,
      "used": true
    },
    "model": "name.liaisonstatementpurposename",
    "pk": "response"
  },
  {
    "fields": {
      "desc": "",
      "name": "Approved",
      "order": 2,
      "used": true
    },
    "model": "name.liaisonstatementstate",
    "pk": "approved"
  },
  {
    "fields": {
      "desc": "",
      "name": "Dead",
      "order": 4,
      "used": true
    },
    "model": "name.liaisonstatementstate",
    "pk": "dead"
  },
  {
    "fields": {
      "desc": "",
      "name": "Pending",
      "order": 1,
      "used": true
    },
    "model": "name.liaisonstatementstate",
    "pk": "pending"
  },
  {
    "fields": {
      "desc": "",
      "name": "Posted",
      "order": 3,
      "used": true
    },
    "model": "name.liaisonstatementstate",
    "pk": "posted"
  },
  {
    "fields": {
      "desc": "",
      "name": "Action Required",
      "order": 1,
      "used": true
    },
    "model": "name.liaisonstatementtagname",
    "pk": "required"
  },
  {
    "fields": {
      "desc": "",
      "name": "Action Taken",
      "order": 2,
      "used": true
    },
    "model": "name.liaisonstatementtagname",
    "pk": "taken"
  },
  {
    "fields": {
      "desc": "",
      "name": "IETF",
      "order": 0,
      "used": true
    },
    "model": "name.meetingtypename",
    "pk": "ietf"
  },
  {
    "fields": {
      "desc": "",
      "name": "Interim",
      "order": 0,
      "used": true
    },
    "model": "name.meetingtypename",
    "pk": "interim"
  },
  {
    "fields": {
      "desc": "",
      "name": "Accepted",
      "order": 0,
      "used": true
    },
    "model": "name.nomineepositionstatename",
    "pk": "accepted"
  },
  {
    "fields": {
      "desc": "",
      "name": "Declined",
      "order": 0,
      "used": true
    },
    "model": "name.nomineepositionstatename",
    "pk": "declined"
  },
  {
    "fields": {
      "desc": "",
      "name": "Nominated, pending response",
      "order": 0,
      "used": true
    },
    "model": "name.nomineepositionstatename",
    "pk": "pending"
  },
  {
    "fields": {
      "desc": "The reviewer has accepted the assignment",
      "name": "Accepted",
      "order": 0,
      "used": true
    },
    "model": "name.reviewassignmentstatename",
    "pk": "accepted"
  },
  {
    "fields": {
      "desc": "The review has been assigned to this reviewer",
      "name": "Assigned",
      "order": 0,
      "used": true
    },
    "model": "name.reviewassignmentstatename",
    "pk": "assigned"
  },
  {
    "fields": {
      "desc": "The reviewer completed the assignment",
      "name": "Completed",
      "order": 0,
      "used": true
    },
    "model": "name.reviewassignmentstatename",
    "pk": "completed"
  },
  {
    "fields": {
      "desc": "The reviewer did not provide a review by the deadline",
      "name": "No Response",
      "order": 0,
      "used": true
    },
    "model": "name.reviewassignmentstatename",
    "pk": "no-response"
  },
  {
    "fields": {
      "desc": "The review was abandoned because of circumstances",
      "name": "Overtaken By Events",
      "order": 0,
      "used": true
    },
    "model": "name.reviewassignmentstatename",
    "pk": "overtaken"
  },
  {
    "fields": {
      "desc": "The reviewer partially completed the assignment",
      "name": "Partially Completed",
      "order": 0,
      "used": true
    },
    "model": "name.reviewassignmentstatename",
    "pk": "part-completed"
  },
  {
    "fields": {
      "desc": "The reviewer has rejected the assignment",
      "name": "Rejected",
      "order": 0,
      "used": true
    },
    "model": "name.reviewassignmentstatename",
    "pk": "rejected"
  },
  {
    "fields": {
      "desc": "The assignment is was imported from an earlier database and its state could not be computed",
      "name": "Unknown",
      "order": 0,
      "used": true
    },
    "model": "name.reviewassignmentstatename",
    "pk": "unknown"
  },
  {
    "fields": {
      "desc": "The team secretary has withdrawn the assignment",
      "name": "Withdrawn by Team",
      "order": 0,
      "used": true
    },
    "model": "name.reviewassignmentstatename",
    "pk": "withdrawn"
  },
  {
    "fields": {
      "desc": "",
      "name": "Least recently used",
      "order": 0,
      "used": true
    },
    "model": "name.reviewerqueuepolicyname",
    "pk": "LeastRecentlyUsed"
  },
  {
    "fields": {
      "desc": "",
      "name": "Rotate alphabetically",
      "order": 0,
      "used": true
    },
    "model": "name.reviewerqueuepolicyname",
    "pk": "RotateAlphabetically"
  },
  {
    "fields": {
      "desc": "",
      "name": "Accepted",
      "order": 2,
      "used": false
    },
    "model": "name.reviewrequeststatename",
    "pk": "accepted"
  },
  {
    "fields": {
      "desc": "The ReviewRequest has been assigned to at least one reviewer",
      "name": "Assigned",
      "order": 0,
      "used": true
    },
    "model": "name.reviewrequeststatename",
    "pk": "assigned"
  },
  {
    "fields": {
      "desc": "",
      "name": "Completed",
      "order": 10,
      "used": false
    },
    "model": "name.reviewrequeststatename",
    "pk": "completed"
  },
  {
    "fields": {
      "desc": "",
      "name": "No Response",
      "order": 6,
      "used": false
    },
    "model": "name.reviewrequeststatename",
    "pk": "no-response"
  },
  {
    "fields": {
      "desc": "",
      "name": "Team Will not Review Document",
      "order": 8,
      "used": true
    },
    "model": "name.reviewrequeststatename",
    "pk": "no-review-document"
  },
  {
    "fields": {
      "desc": "",
      "name": "Team Will not Review Version",
      "order": 7,
      "used": true
    },
    "model": "name.reviewrequeststatename",
    "pk": "no-review-version"
  },
  {
    "fields": {
      "desc": "",
      "name": "Overtaken by Events",
      "order": 5,
      "used": true
    },
    "model": "name.reviewrequeststatename",
    "pk": "overtaken"
  },
  {
    "fields": {
      "desc": "",
      "name": "Partially Completed",
      "order": 9,
      "used": false
    },
    "model": "name.reviewrequeststatename",
    "pk": "part-completed"
  },
  {
    "fields": {
      "desc": "",
      "name": "Rejected",
      "order": 3,
      "used": false
    },
    "model": "name.reviewrequeststatename",
    "pk": "rejected"
  },
  {
    "fields": {
      "desc": "",
      "name": "Requested",
      "order": 1,
      "used": true
    },
    "model": "name.reviewrequeststatename",
    "pk": "requested"
  },
  {
    "fields": {
      "desc": "",
      "name": "Unknown",
      "order": 20,
      "used": false
    },
    "model": "name.reviewrequeststatename",
    "pk": "unknown"
  },
  {
    "fields": {
      "desc": "",
      "name": "Withdrawn",
      "order": 4,
      "used": true
    },
    "model": "name.reviewrequeststatename",
    "pk": "withdrawn"
  },
  {
    "fields": {
      "desc": "",
      "name": "Almost Ready",
      "order": 6,
      "used": true
    },
    "model": "name.reviewresultname",
    "pk": "almost-ready"
  },
  {
    "fields": {
      "desc": "",
      "name": "Has Issues",
      "order": 2,
      "used": true
    },
    "model": "name.reviewresultname",
    "pk": "issues"
  },
  {
    "fields": {
      "desc": "",
      "name": "Has Nits",
      "order": 3,
      "used": true
    },
    "model": "name.reviewresultname",
    "pk": "nits"
  },
  {
    "fields": {
      "desc": "",
      "name": "Not Ready",
      "order": 4,
      "used": true
    },
    "model": "name.reviewresultname",
    "pk": "not-ready"
  },
  {
    "fields": {
      "desc": "",
      "name": "Ready",
      "order": 9,
      "used": true
    },
    "model": "name.reviewresultname",
    "pk": "ready"
  },
  {
    "fields": {
      "desc": "",
      "name": "Ready with Issues",
      "order": 7,
      "used": true
    },
    "model": "name.reviewresultname",
    "pk": "ready-issues"
  },
  {
    "fields": {
      "desc": "",
      "name": "Ready with Nits",
      "order": 8,
      "used": true
    },
    "model": "name.reviewresultname",
    "pk": "ready-nits"
  },
  {
    "fields": {
      "desc": "",
      "name": "On the Right Track",
      "order": 5,
      "used": true
    },
    "model": "name.reviewresultname",
    "pk": "right-track"
  },
  {
    "fields": {
      "desc": "",
      "name": "Serious Issues",
      "order": 1,
      "used": true
    },
    "model": "name.reviewresultname",
    "pk": "serious-issues"
  },
  {
    "fields": {
      "desc": "",
      "name": "Early",
      "order": 1,
      "used": true
    },
    "model": "name.reviewtypename",
    "pk": "early"
  },
  {
    "fields": {
      "desc": "",
      "name": "Last Call",
      "order": 2,
      "used": true
    },
    "model": "name.reviewtypename",
    "pk": "lc"
  },
  {
    "fields": {
      "desc": "",
      "name": "Telechat",
      "order": 3,
      "used": true
    },
    "model": "name.reviewtypename",
    "pk": "telechat"
  },
  {
    "fields": {
      "desc": "",
      "name": "Area Director",
      "order": 2,
      "used": true
    },
    "model": "name.rolename",
    "pk": "ad"
  },
  {
    "fields": {
      "desc": "",
      "name": "Administrative Director",
      "order": 3,
      "used": true
    },
    "model": "name.rolename",
    "pk": "admdir"
  },
  {
    "fields": {
      "desc": "Advisor in a group that has explicit membership, such as the NomCom",
      "name": "Advisor",
      "order": 4,
      "used": true
    },
    "model": "name.rolename",
    "pk": "advisor"
  },
  {
    "fields": {
      "desc": "Authorised to send announcements to the ietf-announce and other lists",
      "name": "List Announcer",
      "order": 12,
      "used": true
    },
    "model": "name.rolename",
    "pk": "announce"
  },
  {
    "fields": {
      "desc": "",
      "name": "At Large Member",
      "order": 10,
      "used": true
    },
    "model": "name.rolename",
    "pk": "atlarge"
  },
  {
    "fields": {
      "desc": "",
      "name": "Authorized Individual",
      "order": 5,
      "used": true
    },
    "model": "name.rolename",
    "pk": "auth"
  },
  {
    "fields": {
      "desc": "",
      "name": "CEO",
      "order": 0,
      "used": true
    },
    "model": "name.rolename",
    "pk": "ceo"
  },
  {
    "fields": {
      "desc": "",
      "name": "Chair",
      "order": 1,
      "used": true
    },
    "model": "name.rolename",
    "pk": "chair"
  },
  {
    "fields": {
      "desc": "",
      "name": "Communications Director",
      "order": 0,
      "used": true
    },
    "model": "name.rolename",
    "pk": "comdir"
  },
  {
    "fields": {
      "desc": "",
      "name": "Co-ordinator",
      "order": 0,
      "used": true
    },
    "model": "name.rolename",
    "pk": "coord"
  },
  {
    "fields": {
      "desc": "",
      "name": "Delegate",
      "order": 6,
      "used": true
    },
    "model": "name.rolename",
    "pk": "delegate"
  },
  {
    "fields": {
      "desc": "",
      "name": "Editor",
      "order": 5,
      "used": true
    },
    "model": "name.rolename",
    "pk": "editor"
  },
  {
    "fields": {
      "desc": "",
      "name": "Executive Director",
      "order": 2,
      "used": true
    },
    "model": "name.rolename",
    "pk": "execdir"
  },
  {
    "fields": {
      "desc": "Lead member (such as the Lead of an IAB program)",
      "name": "Lead",
      "order": 0,
      "used": true
    },
    "model": "name.rolename",
    "pk": "lead"
  },
  {
    "fields": {
      "desc": "",
      "name": "Liaison Manager",
      "order": 4,
      "used": true
    },
    "model": "name.rolename",
    "pk": "liaiman"
  },
  {
    "fields": {
      "desc": "Liaison group member in a group that has explicit membership, such as the NomCom",
      "name": "Liaison Member",
      "order": 11,
      "used": true
    },
    "model": "name.rolename",
    "pk": "liaison"
  },
  {
    "fields": {
      "desc": "",
      "name": "Materials Manager",
      "order": 13,
      "used": true
    },
    "model": "name.rolename",
    "pk": "matman"
  },
  {
    "fields": {
      "desc": "Regular group member in a group that has explicit membership, such as the NomCom",
      "name": "Member",
      "order": 7,
      "used": true
    },
    "model": "name.rolename",
    "pk": "member"
  },
  {
    "fields": {
      "desc": "",
      "name": "Incoming Area Director",
      "order": 3,
      "used": true
    },
    "model": "name.rolename",
    "pk": "pre-ad"
  },
  {
    "fields": {
      "desc": "",
      "name": "Recording Manager",
      "order": 13,
      "used": true
    },
    "model": "name.rolename",
    "pk": "recman"
  },
  {
    "fields": {
      "desc": "",
      "name": "Reviewer",
      "order": 14,
      "used": true
    },
    "model": "name.rolename",
    "pk": "reviewer"
  },
  {
    "fields": {
      "desc": "A role for API access by external scripts or entities, such as the mail archive, registrations system, etc.",
      "name": "Automation Robot",
      "order": 0,
      "used": true
    },
    "model": "name.rolename",
    "pk": "robot"
  },
  {
    "fields": {
      "desc": "",
      "name": "Secretary",
      "order": 6,
      "used": true
    },
    "model": "name.rolename",
    "pk": "secr"
  },
  {
    "fields": {
      "desc": "",
      "name": "Tech Advisor",
      "order": 4,
      "used": true
    },
    "model": "name.rolename",
    "pk": "techadv"
  },
  {
    "fields": {
      "desc": "Assigned permission TRAC_ADMIN in datatracker-managed Trac Wiki instances",
      "name": "Trac Admin",
      "order": 0,
      "used": true
    },
    "model": "name.rolename",
    "pk": "trac-admin"
  },
  {
    "fields": {
      "desc": "Provides log-in permission to restricted Trac instances.  Used by the generate_apache_perms management command, called from ../../scripts/Cron-runner",
      "name": "Trac Editor",
      "order": 0,
      "used": true
    },
    "model": "name.rolename",
    "pk": "trac-editor"
  },
  {
    "fields": {
      "desc": "Audio streaming support",
      "name": "Audio Stream",
      "order": 0,
      "used": true
    },
    "model": "name.roomresourcename",
    "pk": "audiostream"
  },
  {
    "fields": {
      "desc": "Experimental room setup (boardroom and classroom) subject to availability",
      "name": "Boardroom Layout",
      "order": 0,
      "used": false
    },
    "model": "name.roomresourcename",
    "pk": "boardroom"
  },
  {
    "fields": {
      "desc": "Flipchars",
      "name": "Flipcharts",
      "order": 0,
      "used": true
    },
    "model": "name.roomresourcename",
    "pk": "flipcharts"
  },
  {
    "fields": {
      "desc": "The room will have a meetecho wrangler",
      "name": "Meetecho Support",
      "order": 0,
      "used": false
    },
    "model": "name.roomresourcename",
    "pk": "meetecho"
  },
  {
    "fields": {
      "desc": "The room will have a second computer projector",
      "name": "second LCD projector",
      "order": 0,
      "used": false
    },
    "model": "name.roomresourcename",
    "pk": "proj2"
  },
  {
    "fields": {
      "desc": "The room will have a computer projector",
      "name": "LCD projector",
      "order": 0,
      "used": false
    },
    "model": "name.roomresourcename",
    "pk": "project"
  },
  {
    "fields": {
      "desc": "Experimental Room Setup (U-Shape and classroom, subject to availability)",
      "name": "Experimental Room Setup (U-Shape and classroom)",
      "order": 0,
      "used": true
    },
    "model": "name.roomresourcename",
    "pk": "u-shape"
  },
  {
    "fields": {
      "desc": "Web streaming support",
      "name": "WebEx",
      "order": 0,
      "used": true
    },
    "model": "name.roomresourcename",
    "pk": "webex"
  },
  {
    "fields": {
      "desc": "",
      "name": "Approved",
      "order": 0,
      "used": true
    },
    "model": "name.sessionstatusname",
    "pk": "appr"
  },
  {
    "fields": {
      "desc": "",
      "name": "Waiting for Approval",
      "order": 0,
      "used": true
    },
    "model": "name.sessionstatusname",
    "pk": "apprw"
  },
  {
    "fields": {
      "desc": "",
      "name": "Cancelled",
      "order": 0,
      "used": true
    },
    "model": "name.sessionstatusname",
    "pk": "canceled"
  },
  {
    "fields": {
      "desc": "",
      "name": "Cancelled - Pre Announcement",
      "order": 0,
      "used": true
    },
    "model": "name.sessionstatusname",
    "pk": "canceledpa"
  },
  {
    "fields": {
      "desc": "",
      "name": "Deleted",
      "order": 0,
      "used": true
    },
    "model": "name.sessionstatusname",
    "pk": "deleted"
  },
  {
    "fields": {
      "desc": "",
      "name": "Disapproved",
      "order": 0,
      "used": true
    },
    "model": "name.sessionstatusname",
    "pk": "disappr"
  },
  {
    "fields": {
      "desc": "",
      "name": "Not meeting",
      "order": 0,
      "used": true
    },
    "model": "name.sessionstatusname",
    "pk": "notmeet"
  },
  {
    "fields": {
      "desc": "",
      "name": "Scheduled",
      "order": 0,
      "used": true
    },
    "model": "name.sessionstatusname",
    "pk": "sched"
  },
  {
    "fields": {
      "desc": "",
      "name": "Scheduled - Announcement to be sent",
      "order": 0,
      "used": true
    },
    "model": "name.sessionstatusname",
    "pk": "scheda"
  },
  {
    "fields": {
      "desc": "",
      "name": "Waiting for Scheduling",
      "order": 0,
      "used": true
    },
    "model": "name.sessionstatusname",
    "pk": "schedw"
  },
  {
    "fields": {
      "desc": "",
      "name": "Best Current Practice",
      "order": 0,
      "used": true
    },
    "model": "name.stdlevelname",
    "pk": "bcp"
  },
  {
    "fields": {
      "desc": "",
      "name": "Draft Standard",
      "order": 0,
      "used": false
    },
    "model": "name.stdlevelname",
    "pk": "ds"
  },
  {
    "fields": {
      "desc": "",
      "name": "Experimental",
      "order": 0,
      "used": true
    },
    "model": "name.stdlevelname",
    "pk": "exp"
  },
  {
    "fields": {
      "desc": "",
      "name": "Historic",
      "order": 0,
      "used": true
    },
    "model": "name.stdlevelname",
    "pk": "hist"
  },
  {
    "fields": {
      "desc": "",
      "name": "Informational",
      "order": 0,
      "used": true
    },
    "model": "name.stdlevelname",
    "pk": "inf"
  },
  {
    "fields": {
      "desc": "",
      "name": "Proposed Standard",
      "order": 0,
      "used": true
    },
    "model": "name.stdlevelname",
    "pk": "ps"
  },
  {
    "fields": {
      "desc": "",
      "name": "Internet Standard",
      "order": 0,
      "used": true
    },
    "model": "name.stdlevelname",
    "pk": "std"
  },
  {
    "fields": {
      "desc": "",
      "name": "Unknown",
      "order": 0,
      "used": true
    },
    "model": "name.stdlevelname",
    "pk": "unkn"
  },
  {
    "fields": {
      "desc": "IAB stream",
      "name": "IAB",
      "order": 4,
      "used": true
    },
    "model": "name.streamname",
    "pk": "iab"
  },
  {
    "fields": {
      "desc": "IETF stream",
      "name": "IETF",
      "order": 1,
      "used": true
    },
    "model": "name.streamname",
    "pk": "ietf"
  },
  {
    "fields": {
      "desc": "IRTF Stream",
      "name": "IRTF",
      "order": 3,
      "used": true
    },
    "model": "name.streamname",
    "pk": "irtf"
  },
  {
    "fields": {
      "desc": "Independent Submission Editor stream",
      "name": "ISE",
      "order": 2,
      "used": true
    },
    "model": "name.streamname",
    "pk": "ise"
  },
  {
    "fields": {
      "desc": "Legacy stream",
      "name": "Legacy",
      "order": 5,
      "used": true
    },
    "model": "name.streamname",
    "pk": "legacy"
  },
  {
    "fields": {
      "desc": "Friday early afternoon",
      "name": "friday-afternoon-early",
      "order": 13,
      "used": true
    },
    "model": "name.timerangename",
    "pk": "friday-afternoon-early"
  },
  {
    "fields": {
      "desc": "Friday late afternoon",
      "name": "friday-afternoon-late",
      "order": 14,
      "used": true
    },
    "model": "name.timerangename",
    "pk": "friday-afternoon-late"
  },
  {
    "fields": {
      "desc": "Friday morning",
      "name": "friday-morning",
      "order": 12,
      "used": true
    },
    "model": "name.timerangename",
    "pk": "friday-morning"
  },
  {
    "fields": {
      "desc": "Monday early afternoon",
      "name": "monday-afternoon-early",
      "order": 1,
      "used": true
    },
    "model": "name.timerangename",
    "pk": "monday-afternoon-early"
  },
  {
    "fields": {
      "desc": "Monday late afternoon",
      "name": "monday-afternoon-late",
      "order": 2,
      "used": true
    },
    "model": "name.timerangename",
    "pk": "monday-afternoon-late"
  },
  {
    "fields": {
      "desc": "Monday morning",
      "name": "monday-morning",
      "order": 0,
      "used": true
    },
    "model": "name.timerangename",
    "pk": "monday-morning"
  },
  {
    "fields": {
      "desc": "Thursday early afternoon",
      "name": "thursday-afternoon-early",
      "order": 10,
      "used": true
    },
    "model": "name.timerangename",
    "pk": "thursday-afternoon-early"
  },
  {
    "fields": {
      "desc": "Thursday late afternoon",
      "name": "thursday-afternoon-late",
      "order": 11,
      "used": true
    },
    "model": "name.timerangename",
    "pk": "thursday-afternoon-late"
  },
  {
    "fields": {
      "desc": "Thursday morning",
      "name": "thursday-morning",
      "order": 9,
      "used": true
    },
    "model": "name.timerangename",
    "pk": "thursday-morning"
  },
  {
    "fields": {
      "desc": "Tuesday early afternoon",
      "name": "tuesday-afternoon-early",
      "order": 4,
      "used": true
    },
    "model": "name.timerangename",
    "pk": "tuesday-afternoon-early"
  },
  {
    "fields": {
      "desc": "Tuesday late afternoon",
      "name": "tuesday-afternoon-late",
      "order": 5,
      "used": true
    },
    "model": "name.timerangename",
    "pk": "tuesday-afternoon-late"
  },
  {
    "fields": {
      "desc": "Tuesday morning",
      "name": "tuesday-morning",
      "order": 3,
      "used": true
    },
    "model": "name.timerangename",
    "pk": "tuesday-morning"
  },
  {
    "fields": {
      "desc": "Wednesday early afternoon",
      "name": "wednesday-afternoon-early",
      "order": 7,
      "used": true
    },
    "model": "name.timerangename",
    "pk": "wednesday-afternoon-early"
  },
  {
    "fields": {
      "desc": "Wednesday late afternoon",
      "name": "wednesday-afternoon-late",
      "order": 8,
      "used": true
    },
    "model": "name.timerangename",
    "pk": "wednesday-afternoon-late"
  },
  {
    "fields": {
      "desc": "Wednesday morning",
      "name": "wednesday-morning",
      "order": 6,
      "used": true
    },
    "model": "name.timerangename",
    "pk": "wednesday-morning"
  },
  {
    "fields": {
      "desc": "",
      "name": "Break",
      "order": 0,
      "used": true
    },
    "model": "name.timeslottypename",
    "pk": "break"
  },
  {
    "fields": {
      "desc": "Leadership Meetings",
      "name": "Leadership",
      "order": 0,
      "used": true
    },
    "model": "name.timeslottypename",
    "pk": "lead"
  },
  {
    "fields": {
      "desc": "Other Meetings Not Published on Agenda",
      "name": "Off Agenda",
      "order": 0,
      "used": true
    },
    "model": "name.timeslottypename",
    "pk": "offagenda"
  },
  {
    "fields": {
      "desc": "",
      "name": "Other",
      "order": 0,
      "used": true
    },
    "model": "name.timeslottypename",
    "pk": "other"
  },
  {
    "fields": {
      "desc": "",
      "name": "Plenary",
      "order": 0,
      "used": true
    },
    "model": "name.timeslottypename",
    "pk": "plenary"
  },
  {
    "fields": {
      "desc": "",
      "name": "Registration",
      "order": 0,
      "used": true
    },
    "model": "name.timeslottypename",
    "pk": "reg"
  },
  {
    "fields": {
      "desc": "",
      "name": "Regular",
      "order": 0,
      "used": true
    },
    "model": "name.timeslottypename",
    "pk": "regular"
  },
  {
    "fields": {
      "desc": "A room has been reserved for use by another body the timeslot indicated",
      "name": "Room Reserved",
      "order": 0,
      "used": true
    },
    "model": "name.timeslottypename",
    "pk": "reserved"
  },
  {
    "fields": {
      "desc": "A room was not booked for the timeslot indicated",
      "name": "Room Unavailable",
      "order": 0,
      "used": true
    },
    "model": "name.timeslottypename",
    "pk": "unavail"
  },
  {
    "fields": {
      "desc": "Anyone who can log in",
      "name": "General",
      "order": 0,
      "used": true
    },
    "model": "name.topicaudiencename",
    "pk": "general"
  },
  {
    "fields": {
      "desc": "Members of this nomcom",
      "name": "Nomcom Members",
      "order": 0,
      "used": true
    },
    "model": "name.topicaudiencename",
    "pk": "nomcom"
  },
  {
    "fields": {
      "desc": "Anyone who has accepted a Nomination for an open position",
      "name": "Nominees",
      "order": 0,
      "used": true
    },
    "model": "name.topicaudiencename",
    "pk": "nominees"
  },
  {
    "fields": {
      "alias": "AD",
      "country": "AD"
    },
    "model": "stats.countryalias",
    "pk": 1
  },
  {
    "fields": {
      "alias": "AE",
      "country": "AE"
    },
    "model": "stats.countryalias",
    "pk": 2
  },
  {
    "fields": {
      "alias": "AF",
      "country": "AF"
    },
    "model": "stats.countryalias",
    "pk": 3
  },
  {
    "fields": {
      "alias": "AG",
      "country": "AG"
    },
    "model": "stats.countryalias",
    "pk": 4
  },
  {
    "fields": {
      "alias": "AI",
      "country": "AI"
    },
    "model": "stats.countryalias",
    "pk": 5
  },
  {
    "fields": {
      "alias": "AL",
      "country": "AL"
    },
    "model": "stats.countryalias",
    "pk": 6
  },
  {
    "fields": {
      "alias": "AM",
      "country": "AM"
    },
    "model": "stats.countryalias",
    "pk": 7
  },
  {
    "fields": {
      "alias": "AO",
      "country": "AO"
    },
    "model": "stats.countryalias",
    "pk": 8
  },
  {
    "fields": {
      "alias": "AQ",
      "country": "AQ"
    },
    "model": "stats.countryalias",
    "pk": 9
  },
  {
    "fields": {
      "alias": "AR",
      "country": "AR"
    },
    "model": "stats.countryalias",
    "pk": 10
  },
  {
    "fields": {
      "alias": "AS",
      "country": "AS"
    },
    "model": "stats.countryalias",
    "pk": 11
  },
  {
    "fields": {
      "alias": "AT",
      "country": "AT"
    },
    "model": "stats.countryalias",
    "pk": 12
  },
  {
    "fields": {
      "alias": "AU",
      "country": "AU"
    },
    "model": "stats.countryalias",
    "pk": 13
  },
  {
    "fields": {
      "alias": "AW",
      "country": "AW"
    },
    "model": "stats.countryalias",
    "pk": 14
  },
  {
    "fields": {
      "alias": "AX",
      "country": "AX"
    },
    "model": "stats.countryalias",
    "pk": 15
  },
  {
    "fields": {
      "alias": "AZ",
      "country": "AZ"
    },
    "model": "stats.countryalias",
    "pk": 16
  },
  {
    "fields": {
      "alias": "BA",
      "country": "BA"
    },
    "model": "stats.countryalias",
    "pk": 17
  },
  {
    "fields": {
      "alias": "BB",
      "country": "BB"
    },
    "model": "stats.countryalias",
    "pk": 18
  },
  {
    "fields": {
      "alias": "BD",
      "country": "BD"
    },
    "model": "stats.countryalias",
    "pk": 19
  },
  {
    "fields": {
      "alias": "BE",
      "country": "BE"
    },
    "model": "stats.countryalias",
    "pk": 20
  },
  {
    "fields": {
      "alias": "BF",
      "country": "BF"
    },
    "model": "stats.countryalias",
    "pk": 21
  },
  {
    "fields": {
      "alias": "BG",
      "country": "BG"
    },
    "model": "stats.countryalias",
    "pk": 22
  },
  {
    "fields": {
      "alias": "BH",
      "country": "BH"
    },
    "model": "stats.countryalias",
    "pk": 23
  },
  {
    "fields": {
      "alias": "BI",
      "country": "BI"
    },
    "model": "stats.countryalias",
    "pk": 24
  },
  {
    "fields": {
      "alias": "BJ",
      "country": "BJ"
    },
    "model": "stats.countryalias",
    "pk": 25
  },
  {
    "fields": {
      "alias": "BL",
      "country": "BL"
    },
    "model": "stats.countryalias",
    "pk": 26
  },
  {
    "fields": {
      "alias": "BM",
      "country": "BM"
    },
    "model": "stats.countryalias",
    "pk": 27
  },
  {
    "fields": {
      "alias": "BN",
      "country": "BN"
    },
    "model": "stats.countryalias",
    "pk": 28
  },
  {
    "fields": {
      "alias": "BO",
      "country": "BO"
    },
    "model": "stats.countryalias",
    "pk": 29
  },
  {
    "fields": {
      "alias": "BQ",
      "country": "BQ"
    },
    "model": "stats.countryalias",
    "pk": 30
  },
  {
    "fields": {
      "alias": "BR",
      "country": "BR"
    },
    "model": "stats.countryalias",
    "pk": 31
  },
  {
    "fields": {
      "alias": "BS",
      "country": "BS"
    },
    "model": "stats.countryalias",
    "pk": 32
  },
  {
    "fields": {
      "alias": "BT",
      "country": "BT"
    },
    "model": "stats.countryalias",
    "pk": 33
  },
  {
    "fields": {
      "alias": "BV",
      "country": "BV"
    },
    "model": "stats.countryalias",
    "pk": 34
  },
  {
    "fields": {
      "alias": "BW",
      "country": "BW"
    },
    "model": "stats.countryalias",
    "pk": 35
  },
  {
    "fields": {
      "alias": "BY",
      "country": "BY"
    },
    "model": "stats.countryalias",
    "pk": 36
  },
  {
    "fields": {
      "alias": "BZ",
      "country": "BZ"
    },
    "model": "stats.countryalias",
    "pk": 37
  },
  {
    "fields": {
      "alias": "CA",
      "country": "CA"
    },
    "model": "stats.countryalias",
    "pk": 38
  },
  {
    "fields": {
      "alias": "CC",
      "country": "CC"
    },
    "model": "stats.countryalias",
    "pk": 39
  },
  {
    "fields": {
      "alias": "CD",
      "country": "CD"
    },
    "model": "stats.countryalias",
    "pk": 40
  },
  {
    "fields": {
      "alias": "CF",
      "country": "CF"
    },
    "model": "stats.countryalias",
    "pk": 41
  },
  {
    "fields": {
      "alias": "CG",
      "country": "CG"
    },
    "model": "stats.countryalias",
    "pk": 42
  },
  {
    "fields": {
      "alias": "CH",
      "country": "CH"
    },
    "model": "stats.countryalias",
    "pk": 43
  },
  {
    "fields": {
      "alias": "CI",
      "country": "CI"
    },
    "model": "stats.countryalias",
    "pk": 44
  },
  {
    "fields": {
      "alias": "CK",
      "country": "CK"
    },
    "model": "stats.countryalias",
    "pk": 45
  },
  {
    "fields": {
      "alias": "CL",
      "country": "CL"
    },
    "model": "stats.countryalias",
    "pk": 46
  },
  {
    "fields": {
      "alias": "CM",
      "country": "CM"
    },
    "model": "stats.countryalias",
    "pk": 47
  },
  {
    "fields": {
      "alias": "CN",
      "country": "CN"
    },
    "model": "stats.countryalias",
    "pk": 48
  },
  {
    "fields": {
      "alias": "CO",
      "country": "CO"
    },
    "model": "stats.countryalias",
    "pk": 49
  },
  {
    "fields": {
      "alias": "CR",
      "country": "CR"
    },
    "model": "stats.countryalias",
    "pk": 50
  },
  {
    "fields": {
      "alias": "CU",
      "country": "CU"
    },
    "model": "stats.countryalias",
    "pk": 51
  },
  {
    "fields": {
      "alias": "CV",
      "country": "CV"
    },
    "model": "stats.countryalias",
    "pk": 52
  },
  {
    "fields": {
      "alias": "CW",
      "country": "CW"
    },
    "model": "stats.countryalias",
    "pk": 53
  },
  {
    "fields": {
      "alias": "CX",
      "country": "CX"
    },
    "model": "stats.countryalias",
    "pk": 54
  },
  {
    "fields": {
      "alias": "CY",
      "country": "CY"
    },
    "model": "stats.countryalias",
    "pk": 55
  },
  {
    "fields": {
      "alias": "CZ",
      "country": "CZ"
    },
    "model": "stats.countryalias",
    "pk": 56
  },
  {
    "fields": {
      "alias": "DE",
      "country": "DE"
    },
    "model": "stats.countryalias",
    "pk": 57
  },
  {
    "fields": {
      "alias": "DJ",
      "country": "DJ"
    },
    "model": "stats.countryalias",
    "pk": 58
  },
  {
    "fields": {
      "alias": "DK",
      "country": "DK"
    },
    "model": "stats.countryalias",
    "pk": 59
  },
  {
    "fields": {
      "alias": "DM",
      "country": "DM"
    },
    "model": "stats.countryalias",
    "pk": 60
  },
  {
    "fields": {
      "alias": "DO",
      "country": "DO"
    },
    "model": "stats.countryalias",
    "pk": 61
  },
  {
    "fields": {
      "alias": "DZ",
      "country": "DZ"
    },
    "model": "stats.countryalias",
    "pk": 62
  },
  {
    "fields": {
      "alias": "EC",
      "country": "EC"
    },
    "model": "stats.countryalias",
    "pk": 63
  },
  {
    "fields": {
      "alias": "EE",
      "country": "EE"
    },
    "model": "stats.countryalias",
    "pk": 64
  },
  {
    "fields": {
      "alias": "EG",
      "country": "EG"
    },
    "model": "stats.countryalias",
    "pk": 65
  },
  {
    "fields": {
      "alias": "EH",
      "country": "EH"
    },
    "model": "stats.countryalias",
    "pk": 66
  },
  {
    "fields": {
      "alias": "ER",
      "country": "ER"
    },
    "model": "stats.countryalias",
    "pk": 67
  },
  {
    "fields": {
      "alias": "ES",
      "country": "ES"
    },
    "model": "stats.countryalias",
    "pk": 68
  },
  {
    "fields": {
      "alias": "ET",
      "country": "ET"
    },
    "model": "stats.countryalias",
    "pk": 69
  },
  {
    "fields": {
      "alias": "FI",
      "country": "FI"
    },
    "model": "stats.countryalias",
    "pk": 70
  },
  {
    "fields": {
      "alias": "FJ",
      "country": "FJ"
    },
    "model": "stats.countryalias",
    "pk": 71
  },
  {
    "fields": {
      "alias": "FK",
      "country": "FK"
    },
    "model": "stats.countryalias",
    "pk": 72
  },
  {
    "fields": {
      "alias": "FM",
      "country": "FM"
    },
    "model": "stats.countryalias",
    "pk": 73
  },
  {
    "fields": {
      "alias": "FO",
      "country": "FO"
    },
    "model": "stats.countryalias",
    "pk": 74
  },
  {
    "fields": {
      "alias": "FR",
      "country": "FR"
    },
    "model": "stats.countryalias",
    "pk": 75
  },
  {
    "fields": {
      "alias": "GA",
      "country": "GA"
    },
    "model": "stats.countryalias",
    "pk": 76
  },
  {
    "fields": {
      "alias": "GB",
      "country": "GB"
    },
    "model": "stats.countryalias",
    "pk": 77
  },
  {
    "fields": {
      "alias": "GD",
      "country": "GD"
    },
    "model": "stats.countryalias",
    "pk": 78
  },
  {
    "fields": {
      "alias": "GE",
      "country": "GE"
    },
    "model": "stats.countryalias",
    "pk": 79
  },
  {
    "fields": {
      "alias": "GF",
      "country": "GF"
    },
    "model": "stats.countryalias",
    "pk": 80
  },
  {
    "fields": {
      "alias": "GG",
      "country": "GG"
    },
    "model": "stats.countryalias",
    "pk": 81
  },
  {
    "fields": {
      "alias": "GH",
      "country": "GH"
    },
    "model": "stats.countryalias",
    "pk": 82
  },
  {
    "fields": {
      "alias": "GI",
      "country": "GI"
    },
    "model": "stats.countryalias",
    "pk": 83
  },
  {
    "fields": {
      "alias": "GL",
      "country": "GL"
    },
    "model": "stats.countryalias",
    "pk": 84
  },
  {
    "fields": {
      "alias": "GM",
      "country": "GM"
    },
    "model": "stats.countryalias",
    "pk": 85
  },
  {
    "fields": {
      "alias": "GN",
      "country": "GN"
    },
    "model": "stats.countryalias",
    "pk": 86
  },
  {
    "fields": {
      "alias": "GP",
      "country": "GP"
    },
    "model": "stats.countryalias",
    "pk": 87
  },
  {
    "fields": {
      "alias": "GQ",
      "country": "GQ"
    },
    "model": "stats.countryalias",
    "pk": 88
  },
  {
    "fields": {
      "alias": "GR",
      "country": "GR"
    },
    "model": "stats.countryalias",
    "pk": 89
  },
  {
    "fields": {
      "alias": "GS",
      "country": "GS"
    },
    "model": "stats.countryalias",
    "pk": 90
  },
  {
    "fields": {
      "alias": "GT",
      "country": "GT"
    },
    "model": "stats.countryalias",
    "pk": 91
  },
  {
    "fields": {
      "alias": "GU",
      "country": "GU"
    },
    "model": "stats.countryalias",
    "pk": 92
  },
  {
    "fields": {
      "alias": "GW",
      "country": "GW"
    },
    "model": "stats.countryalias",
    "pk": 93
  },
  {
    "fields": {
      "alias": "GY",
      "country": "GY"
    },
    "model": "stats.countryalias",
    "pk": 94
  },
  {
    "fields": {
      "alias": "HK",
      "country": "HK"
    },
    "model": "stats.countryalias",
    "pk": 95
  },
  {
    "fields": {
      "alias": "HM",
      "country": "HM"
    },
    "model": "stats.countryalias",
    "pk": 96
  },
  {
    "fields": {
      "alias": "HN",
      "country": "HN"
    },
    "model": "stats.countryalias",
    "pk": 97
  },
  {
    "fields": {
      "alias": "HR",
      "country": "HR"
    },
    "model": "stats.countryalias",
    "pk": 98
  },
  {
    "fields": {
      "alias": "HT",
      "country": "HT"
    },
    "model": "stats.countryalias",
    "pk": 99
  },
  {
    "fields": {
      "alias": "HU",
      "country": "HU"
    },
    "model": "stats.countryalias",
    "pk": 100
  },
  {
    "fields": {
      "alias": "ID",
      "country": "ID"
    },
    "model": "stats.countryalias",
    "pk": 101
  },
  {
    "fields": {
      "alias": "IE",
      "country": "IE"
    },
    "model": "stats.countryalias",
    "pk": 102
  },
  {
    "fields": {
      "alias": "IL",
      "country": "IL"
    },
    "model": "stats.countryalias",
    "pk": 103
  },
  {
    "fields": {
      "alias": "IM",
      "country": "IM"
    },
    "model": "stats.countryalias",
    "pk": 104
  },
  {
    "fields": {
      "alias": "IN",
      "country": "IN"
    },
    "model": "stats.countryalias",
    "pk": 105
  },
  {
    "fields": {
      "alias": "IO",
      "country": "IO"
    },
    "model": "stats.countryalias",
    "pk": 106
  },
  {
    "fields": {
      "alias": "IQ",
      "country": "IQ"
    },
    "model": "stats.countryalias",
    "pk": 107
  },
  {
    "fields": {
      "alias": "IR",
      "country": "IR"
    },
    "model": "stats.countryalias",
    "pk": 108
  },
  {
    "fields": {
      "alias": "IS",
      "country": "IS"
    },
    "model": "stats.countryalias",
    "pk": 109
  },
  {
    "fields": {
      "alias": "IT",
      "country": "IT"
    },
    "model": "stats.countryalias",
    "pk": 110
  },
  {
    "fields": {
      "alias": "JE",
      "country": "JE"
    },
    "model": "stats.countryalias",
    "pk": 111
  },
  {
    "fields": {
      "alias": "JM",
      "country": "JM"
    },
    "model": "stats.countryalias",
    "pk": 112
  },
  {
    "fields": {
      "alias": "JO",
      "country": "JO"
    },
    "model": "stats.countryalias",
    "pk": 113
  },
  {
    "fields": {
      "alias": "JP",
      "country": "JP"
    },
    "model": "stats.countryalias",
    "pk": 114
  },
  {
    "fields": {
      "alias": "KE",
      "country": "KE"
    },
    "model": "stats.countryalias",
    "pk": 115
  },
  {
    "fields": {
      "alias": "KG",
      "country": "KG"
    },
    "model": "stats.countryalias",
    "pk": 116
  },
  {
    "fields": {
      "alias": "KH",
      "country": "KH"
    },
    "model": "stats.countryalias",
    "pk": 117
  },
  {
    "fields": {
      "alias": "KI",
      "country": "KI"
    },
    "model": "stats.countryalias",
    "pk": 118
  },
  {
    "fields": {
      "alias": "KM",
      "country": "KM"
    },
    "model": "stats.countryalias",
    "pk": 119
  },
  {
    "fields": {
      "alias": "KN",
      "country": "KN"
    },
    "model": "stats.countryalias",
    "pk": 120
  },
  {
    "fields": {
      "alias": "KP",
      "country": "KP"
    },
    "model": "stats.countryalias",
    "pk": 121
  },
  {
    "fields": {
      "alias": "KR",
      "country": "KR"
    },
    "model": "stats.countryalias",
    "pk": 122
  },
  {
    "fields": {
      "alias": "KW",
      "country": "KW"
    },
    "model": "stats.countryalias",
    "pk": 123
  },
  {
    "fields": {
      "alias": "KY",
      "country": "KY"
    },
    "model": "stats.countryalias",
    "pk": 124
  },
  {
    "fields": {
      "alias": "KZ",
      "country": "KZ"
    },
    "model": "stats.countryalias",
    "pk": 125
  },
  {
    "fields": {
      "alias": "LA",
      "country": "LA"
    },
    "model": "stats.countryalias",
    "pk": 126
  },
  {
    "fields": {
      "alias": "LB",
      "country": "LB"
    },
    "model": "stats.countryalias",
    "pk": 127
  },
  {
    "fields": {
      "alias": "LC",
      "country": "LC"
    },
    "model": "stats.countryalias",
    "pk": 128
  },
  {
    "fields": {
      "alias": "LI",
      "country": "LI"
    },
    "model": "stats.countryalias",
    "pk": 129
  },
  {
    "fields": {
      "alias": "LK",
      "country": "LK"
    },
    "model": "stats.countryalias",
    "pk": 130
  },
  {
    "fields": {
      "alias": "LR",
      "country": "LR"
    },
    "model": "stats.countryalias",
    "pk": 131
  },
  {
    "fields": {
      "alias": "LS",
      "country": "LS"
    },
    "model": "stats.countryalias",
    "pk": 132
  },
  {
    "fields": {
      "alias": "LT",
      "country": "LT"
    },
    "model": "stats.countryalias",
    "pk": 133
  },
  {
    "fields": {
      "alias": "LU",
      "country": "LU"
    },
    "model": "stats.countryalias",
    "pk": 134
  },
  {
    "fields": {
      "alias": "LV",
      "country": "LV"
    },
    "model": "stats.countryalias",
    "pk": 135
  },
  {
    "fields": {
      "alias": "LY",
      "country": "LY"
    },
    "model": "stats.countryalias",
    "pk": 136
  },
  {
    "fields": {
      "alias": "MA",
      "country": "MA"
    },
    "model": "stats.countryalias",
    "pk": 137
  },
  {
    "fields": {
      "alias": "MC",
      "country": "MC"
    },
    "model": "stats.countryalias",
    "pk": 138
  },
  {
    "fields": {
      "alias": "MD",
      "country": "MD"
    },
    "model": "stats.countryalias",
    "pk": 139
  },
  {
    "fields": {
      "alias": "ME",
      "country": "ME"
    },
    "model": "stats.countryalias",
    "pk": 140
  },
  {
    "fields": {
      "alias": "MF",
      "country": "MF"
    },
    "model": "stats.countryalias",
    "pk": 141
  },
  {
    "fields": {
      "alias": "MG",
      "country": "MG"
    },
    "model": "stats.countryalias",
    "pk": 142
  },
  {
    "fields": {
      "alias": "MH",
      "country": "MH"
    },
    "model": "stats.countryalias",
    "pk": 143
  },
  {
    "fields": {
      "alias": "MK",
      "country": "MK"
    },
    "model": "stats.countryalias",
    "pk": 144
  },
  {
    "fields": {
      "alias": "ML",
      "country": "ML"
    },
    "model": "stats.countryalias",
    "pk": 145
  },
  {
    "fields": {
      "alias": "MM",
      "country": "MM"
    },
    "model": "stats.countryalias",
    "pk": 146
  },
  {
    "fields": {
      "alias": "MN",
      "country": "MN"
    },
    "model": "stats.countryalias",
    "pk": 147
  },
  {
    "fields": {
      "alias": "MO",
      "country": "MO"
    },
    "model": "stats.countryalias",
    "pk": 148
  },
  {
    "fields": {
      "alias": "MP",
      "country": "MP"
    },
    "model": "stats.countryalias",
    "pk": 149
  },
  {
    "fields": {
      "alias": "MQ",
      "country": "MQ"
    },
    "model": "stats.countryalias",
    "pk": 150
  },
  {
    "fields": {
      "alias": "MR",
      "country": "MR"
    },
    "model": "stats.countryalias",
    "pk": 151
  },
  {
    "fields": {
      "alias": "MS",
      "country": "MS"
    },
    "model": "stats.countryalias",
    "pk": 152
  },
  {
    "fields": {
      "alias": "MT",
      "country": "MT"
    },
    "model": "stats.countryalias",
    "pk": 153
  },
  {
    "fields": {
      "alias": "MU",
      "country": "MU"
    },
    "model": "stats.countryalias",
    "pk": 154
  },
  {
    "fields": {
      "alias": "MV",
      "country": "MV"
    },
    "model": "stats.countryalias",
    "pk": 155
  },
  {
    "fields": {
      "alias": "MW",
      "country": "MW"
    },
    "model": "stats.countryalias",
    "pk": 156
  },
  {
    "fields": {
      "alias": "MX",
      "country": "MX"
    },
    "model": "stats.countryalias",
    "pk": 157
  },
  {
    "fields": {
      "alias": "MY",
      "country": "MY"
    },
    "model": "stats.countryalias",
    "pk": 158
  },
  {
    "fields": {
      "alias": "MZ",
      "country": "MZ"
    },
    "model": "stats.countryalias",
    "pk": 159
  },
  {
    "fields": {
      "alias": "NA",
      "country": "NA"
    },
    "model": "stats.countryalias",
    "pk": 160
  },
  {
    "fields": {
      "alias": "NC",
      "country": "NC"
    },
    "model": "stats.countryalias",
    "pk": 161
  },
  {
    "fields": {
      "alias": "NE",
      "country": "NE"
    },
    "model": "stats.countryalias",
    "pk": 162
  },
  {
    "fields": {
      "alias": "NF",
      "country": "NF"
    },
    "model": "stats.countryalias",
    "pk": 163
  },
  {
    "fields": {
      "alias": "NG",
      "country": "NG"
    },
    "model": "stats.countryalias",
    "pk": 164
  },
  {
    "fields": {
      "alias": "NI",
      "country": "NI"
    },
    "model": "stats.countryalias",
    "pk": 165
  },
  {
    "fields": {
      "alias": "NL",
      "country": "NL"
    },
    "model": "stats.countryalias",
    "pk": 166
  },
  {
    "fields": {
      "alias": "NO",
      "country": "NO"
    },
    "model": "stats.countryalias",
    "pk": 167
  },
  {
    "fields": {
      "alias": "NP",
      "country": "NP"
    },
    "model": "stats.countryalias",
    "pk": 168
  },
  {
    "fields": {
      "alias": "NR",
      "country": "NR"
    },
    "model": "stats.countryalias",
    "pk": 169
  },
  {
    "fields": {
      "alias": "NU",
      "country": "NU"
    },
    "model": "stats.countryalias",
    "pk": 170
  },
  {
    "fields": {
      "alias": "NZ",
      "country": "NZ"
    },
    "model": "stats.countryalias",
    "pk": 171
  },
  {
    "fields": {
      "alias": "OM",
      "country": "OM"
    },
    "model": "stats.countryalias",
    "pk": 172
  },
  {
    "fields": {
      "alias": "PA",
      "country": "PA"
    },
    "model": "stats.countryalias",
    "pk": 173
  },
  {
    "fields": {
      "alias": "PE",
      "country": "PE"
    },
    "model": "stats.countryalias",
    "pk": 174
  },
  {
    "fields": {
      "alias": "PF",
      "country": "PF"
    },
    "model": "stats.countryalias",
    "pk": 175
  },
  {
    "fields": {
      "alias": "PG",
      "country": "PG"
    },
    "model": "stats.countryalias",
    "pk": 176
  },
  {
    "fields": {
      "alias": "PH",
      "country": "PH"
    },
    "model": "stats.countryalias",
    "pk": 177
  },
  {
    "fields": {
      "alias": "PK",
      "country": "PK"
    },
    "model": "stats.countryalias",
    "pk": 178
  },
  {
    "fields": {
      "alias": "PL",
      "country": "PL"
    },
    "model": "stats.countryalias",
    "pk": 179
  },
  {
    "fields": {
      "alias": "PM",
      "country": "PM"
    },
    "model": "stats.countryalias",
    "pk": 180
  },
  {
    "fields": {
      "alias": "PN",
      "country": "PN"
    },
    "model": "stats.countryalias",
    "pk": 181
  },
  {
    "fields": {
      "alias": "PR",
      "country": "PR"
    },
    "model": "stats.countryalias",
    "pk": 182
  },
  {
    "fields": {
      "alias": "PS",
      "country": "PS"
    },
    "model": "stats.countryalias",
    "pk": 183
  },
  {
    "fields": {
      "alias": "PT",
      "country": "PT"
    },
    "model": "stats.countryalias",
    "pk": 184
  },
  {
    "fields": {
      "alias": "PW",
      "country": "PW"
    },
    "model": "stats.countryalias",
    "pk": 185
  },
  {
    "fields": {
      "alias": "PY",
      "country": "PY"
    },
    "model": "stats.countryalias",
    "pk": 186
  },
  {
    "fields": {
      "alias": "QA",
      "country": "QA"
    },
    "model": "stats.countryalias",
    "pk": 187
  },
  {
    "fields": {
      "alias": "RE",
      "country": "RE"
    },
    "model": "stats.countryalias",
    "pk": 188
  },
  {
    "fields": {
      "alias": "RO",
      "country": "RO"
    },
    "model": "stats.countryalias",
    "pk": 189
  },
  {
    "fields": {
      "alias": "RS",
      "country": "RS"
    },
    "model": "stats.countryalias",
    "pk": 190
  },
  {
    "fields": {
      "alias": "RU",
      "country": "RU"
    },
    "model": "stats.countryalias",
    "pk": 191
  },
  {
    "fields": {
      "alias": "RW",
      "country": "RW"
    },
    "model": "stats.countryalias",
    "pk": 192
  },
  {
    "fields": {
      "alias": "SA",
      "country": "SA"
    },
    "model": "stats.countryalias",
    "pk": 193
  },
  {
    "fields": {
      "alias": "SB",
      "country": "SB"
    },
    "model": "stats.countryalias",
    "pk": 194
  },
  {
    "fields": {
      "alias": "SC",
      "country": "SC"
    },
    "model": "stats.countryalias",
    "pk": 195
  },
  {
    "fields": {
      "alias": "SD",
      "country": "SD"
    },
    "model": "stats.countryalias",
    "pk": 196
  },
  {
    "fields": {
      "alias": "SE",
      "country": "SE"
    },
    "model": "stats.countryalias",
    "pk": 197
  },
  {
    "fields": {
      "alias": "SG",
      "country": "SG"
    },
    "model": "stats.countryalias",
    "pk": 198
  },
  {
    "fields": {
      "alias": "SH",
      "country": "SH"
    },
    "model": "stats.countryalias",
    "pk": 199
  },
  {
    "fields": {
      "alias": "SI",
      "country": "SI"
    },
    "model": "stats.countryalias",
    "pk": 200
  },
  {
    "fields": {
      "alias": "SJ",
      "country": "SJ"
    },
    "model": "stats.countryalias",
    "pk": 201
  },
  {
    "fields": {
      "alias": "SK",
      "country": "SK"
    },
    "model": "stats.countryalias",
    "pk": 202
  },
  {
    "fields": {
      "alias": "SL",
      "country": "SL"
    },
    "model": "stats.countryalias",
    "pk": 203
  },
  {
    "fields": {
      "alias": "SM",
      "country": "SM"
    },
    "model": "stats.countryalias",
    "pk": 204
  },
  {
    "fields": {
      "alias": "SN",
      "country": "SN"
    },
    "model": "stats.countryalias",
    "pk": 205
  },
  {
    "fields": {
      "alias": "SO",
      "country": "SO"
    },
    "model": "stats.countryalias",
    "pk": 206
  },
  {
    "fields": {
      "alias": "SR",
      "country": "SR"
    },
    "model": "stats.countryalias",
    "pk": 207
  },
  {
    "fields": {
      "alias": "SS",
      "country": "SS"
    },
    "model": "stats.countryalias",
    "pk": 208
  },
  {
    "fields": {
      "alias": "ST",
      "country": "ST"
    },
    "model": "stats.countryalias",
    "pk": 209
  },
  {
    "fields": {
      "alias": "SV",
      "country": "SV"
    },
    "model": "stats.countryalias",
    "pk": 210
  },
  {
    "fields": {
      "alias": "SX",
      "country": "SX"
    },
    "model": "stats.countryalias",
    "pk": 211
  },
  {
    "fields": {
      "alias": "SY",
      "country": "SY"
    },
    "model": "stats.countryalias",
    "pk": 212
  },
  {
    "fields": {
      "alias": "SZ",
      "country": "SZ"
    },
    "model": "stats.countryalias",
    "pk": 213
  },
  {
    "fields": {
      "alias": "TC",
      "country": "TC"
    },
    "model": "stats.countryalias",
    "pk": 214
  },
  {
    "fields": {
      "alias": "TD",
      "country": "TD"
    },
    "model": "stats.countryalias",
    "pk": 215
  },
  {
    "fields": {
      "alias": "TF",
      "country": "TF"
    },
    "model": "stats.countryalias",
    "pk": 216
  },
  {
    "fields": {
      "alias": "TG",
      "country": "TG"
    },
    "model": "stats.countryalias",
    "pk": 217
  },
  {
    "fields": {
      "alias": "TH",
      "country": "TH"
    },
    "model": "stats.countryalias",
    "pk": 218
  },
  {
    "fields": {
      "alias": "TJ",
      "country": "TJ"
    },
    "model": "stats.countryalias",
    "pk": 219
  },
  {
    "fields": {
      "alias": "TK",
      "country": "TK"
    },
    "model": "stats.countryalias",
    "pk": 220
  },
  {
    "fields": {
      "alias": "TL",
      "country": "TL"
    },
    "model": "stats.countryalias",
    "pk": 221
  },
  {
    "fields": {
      "alias": "TM",
      "country": "TM"
    },
    "model": "stats.countryalias",
    "pk": 222
  },
  {
    "fields": {
      "alias": "TN",
      "country": "TN"
    },
    "model": "stats.countryalias",
    "pk": 223
  },
  {
    "fields": {
      "alias": "TO",
      "country": "TO"
    },
    "model": "stats.countryalias",
    "pk": 224
  },
  {
    "fields": {
      "alias": "TR",
      "country": "TR"
    },
    "model": "stats.countryalias",
    "pk": 225
  },
  {
    "fields": {
      "alias": "TT",
      "country": "TT"
    },
    "model": "stats.countryalias",
    "pk": 226
  },
  {
    "fields": {
      "alias": "TV",
      "country": "TV"
    },
    "model": "stats.countryalias",
    "pk": 227
  },
  {
    "fields": {
      "alias": "TW",
      "country": "TW"
    },
    "model": "stats.countryalias",
    "pk": 228
  },
  {
    "fields": {
      "alias": "TZ",
      "country": "TZ"
    },
    "model": "stats.countryalias",
    "pk": 229
  },
  {
    "fields": {
      "alias": "UA",
      "country": "UA"
    },
    "model": "stats.countryalias",
    "pk": 230
  },
  {
    "fields": {
      "alias": "UG",
      "country": "UG"
    },
    "model": "stats.countryalias",
    "pk": 231
  },
  {
    "fields": {
      "alias": "UM",
      "country": "UM"
    },
    "model": "stats.countryalias",
    "pk": 232
  },
  {
    "fields": {
      "alias": "US",
      "country": "US"
    },
    "model": "stats.countryalias",
    "pk": 233
  },
  {
    "fields": {
      "alias": "UY",
      "country": "UY"
    },
    "model": "stats.countryalias",
    "pk": 234
  },
  {
    "fields": {
      "alias": "UZ",
      "country": "UZ"
    },
    "model": "stats.countryalias",
    "pk": 235
  },
  {
    "fields": {
      "alias": "VA",
      "country": "VA"
    },
    "model": "stats.countryalias",
    "pk": 236
  },
  {
    "fields": {
      "alias": "VC",
      "country": "VC"
    },
    "model": "stats.countryalias",
    "pk": 237
  },
  {
    "fields": {
      "alias": "VE",
      "country": "VE"
    },
    "model": "stats.countryalias",
    "pk": 238
  },
  {
    "fields": {
      "alias": "VG",
      "country": "VG"
    },
    "model": "stats.countryalias",
    "pk": 239
  },
  {
    "fields": {
      "alias": "VI",
      "country": "VI"
    },
    "model": "stats.countryalias",
    "pk": 240
  },
  {
    "fields": {
      "alias": "VN",
      "country": "VN"
    },
    "model": "stats.countryalias",
    "pk": 241
  },
  {
    "fields": {
      "alias": "VU",
      "country": "VU"
    },
    "model": "stats.countryalias",
    "pk": 242
  },
  {
    "fields": {
      "alias": "WF",
      "country": "WF"
    },
    "model": "stats.countryalias",
    "pk": 243
  },
  {
    "fields": {
      "alias": "WS",
      "country": "WS"
    },
    "model": "stats.countryalias",
    "pk": 244
  },
  {
    "fields": {
      "alias": "YE",
      "country": "YE"
    },
    "model": "stats.countryalias",
    "pk": 245
  },
  {
    "fields": {
      "alias": "YT",
      "country": "YT"
    },
    "model": "stats.countryalias",
    "pk": 246
  },
  {
    "fields": {
      "alias": "ZA",
      "country": "ZA"
    },
    "model": "stats.countryalias",
    "pk": 247
  },
  {
    "fields": {
      "alias": "ZM",
      "country": "ZM"
    },
    "model": "stats.countryalias",
    "pk": 248
  },
  {
    "fields": {
      "alias": "ZW",
      "country": "ZW"
    },
    "model": "stats.countryalias",
    "pk": 249
  },
  {
    "fields": {
      "alias": "russian federation",
      "country": "RU"
    },
    "model": "stats.countryalias",
    "pk": 250
  },
  {
    "fields": {
      "alias": "p. r. china",
      "country": "CN"
    },
    "model": "stats.countryalias",
    "pk": 251
  },
  {
    "fields": {
      "alias": "p.r. china",
      "country": "CN"
    },
    "model": "stats.countryalias",
    "pk": 252
  },
  {
    "fields": {
      "alias": "p.r.china",
      "country": "CN"
    },
    "model": "stats.countryalias",
    "pk": 253
  },
  {
    "fields": {
      "alias": "p.r china",
      "country": "CN"
    },
    "model": "stats.countryalias",
    "pk": 254
  },
  {
    "fields": {
      "alias": "p.r. of china",
      "country": "CN"
    },
    "model": "stats.countryalias",
    "pk": 255
  },
  {
    "fields": {
      "alias": "PRC",
      "country": "CN"
    },
    "model": "stats.countryalias",
    "pk": 256
  },
  {
    "fields": {
      "alias": "P.R.C",
      "country": "CN"
    },
    "model": "stats.countryalias",
    "pk": 257
  },
  {
    "fields": {
      "alias": "P.R.C.",
      "country": "CN"
    },
    "model": "stats.countryalias",
    "pk": 258
  },
  {
    "fields": {
      "alias": "beijing",
      "country": "CN"
    },
    "model": "stats.countryalias",
    "pk": 259
  },
  {
    "fields": {
      "alias": "shenzhen",
      "country": "CN"
    },
    "model": "stats.countryalias",
    "pk": 260
  },
  {
    "fields": {
      "alias": "R.O.C.",
      "country": "TW"
    },
    "model": "stats.countryalias",
    "pk": 261
  },
  {
    "fields": {
      "alias": "usa",
      "country": "US"
    },
    "model": "stats.countryalias",
    "pk": 262
  },
  {
    "fields": {
      "alias": "UAS",
      "country": "US"
    },
    "model": "stats.countryalias",
    "pk": 263
  },
  {
    "fields": {
      "alias": "USA.",
      "country": "US"
    },
    "model": "stats.countryalias",
    "pk": 264
  },
  {
    "fields": {
      "alias": "u.s.a.",
      "country": "US"
    },
    "model": "stats.countryalias",
    "pk": 265
  },
  {
    "fields": {
      "alias": "u. s. a.",
      "country": "US"
    },
    "model": "stats.countryalias",
    "pk": 266
  },
  {
    "fields": {
      "alias": "u.s.a",
      "country": "US"
    },
    "model": "stats.countryalias",
    "pk": 267
  },
  {
    "fields": {
      "alias": "u.s.",
      "country": "US"
    },
    "model": "stats.countryalias",
    "pk": 268
  },
  {
    "fields": {
      "alias": "U.S",
      "country": "GB"
    },
    "model": "stats.countryalias",
    "pk": 269
  },
  {
    "fields": {
      "alias": "US of A",
      "country": "US"
    },
    "model": "stats.countryalias",
    "pk": 270
  },
  {
    "fields": {
      "alias": "united sates",
      "country": "US"
    },
    "model": "stats.countryalias",
    "pk": 271
  },
  {
    "fields": {
      "alias": "united state",
      "country": "US"
    },
    "model": "stats.countryalias",
    "pk": 272
  },
  {
    "fields": {
      "alias": "united states",
      "country": "US"
    },
    "model": "stats.countryalias",
    "pk": 273
  },
  {
    "fields": {
      "alias": "unites states",
      "country": "US"
    },
    "model": "stats.countryalias",
    "pk": 274
  },
  {
    "fields": {
      "alias": "texas",
      "country": "US"
    },
    "model": "stats.countryalias",
    "pk": 275
  },
  {
    "fields": {
      "alias": "UK",
      "country": "GB"
    },
    "model": "stats.countryalias",
    "pk": 276
  },
  {
    "fields": {
      "alias": "united kingcom",
      "country": "GB"
    },
    "model": "stats.countryalias",
    "pk": 277
  },
  {
    "fields": {
      "alias": "great britain",
      "country": "GB"
    },
    "model": "stats.countryalias",
    "pk": 278
  },
  {
    "fields": {
      "alias": "england",
      "country": "GB"
    },
    "model": "stats.countryalias",
    "pk": 279
  },
  {
    "fields": {
      "alias": "U.K.",
      "country": "GB"
    },
    "model": "stats.countryalias",
    "pk": 280
  },
  {
    "fields": {
      "alias": "U.K",
      "country": "GB"
    },
    "model": "stats.countryalias",
    "pk": 281
  },
  {
    "fields": {
      "alias": "scotland",
      "country": "GB"
    },
    "model": "stats.countryalias",
    "pk": 282
  },
  {
    "fields": {
      "alias": "republic of korea",
      "country": "KR"
    },
    "model": "stats.countryalias",
    "pk": 283
  },
  {
    "fields": {
      "alias": "korea",
      "country": "KR"
    },
    "model": "stats.countryalias",
    "pk": 284
  },
  {
    "fields": {
      "alias": "korea rep",
      "country": "KR"
    },
    "model": "stats.countryalias",
    "pk": 285
  },
  {
    "fields": {
      "alias": "korea (the republic of)",
      "country": "KR"
    },
    "model": "stats.countryalias",
    "pk": 286
  },
  {
    "fields": {
      "alias": "the netherlands",
      "country": "NL"
    },
    "model": "stats.countryalias",
    "pk": 287
  },
  {
    "fields": {
      "alias": "netherland",
      "country": "NL"
    },
    "model": "stats.countryalias",
    "pk": 288
  },
  {
    "fields": {
      "alias": "danmark",
      "country": "DK"
    },
    "model": "stats.countryalias",
    "pk": 289
  },
  {
    "fields": {
      "alias": "sweeden",
      "country": "SE"
    },
    "model": "stats.countryalias",
    "pk": 290
  },
  {
    "fields": {
      "alias": "swede",
      "country": "SE"
    },
    "model": "stats.countryalias",
    "pk": 291
  },
  {
    "fields": {
      "alias": "belgique",
      "country": "BE"
    },
    "model": "stats.countryalias",
    "pk": 292
  },
  {
    "fields": {
      "alias": "madrid",
      "country": "ES"
    },
    "model": "stats.countryalias",
    "pk": 293
  },
  {
    "fields": {
      "alias": "espana",
      "country": "ES"
    },
    "model": "stats.countryalias",
    "pk": 294
  },
  {
    "fields": {
      "alias": "hellas",
      "country": "GR"
    },
    "model": "stats.countryalias",
    "pk": 295
  },
  {
    "fields": {
      "alias": "gemany",
      "country": "DE"
    },
    "model": "stats.countryalias",
    "pk": 296
  },
  {
    "fields": {
      "alias": "deutschland",
      "country": "DE"
    },
    "model": "stats.countryalias",
    "pk": 297
  },
  {
    "fields": {
      "alias": "italia",
      "country": "IT"
    },
    "model": "stats.countryalias",
    "pk": 298
  },
  {
    "fields": {
      "alias": "isreal",
      "country": "IL"
    },
    "model": "stats.countryalias",
    "pk": 299
  },
  {
    "fields": {
      "alias": "tel aviv",
      "country": "IL"
    },
    "model": "stats.countryalias",
    "pk": 300
  },
  {
    "fields": {
      "alias": "UAE",
      "country": "AE"
    },
    "model": "stats.countryalias",
    "pk": 301
  },
  {
    "fields": {
      "alias": "grand-duchy of luxembourg",
      "country": "LU"
    },
    "model": "stats.countryalias",
    "pk": 302
  },
  {
    "fields": {
      "alias": "brasil",
      "country": "BR"
    },
    "model": "stats.countryalias",
    "pk": 303
  },
  {
    "fields": {
      "command": "xym",
      "switch": "--version",
<<<<<<< HEAD
      "time": "2020-07-11T00:12:44.590",
=======
      "time": "2020-05-29T00:13:35.959",
>>>>>>> fff927b0
      "used": true,
      "version": "xym 0.4.8"
    },
    "model": "utils.versioninfo",
    "pk": 1
  },
  {
    "fields": {
      "command": "pyang",
      "switch": "--version",
<<<<<<< HEAD
      "time": "2020-07-11T00:12:46.120",
=======
      "time": "2020-05-29T00:13:38.724",
>>>>>>> fff927b0
      "used": true,
      "version": "pyang 2.2.1"
    },
    "model": "utils.versioninfo",
    "pk": 2
  },
  {
    "fields": {
      "command": "yanglint",
      "switch": "--version",
<<<<<<< HEAD
      "time": "2020-07-11T00:12:46.381",
=======
      "time": "2020-05-29T00:13:39.026",
>>>>>>> fff927b0
      "used": true,
      "version": "yanglint SO 1.6.7"
    },
    "model": "utils.versioninfo",
    "pk": 3
  },
  {
    "fields": {
      "command": "xml2rfc",
      "switch": "--version",
<<<<<<< HEAD
      "time": "2020-07-11T00:12:48.052",
=======
      "time": "2020-05-29T00:13:40.790",
>>>>>>> fff927b0
      "used": true,
      "version": "xml2rfc 2.46.0"
    },
    "model": "utils.versioninfo",
    "pk": 4
  }
]<|MERGE_RESOLUTION|>--- conflicted
+++ resolved
@@ -14594,11 +14594,7 @@
     "fields": {
       "command": "xym",
       "switch": "--version",
-<<<<<<< HEAD
-      "time": "2020-07-11T00:12:44.590",
-=======
       "time": "2020-05-29T00:13:35.959",
->>>>>>> fff927b0
       "used": true,
       "version": "xym 0.4.8"
     },
@@ -14609,11 +14605,7 @@
     "fields": {
       "command": "pyang",
       "switch": "--version",
-<<<<<<< HEAD
-      "time": "2020-07-11T00:12:46.120",
-=======
       "time": "2020-05-29T00:13:38.724",
->>>>>>> fff927b0
       "used": true,
       "version": "pyang 2.2.1"
     },
@@ -14624,11 +14616,7 @@
     "fields": {
       "command": "yanglint",
       "switch": "--version",
-<<<<<<< HEAD
-      "time": "2020-07-11T00:12:46.381",
-=======
       "time": "2020-05-29T00:13:39.026",
->>>>>>> fff927b0
       "used": true,
       "version": "yanglint SO 1.6.7"
     },
@@ -14639,11 +14627,7 @@
     "fields": {
       "command": "xml2rfc",
       "switch": "--version",
-<<<<<<< HEAD
-      "time": "2020-07-11T00:12:48.052",
-=======
       "time": "2020-05-29T00:13:40.790",
->>>>>>> fff927b0
       "used": true,
       "version": "xml2rfc 2.46.0"
     },

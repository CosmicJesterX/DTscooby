--- conflicted
+++ resolved
@@ -16734,11 +16734,7 @@
     "fields": {
       "command": "xym",
       "switch": "--version",
-<<<<<<< HEAD
-      "time": "2023-10-27T07:09:45.937Z",
-=======
       "time": "2023-11-21T08:09:45.989Z",
->>>>>>> 5006ea53
       "used": true,
       "version": "xym 0.7.0"
     },
@@ -16749,11 +16745,7 @@
     "fields": {
       "command": "pyang",
       "switch": "--version",
-<<<<<<< HEAD
-      "time": "2023-10-27T07:09:46.261Z",
-=======
       "time": "2023-11-21T08:09:46.322Z",
->>>>>>> 5006ea53
       "used": true,
       "version": "pyang 2.6.0"
     },
@@ -16764,11 +16756,7 @@
     "fields": {
       "command": "yanglint",
       "switch": "--version",
-<<<<<<< HEAD
-      "time": "2023-10-27T07:09:46.282Z",
-=======
       "time": "2023-11-21T08:09:46.338Z",
->>>>>>> 5006ea53
       "used": true,
       "version": "yanglint SO 1.9.2"
     },
@@ -16779,11 +16767,7 @@
     "fields": {
       "command": "xml2rfc",
       "switch": "--version",
-<<<<<<< HEAD
-      "time": "2023-10-27T07:09:47.185Z",
-=======
       "time": "2023-11-21T08:09:47.251Z",
->>>>>>> 5006ea53
       "used": true,
       "version": "xml2rfc 3.18.2"
     },

var interimRequest = {
    // functions for Interim Meeting Request
    init: function () {
        // get elements
        interimRequest.form = $(this);
        interimRequest.addButton = $('#add_session');
        interimRequest.inPerson = $('#id_in_person');
        interimRequest.timezone = $('#id_time_zone');
        interimRequest.addButton.on("click", interimRequest.addSession);
        $('.btn-delete')
            .on("click", interimRequest.deleteSession);
        interimRequest.inPerson.on("change", interimRequest.toggleLocation);
        $('input[name="meeting_type"]')
            .on("change", interimRequest.meetingTypeChanged);
        $('input[name$="-requested_duration"]')
            .on("blur", interimRequest.calculateEndTime);
        $('input[name$="-time"]')
            .on("blur", interimRequest.calculateEndTime);
        $('input[name$="-time"]')
            .on("blur", interimRequest.updateInfo);
        $('input[name$="-end_time"]')
            .prop('disabled', true)
            .on("change", interimRequest.updateInfo);
        interimRequest.timezone.on("change", interimRequest.timezoneChange);
        // init
        interimRequest.inPerson.each(interimRequest.toggleLocation);
        interimRequest.checkAddButton();
        interimRequest.initTimezone();
        $('input[name$="-time"]')
            .each(interimRequest.calculateEndTime);
        $('input[name$="-time"]')
            .each(interimRequest.updateInfo);
<<<<<<< HEAD
        $('#id_country')
            .select2({ placeholder: "Country" });
        const remoteParticipations = $('select[id$="-remote_participation"]');
        remoteParticipations.change(
          evt => interimRequest.updateRemoteInstructionsVisibility(evt.target)
        );
        remoteParticipations.each((index, elt) => interimRequest.updateRemoteInstructionsVisibility(elt));
=======
>>>>>>> ca167c01
    },

    addSession: function () {
        var template = interimRequest.form.find('.fieldset.template');
        var el = template.clone(true);
        var totalField = $('#id_session_set-TOTAL_FORMS');
        var total = +totalField.val();
        // var meeting_type = $('input[name="meeting_type"]:checked').val();

        // increment formset counter
        template.find(':input')
            .each(function () {
                var name = $(this)
                    .attr('name')
                    .replace('-' + (total - 1) + '-', '-' + total + '-');
                var id = 'id_' + name;
                $(this)
                    .attr({ name: name, id: id })
                    .val('');
            });

        template.find('label')
            .each(function () {
                var newFor = $(this)
                    .attr('for')
                    .replace('-' + (total - 1) + '-', '-' + total + '-');
                $(this)
                    .attr('for', newFor);
            });

        template.find('div.utc-time')
            .each(function () {
                var newId = $(this)
                    .attr('id')
                    .replace('-' + (total - 1) + '-', '-' + total + '-');
                $(this)
                    .attr('id', newId);
            });

        ++total;

        totalField.val(total);

        template.before(el);
        el.removeClass("template visually-hidden");

        // copy field contents
        var first_session = $(".fieldset:first");
        el.find("input[name$='remote_instructions']")
            .val(first_session.find("input[name$='remote_instructions']")
                .val());

        $('.btn-delete')
            .removeClass("visually-hidden");
    },

    updateInfo: function () {
        // makes ajax call to server and sets UTC field
        var time = $(this)
            .val();
        if (!time) {
            return;
        }
        var url = "/meeting/ajax/get-utc";
        var fieldset = $(this)
            .parents(".fieldset");
        var date = fieldset.find("input[name$='-date']")
            .val();
        var timezone = interimRequest.timezone.val();
        var name = $(this)
            .attr("id") + "_utc";
        var utc = fieldset.find("#" + name);
        //console.log(name,utc.attr("id"));
        $.ajax({
            url: url,
            type: 'GET',
            cache: false,
            async: true,
            dataType: 'json',
            data: {
                date: date,
                time: time,
                timezone: timezone
            },
            success: function (response) {
                if (!response.error && response.html) {
                    utc.html(response.html);
                }
            }
        });
        return false;
    },

    calculateEndTime: function () {
        // gets called when either start_time or duration change
        var fieldset = $(this)
            .parents(".fieldset");
        var start_time = fieldset.find("input[name$='-time']");
        var end_time = fieldset.find("input[name$='-end_time']");
        var duration = fieldset.find("input[name$='-requested_duration']");
        if (!start_time.val() || !duration.val()) {
            return;
        }
        var start_values = start_time.val()
            .split(":");
        var duration_values = duration.val()
            .split(":");
        var d = new Date(2000, 1, 1, start_values[0], start_values[1]);
        var d1 = new Date(d.getTime() + (duration_values[0] * 60 * 60 * 1000));
        var d2 = new Date(d1.getTime() + (duration_values[1] * 60 * 1000));
        end_time.val(interimRequest.get_formatted_time(d2));
        end_time.trigger('change');
    },

    checkAddButton: function () {
        var meeting_type = $('input[name="meeting_type"]:checked')
            .val();
        if (meeting_type == 'single') {
            interimRequest.addButton.addClass("visually-hidden");
        } else {
            interimRequest.addButton.removeClass("visually-hidden");
        }
    },

    checkInPerson: function () {
        var meeting_type = $('input[name="meeting_type"]:checked')
            .val();
        if (meeting_type == 'series') {
            interimRequest.inPerson.prop('disabled', true);
            interimRequest.inPerson.prop('checked', false);
            interimRequest.toggleLocation();
        } else {
            interimRequest.inPerson.prop('disabled', false);
        }
    },

    initTimezone: function () {
        if (interimRequest.isEditView()) {
            // Don't set timezone in edit view, already set
            return true;
        }

        if (window.Intl && typeof window.Intl === "object") {
            var tzname = Intl.DateTimeFormat()
                .resolvedOptions()
                .timeZone;
            if ($('#id_time_zone option[value="' + tzname + '"]')
                .length > 0) {
                $('#id_time_zone')
                    .val(tzname);
            }
        }
    },

    get_formatted_time: function (d) {
        // returns time from Date object as HH:MM
        var minutes = d.getMinutes()
            .toString();
        var hours = d.getHours()
            .toString();
        return interimRequest.pad(hours) + ":" + interimRequest.pad(minutes);
    },

    deleteSession: function () {
        var fieldset = $(this)
            .parents(".fieldset");
        fieldset.remove();
        var totalField = $('#id_form-TOTAL_FORMS');
        var total = +totalField.val();
        --total;
        totalField.val(total);
        if (total == 2) {
            $(".btn-delete")
                .addClass("visually-hidden");
        }
    },

    get_formatted_utc_time: function (d) {
        // returns time from Date object as HH:MM
        var minutes = d.getUTCMinutes()
            .toString();
        var hours = d.getUTCHours()
            .toString();
        return interimRequest.pad(hours) + ":" + interimRequest.pad(minutes);
    },

    isEditView: function () {
        // Called on init, returns true if editing existing meeting request
        if ($('#id_session_set-0-date')
            .val()) {
            return true;
        } else {
            return false;
        }
    },

    meetingTypeChanged: function () {
        interimRequest.checkAddButton();
        interimRequest.checkInPerson();
    },

    pad: function (str) {
        // zero pads string 00
        if (str.length == 1) {
            str = "0" + str;
        }
        return str;
    },

    timezoneChange: function () {
        $("input[name$='-time']")
            .trigger('blur');
        $("input[name$='-end_time']")
            .trigger('change');
    },

    toggleLocation: function () {
        if (this.checked) {
            $(".location")
                .prop('disabled', false);
        } else {
            $(".location")
                .prop('disabled', true);
        }
    },

    updateRemoteInstructionsVisibility : function(elt) {
        const sessionSetPrefix = elt.id.replace('-remote_participation', '');
        const remoteInstructionsId = sessionSetPrefix + '-remote_instructions';
        const remoteInstructions = $('#' + remoteInstructionsId);

        switch (elt.value) {
        case 'meetecho':
            remoteInstructions.closest('.form-group').hide();
            break;

        default:
            remoteInstructions.closest('.form-group').show();
            break;
        }
    }
};

$(document)
    .ready(function () {
        $('#interim-request-form')
            .each(interimRequest.init);
    });<|MERGE_RESOLUTION|>--- conflicted
+++ resolved
@@ -30,16 +30,11 @@
             .each(interimRequest.calculateEndTime);
         $('input[name$="-time"]')
             .each(interimRequest.updateInfo);
-<<<<<<< HEAD
-        $('#id_country')
-            .select2({ placeholder: "Country" });
         const remoteParticipations = $('select[id$="-remote_participation"]');
         remoteParticipations.change(
           evt => interimRequest.updateRemoteInstructionsVisibility(evt.target)
         );
         remoteParticipations.each((index, elt) => interimRequest.updateRemoteInstructionsVisibility(elt));
-=======
->>>>>>> ca167c01
     },
 
     addSession: function () {

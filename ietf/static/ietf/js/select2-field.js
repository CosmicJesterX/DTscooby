// Copyright The IETF Trust 2015-2021, All Rights Reserved
// JS for ietf.utils.fields.SearchableField subclasses
function setupSelect2Field(e) {
    var url = e.data("ajax-url");
    if (!url)
        return;

    var maxEntries = e.data("max-entries");
    var multiple = maxEntries !== 1;
    var prefetched = e.data("pre");
    
    // Validate prefetched
    for (var id in prefetched) {
        if (prefetched.hasOwnProperty(id)) {
            if (String(prefetched[id].id) !== id) {
                throw 'data-pre attribute for a select2-field input ' +
                'must be a JSON object mapping id to object, but ' +
                id + ' does not map to an object with that id.';
            }
        }
    }
    
    e.select2({
        multiple: multiple,
        minimumInputLength: 2,
        width: "off",
        allowClear: true,
        maximumSelectionSize: maxEntries,
        ajax: {
            url: url,
            dataType: "json",
            quietMillis: 250,
            data: function (term, page) {
                return {
                    q: term,
                    p: page
                };
            },
            results: function (results) {
                return {
                    results: results,
                    more: results.length === 10
                };
            }
        },
        escapeMarkup: function (m) {
            return m;
        },
        initSelection: function (element, cb) {
            element = $(element);  // jquerify

<<<<<<< HEAD
            // The original data set will contain any values looked up via ajax
            var data = element.select2('data') | [] ;
=======
            // The original data set will contain any values looked up via ajax.
            // When !multiple, select2('data') will be null - turn that into []
            var data = element.select2('data') || [];
>>>>>>> 17d37723
            var data_map = {};
            
            // map id to its data representation
            for (var ii = 0; ii < data.length; ii++) {
                var this_item = data[ii];
                data_map[this_item.id] = this_item;
            }
            
            // convert values to data objects, letting element data supersede prefetch
            var ids = element.val().split(','); 
            if (!multiple && ids.length > 0) {
                cb(data_map[ids[0]] || prefetched[ids[0]]);
            } else {
                cb(ids.map(function(id) {
                    return data_map[id] || prefetched[id];
                }));
            }
        },
        dropdownCssClass: "bigdrop"
    });
}

$(document).ready(function () {
    $(".select2-field").each(function () {
        if ($(this).closest(".template").length > 0)
            return;

        setupSelect2Field($(this));
    });
});<|MERGE_RESOLUTION|>--- conflicted
+++ resolved
@@ -49,14 +49,9 @@
         initSelection: function (element, cb) {
             element = $(element);  // jquerify
 
-<<<<<<< HEAD
-            // The original data set will contain any values looked up via ajax
-            var data = element.select2('data') | [] ;
-=======
             // The original data set will contain any values looked up via ajax.
             // When !multiple, select2('data') will be null - turn that into []
             var data = element.select2('data') || [];
->>>>>>> 17d37723
             var data_map = {};
             
             // map id to its data representation

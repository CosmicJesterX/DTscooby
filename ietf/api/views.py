# Copyright The IETF Trust 2017-2020, All Rights Reserved
# -*- coding: utf-8 -*-

import json
import re

import pytz
from django.conf import settings
from django.contrib.auth import authenticate
from django.contrib.auth.decorators import login_required
from django.contrib.auth.models import User
from django.core.exceptions import ValidationError
from django.core.validators import validate_email
<<<<<<< HEAD
from django.http import (
    HttpResponse,
    Http404,
)
=======
from django.http import HttpResponse, Http404, JsonResponse
>>>>>>> 3ba39c95
from django.shortcuts import render, get_object_or_404
from django.urls import reverse
from django.utils.decorators import method_decorator
from django.views.decorators.csrf import csrf_exempt
from django.views.decorators.gzip import gzip_page
from django.views.generic.detail import DetailView
from jwcrypto.jwk import JWK
from tastypie.exceptions import BadRequest
from tastypie.serializers import Serializer
from tastypie.utils import is_valid_jsonp_callback_value
from tastypie.utils.mime import determine_format, build_content_type

import ietf
from ietf.api import _api_list
from ietf.api.ietf_utils import is_valid_token, requires_api_token
from ietf.api.serializer import JsonExportMixin
from ietf.doc.utils import DraftAliasGenerator, fuzzy_find_documents
from ietf.group.utils import GroupAliasGenerator
from ietf.ietfauth.utils import role_required
from ietf.ietfauth.views import send_account_creation_email
from ietf.meeting.models import Meeting
from ietf.nomcom.models import Volunteer, NomCom
from ietf.person.models import Person, Email
from ietf.stats.models import MeetingRegistration
from ietf.utils import log
from ietf.utils.decorators import require_api_key
from ietf.utils.models import DumpInfo


def top_level(request):
    available_resources = {}

    apitop = reverse('ietf.api.views.top_level')

    for name in sorted([ name for name, api in _api_list if len(api._registry) > 0 ]):
        available_resources[name] = {
            'list_endpoint': '%s/%s/' % (apitop, name),
        }

    serializer = Serializer()
    desired_format = determine_format(request, serializer)

    options = {}

    if 'text/javascript' in desired_format:
        callback = request.GET.get('callback', 'callback')

        if not is_valid_jsonp_callback_value(callback):
            raise BadRequest('JSONP callback name is invalid.')

        options['callback'] = callback

    serialized = serializer.serialize(available_resources, desired_format, options)
    return HttpResponse(content=serialized, content_type=build_content_type(desired_format))

def api_help(request):
    key = JWK()
    # import just public part here, for display in info page
    key.import_from_pem(settings.API_PUBLIC_KEY_PEM)
    return render(request, "api/index.html", {'key': key, 'settings':settings, })
    

@method_decorator((login_required, gzip_page), name='dispatch')
class PersonalInformationExportView(DetailView, JsonExportMixin):
    model = Person

    def get(self, request):
        person = get_object_or_404(self.model, user=request.user)
        expand = ['searchrule', 'documentauthor', 'ad_document_set', 'ad_dochistory_set', 'docevent',
            'ballotpositiondocevent', 'deletedevent', 'email_set', 'groupevent', 'role', 'rolehistory', 'iprdisclosurebase',
            'iprevent', 'liaisonstatementevent', 'allowlisted', 'schedule', 'constraint', 'schedulingevent', 'message',
            'sendqueue', 'nominee', 'topicfeedbacklastseen', 'alias', 'email', 'apikeys', 'personevent',
            'reviewersettings', 'reviewsecretarysettings', 'unavailableperiod', 'reviewwish',
            'nextreviewerinteam', 'reviewrequest', 'meetingregistration', 'submissionevent', 'preapproval',
            'user', 'communitylist', 'personextresource_set', ]


        return self.json_view(request, filter={'id':person.id}, expand=expand)


@method_decorator((csrf_exempt, require_api_key, role_required('Robot')), name='dispatch')
class ApiV2PersonExportView(DetailView, JsonExportMixin):
    model = Person

    def err(self, code, text):
        return HttpResponse(text, status=code, content_type='text/plain')

    def post(self, request):
        querydict = request.POST.copy()
        querydict.pop('apikey', None)
        expand = querydict.pop('_expand', [])
        if not querydict:
            return self.err(400, "No filters provided")

        return self.json_view(request, filter=querydict.dict(), expand=expand)

# @require_api_key
# @csrf_exempt
# def person_access_token(request):
#     person = get_object_or_404(Person, user=request.user)
#     
#     if request.method == 'POST':
#         client_id = request.POST.get('client_id', None)
#         client_secret = request.POST.get('client_secret', None)
#         client = get_object_or_404(ClientRecord, client_id=client_id, client_secret=client_secret)
# 
#         return HttpResponse(json.dumps({
#                 'name' : person.plain_name(),
#                 'email': person.email().address,
#                 'roles': {
#                         'chair': list(person.role_set.filter(name='chair', group__state__in=['active', 'bof', 'proposed']).values_list('group__acronym', flat=True)),
#                         'secr': list(person.role_set.filter(name='secr', group__state__in=['active', 'bof', 'proposed']).values_list('group__acronym', flat=True)),
#                     }
#             }), content_type='application/json')
#     else:
#         return HttpResponse(status=405)

@require_api_key
@role_required('Robot')
@csrf_exempt
def api_new_meeting_registration(request):
    '''REST API to notify the datatracker about a new meeting registration'''
    def err(code, text):
        return HttpResponse(text, status=code, content_type='text/plain')
    required_fields = [ 'meeting', 'first_name', 'last_name', 'affiliation', 'country_code',
                        'email', 'reg_type', 'ticket_type', 'checkedin', 'is_nomcom_volunteer']
    fields = required_fields + []
    if request.method == 'POST':
        # parameters:
        #   apikey:
        #   meeting
        #   name
        #   email
        #   reg_type (In Person, Remote, Hackathon Only)
        #   ticket_type (full_week, one_day, student)
        #   
        data = {'attended': False, }
        missing_fields = []
        for item in fields:
            value = request.POST.get(item, None)
            if value is None and item in required_fields:
                missing_fields.append(item)
            data[item] = value
        if missing_fields:
            return err(400, "Missing parameters: %s" % ', '.join(missing_fields))
        number = data['meeting']
        try:
            meeting = Meeting.objects.get(number=number)
        except Meeting.DoesNotExist:
            return err(400, "Invalid meeting value: '%s'" % (number, ))
        reg_type = data['reg_type']
        email = data['email']
        try:
            validate_email(email)
        except ValidationError:
            return err(400, "Invalid email value: '%s'" % (email, ))
        if request.POST.get('cancelled', 'false') == 'true':
            MeetingRegistration.objects.filter(
                meeting_id=meeting.pk,
                email=email,
                reg_type=reg_type).delete()
            return HttpResponse('OK', status=200, content_type='text/plain')
        else:
            object, created = MeetingRegistration.objects.get_or_create(
                meeting_id=meeting.pk,
                email=email,
                reg_type=reg_type)
            try:
                # Update attributes
                for key in set(data.keys())-set(['attended', 'apikey', 'meeting', 'email']):
                    if key == 'checkedin':
                        new = bool(data.get(key).lower() == 'true')
                    else:
                        new = data.get(key)
                    setattr(object, key, new)
                person = Person.objects.filter(email__address=email)
                if person.exists():
                    object.person = person.first()
                object.save()
            except ValueError as e:
                return err(400, "Unexpected POST data: %s" % e)
            response = "Accepted, New registration" if created else "Accepted, Updated registration"
            if User.objects.filter(username__iexact=email).exists() or Email.objects.filter(address=email).exists():
                pass
            else:
                send_account_creation_email(request, email)
                response += ", Email sent"

            # handle nomcom volunteer
            if data['is_nomcom_volunteer'] and object.person:
                try:
                    nomcom = NomCom.objects.get(is_accepting_volunteers=True)
                except (NomCom.DoesNotExist, NomCom.MultipleObjectsReturned):
                    nomcom = None
                if nomcom:
                    Volunteer.objects.get_or_create(
                        nomcom=nomcom,
                        person=object.person,
                        defaults={
                            "affiliation": data["affiliation"],
                            "origin": "registration"
                        }
                    )
            return HttpResponse(response, status=202, content_type='text/plain')
    else:
        return HttpResponse(status=405)


def version(request):
    dumpdate = None
    dumpinfo = DumpInfo.objects.order_by('-date').first()
    if dumpinfo:
        dumpdate = dumpinfo.date
        if dumpinfo.tz != "UTC":
            dumpdate = pytz.timezone(dumpinfo.tz).localize(dumpinfo.date.replace(tzinfo=None))
    dumptime = dumpdate.strftime('%Y-%m-%d %H:%M:%S %z') if dumpinfo else None
    return HttpResponse(
            json.dumps({
                        'version': ietf.__version__+ietf.__patch__,
                        'dumptime': dumptime,
                    }),
                content_type='application/json',
            )
    

@require_api_key
@csrf_exempt
def app_auth(request):
    return HttpResponse(
            json.dumps({'success': True}),
            content_type='application/json')



def find_doc_for_rfcdiff(name, rev):
    """rfcdiff lookup heuristics

    Returns a tuple with:
      [0] - condition string
      [1] - document found (or None)
      [2] - historic version
      [3] - revision actually found (may differ from :rev: input)
    """
    found = fuzzy_find_documents(name, rev)
    condition = 'no such document'
    if found.documents.count() != 1:
        return (condition, None, None, rev)
    doc = found.documents.get()
    if found.matched_rev is None or doc.rev == found.matched_rev:
        condition = 'current version'
        return (condition, doc, None, found.matched_rev)
    else:
        candidate = doc.history_set.filter(rev=found.matched_rev).order_by("-time").first()
        if candidate:
            condition = 'historic version'
            return (condition, doc, candidate, found.matched_rev)
        else:
            condition = 'version dochistory not found'
            return (condition, doc, None, found.matched_rev)

# This is a proof of concept of a service that would redirect to the current revision
# def rfcdiff_latest(request, name, rev=None):
#     condition, doc, history = find_doc_for_rfcdiff(name, rev)
#     if not doc:
#         raise Http404
#     if history:
#         return redirect(history.get_href())
#     else:
#         return redirect(doc.get_href())

HAS_TOMBSTONE = [
    2821, 2822, 2873, 2919, 2961, 3023, 3029, 3031, 3032, 3033, 3034, 3035, 3036,
    3037, 3038, 3042, 3044, 3050, 3052, 3054, 3055, 3056, 3057, 3059, 3060, 3061,
    3062, 3063, 3064, 3067, 3068, 3069, 3070, 3071, 3072, 3073, 3074, 3075, 3076,
    3077, 3078, 3080, 3081, 3082, 3084, 3085, 3086, 3087, 3088, 3089, 3090, 3094,
    3095, 3096, 3097, 3098, 3101, 3102, 3103, 3104, 3105, 3106, 3107, 3108, 3109,
    3110, 3111, 3112, 3113, 3114, 3115, 3116, 3117, 3118, 3119, 3120, 3121, 3123,
    3124, 3126, 3127, 3128, 3130, 3131, 3132, 3133, 3134, 3135, 3136, 3137, 3138,
    3139, 3140, 3141, 3142, 3143, 3144, 3145, 3147, 3149, 3150, 3151, 3152, 3153,
    3154, 3155, 3156, 3157, 3158, 3159, 3160, 3161, 3162, 3163, 3164, 3165, 3166,
    3167, 3168, 3169, 3170, 3171, 3172, 3173, 3174, 3176, 3179, 3180, 3181, 3182,
    3183, 3184, 3185, 3186, 3187, 3188, 3189, 3190, 3191, 3192, 3193, 3194, 3197,
    3198, 3201, 3202, 3203, 3204, 3205, 3206, 3207, 3208, 3209, 3210, 3211, 3212,
    3213, 3214, 3215, 3216, 3217, 3218, 3220, 3221, 3222, 3224, 3225, 3226, 3227,
    3228, 3229, 3230, 3231, 3232, 3233, 3234, 3235, 3236, 3237, 3238, 3240, 3241,
    3242, 3243, 3244, 3245, 3246, 3247, 3248, 3249, 3250, 3253, 3254, 3255, 3256,
    3257, 3258, 3259, 3260, 3261, 3262, 3263, 3264, 3265, 3266, 3267, 3268, 3269,
    3270, 3271, 3272, 3273, 3274, 3275, 3276, 3278, 3279, 3280, 3281, 3282, 3283,
    3284, 3285, 3286, 3287, 3288, 3289, 3290, 3291, 3292, 3293, 3294, 3295, 3296,
    3297, 3298, 3301, 3302, 3303, 3304, 3305, 3307, 3308, 3309, 3310, 3311, 3312,
    3313, 3315, 3317, 3318, 3319, 3320, 3321, 3322, 3323, 3324, 3325, 3326, 3327,
    3329, 3330, 3331, 3332, 3334, 3335, 3336, 3338, 3340, 3341, 3342, 3343, 3346,
    3348, 3349, 3351, 3352, 3353, 3354, 3355, 3356, 3360, 3361, 3362, 3363, 3364,
    3366, 3367, 3368, 3369, 3370, 3371, 3372, 3374, 3375, 3377, 3378, 3379, 3383,
    3384, 3385, 3386, 3387, 3388, 3389, 3390, 3391, 3394, 3395, 3396, 3397, 3398,
    3401, 3402, 3403, 3404, 3405, 3406, 3407, 3408, 3409, 3410, 3411, 3412, 3413,
    3414, 3415, 3416, 3417, 3418, 3419, 3420, 3421, 3422, 3423, 3424, 3425, 3426,
    3427, 3428, 3429, 3430, 3431, 3433, 3434, 3435, 3436, 3437, 3438, 3439, 3440,
    3441, 3443, 3444, 3445, 3446, 3447, 3448, 3449, 3450, 3451, 3452, 3453, 3454,
    3455, 3458, 3459, 3460, 3461, 3462, 3463, 3464, 3465, 3466, 3467, 3468, 3469,
    3470, 3471, 3472, 3473, 3474, 3475, 3476, 3477, 3480, 3481, 3483, 3485, 3488,
    3494, 3495, 3496, 3497, 3498, 3501, 3502, 3503, 3504, 3505, 3506, 3507, 3508,
    3509, 3511, 3512, 3515, 3516, 3517, 3518, 3520, 3521, 3522, 3523, 3524, 3525,
    3527, 3529, 3530, 3532, 3533, 3534, 3536, 3537, 3538, 3539, 3541, 3543, 3544,
    3545, 3546, 3547, 3548, 3549, 3550, 3551, 3552, 3555, 3556, 3557, 3558, 3559,
    3560, 3562, 3563, 3564, 3565, 3568, 3569, 3570, 3571, 3572, 3573, 3574, 3575,
    3576, 3577, 3578, 3579, 3580, 3581, 3582, 3583, 3584, 3588, 3589, 3590, 3591,
    3592, 3593, 3594, 3595, 3597, 3598, 3601, 3607, 3609, 3610, 3612, 3614, 3615,
    3616, 3625, 3627, 3630, 3635, 3636, 3637, 3638
]


def get_previous_url(name, rev=None):
    '''Return previous url'''
    condition, document, history, found_rev = find_doc_for_rfcdiff(name, rev)
    previous_url = ''
    if condition in ('historic version', 'current version'):
        doc = history if history else document
        previous_url = doc.get_href()
    elif condition == 'version dochistory not found':
        document.rev = found_rev
        previous_url = document.get_href()
    return previous_url


def rfcdiff_latest_json(request, name, rev=None):
    response = dict()
    condition, document, history, found_rev = find_doc_for_rfcdiff(name, rev)
    if document and document.type_id == "rfc":
        draft = document.came_from_draft()
    if condition == 'no such document':
        raise Http404
    elif condition in ('historic version', 'current version'):
        doc = history if history else document
        if doc.type_id == "rfc":
                response['content_url'] = doc.get_href()
                response['name']=doc.name
                if draft:
                    prev_rev = draft.rev
                    if doc.rfc_number in HAS_TOMBSTONE and prev_rev != '00':
                        prev_rev = f'{(int(draft.rev)-1):02d}'
                    response['previous'] = f'{draft.name}-{prev_rev}'
                    response['previous_url'] = get_previous_url(draft.name, prev_rev)            
        elif doc.type_id == "draft" and not found_rev and doc.relateddocument_set.filter(relationship_id="became_rfc").exists():
                rfc = doc.related_that_doc("became_rfc")[0]
                response['content_url'] = rfc.get_href()
                response['name']=rfc.name
                prev_rev = doc.rev
                if rfc.rfc_number in HAS_TOMBSTONE and prev_rev != '00':
                    prev_rev = f'{(int(doc.rev)-1):02d}'
                response['previous'] = f'{doc.name}-{prev_rev}'
                response['previous_url'] = get_previous_url(doc.name, prev_rev)
        else:
            response['content_url'] = doc.get_href()
            response['rev'] = doc.rev
            response['name'] = doc.name
            if doc.rev == '00':
                replaces_docs = (history.doc if condition=='historic version' else doc).related_that_doc('replaces')
                if replaces_docs:
                    replaces = replaces_docs[0]
                    response['previous'] = f'{replaces.name}-{replaces.rev}'
                    response['previous_url'] = get_previous_url(replaces.name, replaces.rev)
                else:
                    match = re.search("-(rfc)?([0-9][0-9][0-9]+)bis(-.*)?$", name)
                    if match and match.group(2):
                        response['previous'] = f'rfc{match.group(2)}'
                        response['previous_url'] = get_previous_url(f'rfc{match.group(2)}')
            else:
                # not sure what to do if non-numeric values come back, so at least log it
                log.assertion('doc.rev.isdigit()')
                prev_rev = f'{(int(doc.rev)-1):02d}'
                response['previous'] = f'{doc.name}-{prev_rev}'
                response['previous_url'] = get_previous_url(doc.name, prev_rev)
    elif condition == 'version dochistory not found':
        response['warning'] = 'History for this version not found - these results are speculation'
        response['name'] = document.name
        response['rev'] = found_rev
        document.rev = found_rev
        response['content_url'] = document.get_href()
        # not sure what to do if non-numeric values come back, so at least log it
        log.assertion('found_rev.isdigit()')
        if int(found_rev) > 0:
            prev_rev = f'{(int(found_rev)-1):02d}'
            response['previous'] = f'{document.name}-{prev_rev}'
            response['previous_url'] = get_previous_url(document.name, prev_rev)
        else:
            match = re.search("-(rfc)?([0-9][0-9][0-9]+)bis(-.*)?$", name)
            if match and match.group(2):
                response['previous'] = f'rfc{match.group(2)}'
                response['previous_url'] = get_previous_url(f'rfc{match.group(2)}')
    if not response:
        raise Http404
    return HttpResponse(json.dumps(response), content_type='application/json')

@csrf_exempt
def directauth(request):
    if request.method == "POST":
        raw_data = request.POST.get("data", None)
        if raw_data:
            try:
                data = json.loads(raw_data)
            except json.decoder.JSONDecodeError:
                data = None

        if raw_data is None or data is None:
            return HttpResponse(json.dumps(dict(result="failure",reason="invalid post")), content_type='application/json')

        authtoken = data.get('authtoken', None)
        username = data.get('username', None)
        password = data.get('password', None)

        if any([item is None for item in (authtoken, username, password)]):
            return HttpResponse(json.dumps(dict(result="failure",reason="invalid post")), content_type='application/json')

        if not is_valid_token("ietf.api.views.directauth", authtoken):
            return HttpResponse(json.dumps(dict(result="failure",reason="invalid authtoken")), content_type='application/json')
        
        user_query = User.objects.filter(username__iexact=username)

        # Matching email would be consistent with auth everywhere else in the app, but until we can map users well
        # in the imap server, people's annotations are associated with a very specific login.
        # If we get a second user of this API, add an "allow_any_email" argument.


        # Note well that we are using user.username, not what was passed to the API.
        if user_query.count() == 1 and authenticate(username = user_query.first().username, password = password):
            user = user_query.get()
            if user_query.filter(person__isnull=True).count() == 1: # Can't inspect user.person direclty here
                log.log(f"Direct auth of personless user {user.pk}:{user.username}")
            else:
                log.log(f"Direct auth: {user.pk}:{user.person.plain_name()}")
            return HttpResponse(json.dumps(dict(result="success")), content_type='application/json')

        log.log(f"Direct auth failure: {username}")
        return HttpResponse(json.dumps(dict(result="failure", reason="authentication failed")), content_type='application/json') 

    else:
        return HttpResponse(status=405)

<<<<<<< HEAD
=======

@requires_api_token("ietf.api.views.email_aliases")
@csrf_exempt
def draft_aliases(request):
    if request.method == "GET":
        return JsonResponse(
            {
                "aliases": [
                    {
                        "alias": alias,
                        "domains": ["ietf"],
                        "addresses": address_list,
                    }
                    for alias, address_list in DraftAliasGenerator()
                ]
            }
        )
    return HttpResponse(status=405)


@requires_api_token("ietf.api.views.email_aliases")
@csrf_exempt
def group_aliases(request):
    if request.method == "GET":
        return JsonResponse(
            {
                "aliases": [
                    {
                        "alias": alias,
                        "domains": domains,
                        "addresses": address_list,
                    } 
                    for alias, domains, address_list in GroupAliasGenerator()
                ]
            }
        )
    return HttpResponse(status=405)
>>>>>>> 3ba39c95
<|MERGE_RESOLUTION|>--- conflicted
+++ resolved
@@ -11,14 +11,7 @@
 from django.contrib.auth.models import User
 from django.core.exceptions import ValidationError
 from django.core.validators import validate_email
-<<<<<<< HEAD
-from django.http import (
-    HttpResponse,
-    Http404,
-)
-=======
 from django.http import HttpResponse, Http404, JsonResponse
->>>>>>> 3ba39c95
 from django.shortcuts import render, get_object_or_404
 from django.urls import reverse
 from django.utils.decorators import method_decorator
@@ -458,8 +451,6 @@
     else:
         return HttpResponse(status=405)
 
-<<<<<<< HEAD
-=======
 
 @requires_api_token("ietf.api.views.email_aliases")
 @csrf_exempt
@@ -496,5 +487,4 @@
                 ]
             }
         )
-    return HttpResponse(status=405)
->>>>>>> 3ba39c95
+    return HttpResponse(status=405)
--- conflicted
+++ resolved
@@ -71,11 +71,9 @@
 
 DE_GFM_BINARY = '/usr/local/bin/de-gfm'
 
-<<<<<<< HEAD
 APP_API_TOKENS = {
     "ietf.api.views_rpc" : ["devtoken"],
 }
-=======
+
 # OIDC configuration
-SITE_URL = 'https://__HOSTNAME__'
->>>>>>> 3a839ecf
+SITE_URL = 'https://__HOSTNAME__'